--- conflicted
+++ resolved
@@ -86,7 +86,6 @@
 endforeach(exlib)
 
 set(CMAKE_Fortran_COMPILER "${MPIFC}")
-
 # DAMASK DRIVER SELECTION
 if ("${DAMASK_DRIVER}" STREQUAL "SPECTRAL")
     project(DAMASK_spectral Fortran)
@@ -118,15 +117,8 @@
 
 # Built-in options for DAMASK build system
 #   -> can be overwritten from commandline/install_script
-<<<<<<< HEAD
-option(OPENMP        "Use OpenMP libaries for DAMASK"                              ON   )
-option(OPTIMIZATION  "DAMASK optimization level [OFF,DEFENSIVE,AGGRESSIVE]" "DEFENSIVE" )
-option(SPECTRAL      "Build spectral sovler for DAMASAK"                           OFF  )
-option(FEM           "Build FEM solver for DAMASK"                                 OFF  )
-=======
 option(OPENMP             "Use OpenMP libaries for DAMASK"                              ON   )
 option(OPTIMIZATION       "DAMASK optimization level [OFF,DEFENSIVE,AGGRESSIVE]" "DEFENSIVE" )
->>>>>>> 475c864e
 
 if (NOT DEFINED CMAKE_BUILD_TYPE)
   set(CMAKE_BUILD_TYPE Release)
