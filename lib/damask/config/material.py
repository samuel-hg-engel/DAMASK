--- conflicted
+++ resolved
@@ -276,19 +276,4 @@
     print('changing %s:%s:%s from %s to %s '%(part.lower(),section.lower(),key.lower(),oldval,value))
     self.data[part.lower()][section.lower()][key.lower()] = value
     if newlen is not oldlen:
-      print('Length of value was changed from %i to %i!'%(oldlen,newlen))
-    
-<<<<<<< HEAD
-  def add_value(self, part=None, 
-                         section=None, 
-                         key=None, 
-                         value=None):
-    if not isinstance(value,list): 
-      if not isinstance(value,str):
-        value = '%s'%value
-      value = [value]
-    print('adding %s:%s:%s with value %s '%(part.lower(),section.lower(),key.lower(),value))
-    self.data[part.lower()][section.lower()][key.lower()] = value
-    self.data[part.lower()][section.lower()]['__order__'] += [key.lower()]
-=======
->>>>>>> e0a39d20
+      print('Length of value was changed from %i to %i!'%(oldlen,newlen))