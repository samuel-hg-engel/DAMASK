!--------------------------------------------------------------------------------------------------
!> @author Pratheek Shanthraj, Max-Planck-Institut für Eisenforschung GmbH
!> @author Martin Diehl, Max-Planck-Institut für Eisenforschung GmbH
!> @author Philip Eisenlohr, Max-Planck-Institut für Eisenforschung GmbH
!> @brief Driver controlling inner and outer load case looping of the various spectral solvers
!> @details doing cutbacking, forwarding in case of restart, reporting statistics, writing
!> results
!--------------------------------------------------------------------------------------------------
program DAMASK_spectral
#if defined(__GFORTRAN__) || __INTEL_COMPILER >= 1800
 use, intrinsic :: iso_fortran_env, only: &
   compiler_version, &
   compiler_options
#endif
 use prec, only: &
   pInt, &
   pLongInt, &
   pReal, &
   tol_math_check, &
   dNeq
 use DAMASK_interface, only: &
   DAMASK_interface_init, &
   loadCaseFile, &
   geometryFile, &
   getSolverWorkingDirectoryName, &
   getSolverJobName, &
   appendToOutFile
 use IO, only: &
   IO_read, &
   IO_isBlank, &
   IO_open_file, &
   IO_stringPos, &
   IO_stringValue, &
   IO_floatValue, &
   IO_intValue, &
   IO_error, &
   IO_lc, &
   IO_intOut, &
   IO_warning, &
   IO_timeStamp, &
   IO_EOF
 use debug, only: &
   debug_level, &
   debug_spectral, &
   debug_levelBasic
 use math                                                                                           ! need to include the whole module for FFTW
 use mesh, only: &
   grid, &
   geomSize
 use CPFEM2, only: &
   CPFEM_initAll
 use FEsolving, only: &
   restartWrite, &
   restartInc
 use numerics, only: &
   worldrank, &
   worldsize, &
   stagItMax, &
   maxCutBack, &
   spectral_solver, &
   continueCalculation
 use homogenization, only: &
   materialpoint_sizeResults, &
   materialpoint_results, &
   materialpoint_postResults
 use material, only: &
   thermal_type, &
   damage_type, &
   THERMAL_conduction_ID, &
   DAMAGE_nonlocal_ID
 use spectral_utilities, only: &
   utilities_init, &
   utilities_destroy, &
   tSolutionState, &
   tLoadCase, &
   cutBack, &
   nActiveFields, &
   FIELD_UNDEFINED_ID, &
   FIELD_MECH_ID, &
   FIELD_THERMAL_ID, &
   FIELD_DAMAGE_ID
 use spectral_mech_Basic
 use spectral_mech_AL
 use spectral_mech_Polarisation
 use spectral_damage
 use spectral_thermal


 implicit none

#include <petsc/finclude/petscsys.h>

!--------------------------------------------------------------------------------------------------
! variables related to information from load case and geom file
 real(pReal), dimension(9) :: temp_valueVector = 0.0_pReal                                          !< temporarily from loadcase file when reading in tensors (initialize to 0.0)
 logical,     dimension(9) :: temp_maskVector  = .false.                                            !< temporarily from loadcase file when reading in tensors
 integer(pInt), parameter  :: FILEUNIT         = 234_pInt                                           !< file unit, DAMASK IO does not support newunit feature
 integer(pInt), allocatable, dimension(:) :: chunkPos

 integer(pInt) :: &
   N_t   = 0_pInt, &                                                                                !< # of time indicators found in load case file
   N_n   = 0_pInt, &                                                                                !< # of increment specifiers found in load case file
   N_def = 0_pInt                                                                                   !< # of rate of deformation specifiers found in load case file
 character(len=65536) :: &
   line

!--------------------------------------------------------------------------------------------------
! loop variables, convergence etc.
 real(pReal), dimension(3,3), parameter :: &
   ones  = 1.0_pReal, &
   zeros = 0.0_pReal
 integer(pInt), parameter :: &
   subStepFactor = 2_pInt                                                                           !< for each substep, divide the last time increment by 2.0
 real(pReal) :: &
   time = 0.0_pReal, &                                                                              !< elapsed time
   time0 = 0.0_pReal, &                                                                             !< begin of interval
   timeinc = 1.0_pReal, &                                                                           !< current time interval
   timeIncOld = 0.0_pReal, &                                                                        !< previous time interval
   remainingLoadCaseTime = 0.0_pReal                                                                !< remaining time of current load case
 logical :: &
   guess, &                                                                                         !< guess along former trajectory
   stagIterate
 integer(pInt) :: &
   i, j, k, l, field, &
   errorID, &
   cutBackLevel = 0_pInt, &                                                                         !< cut back level \f$ t = \frac{t_{inc}}{2^l} \f$
   stepFraction = 0_pInt                                                                            !< fraction of current time interval
 integer(pInt) :: &
   currentLoadcase = 0_pInt, &                                                                      !< current load case
   inc, &                                                                                           !< current increment in current load case
   totalIncsCounter = 0_pInt, &                                                                     !< total # of increments
   convergedCounter = 0_pInt, &                                                                     !< # of converged increments
   notConvergedCounter = 0_pInt, &                                                                  !< # of non-converged increments
   resUnit = 0_pInt, &                                                                              !< file unit for results writing
   statUnit = 0_pInt, &                                                                             !< file unit for statistics output
   lastRestartWritten = 0_pInt, &                                                                   !< total increment # at which last restart information was written
   stagIter
 character(len=6)  :: loadcase_string
 character(len=1024)  :: incInfo                                                                    !< string parsed to solution with information about current load case
 type(tLoadCase), allocatable, dimension(:) :: loadCases                                            !< array of all load cases
 type(tSolutionState), allocatable, dimension(:) :: solres
 integer(MPI_OFFSET_KIND) :: fileOffset
 integer(MPI_OFFSET_KIND), dimension(:), allocatable :: outputSize
 integer(pInt), parameter :: maxByteOut = 2147483647-4096                                           !< limit of one file output write https://trac.mpich.org/projects/mpich/ticket/1742
 integer(pInt), parameter :: maxRealOut = maxByteOut/pReal
 integer(pLongInt), dimension(2) :: outputIndex
 PetscErrorCode :: ierr
 external :: &
   quit, &
   MPI_file_open, &
   MPI_file_close, &
   MPI_file_seek, &
   MPI_file_get_position, &
   MPI_file_write, &
   MPI_abort, &
   MPI_finalize, &
   MPI_allreduce, &
   PETScFinalize

!--------------------------------------------------------------------------------------------------
! init DAMASK (all modules)
 call CPFEM_initAll(el = 1_pInt, ip = 1_pInt)
 write(6,'(/,a)')   ' <<<+-  DAMASK_spectral init  -+>>>'
 write(6,'(a15,a)') ' Current time: ',IO_timeStamp()
#include "compilation_info.f90"

!--------------------------------------------------------------------------------------------------
! initialize field solver information
 nActiveFields = 1
 if (any(thermal_type  == THERMAL_conduction_ID  )) nActiveFields = nActiveFields + 1
 if (any(damage_type   == DAMAGE_nonlocal_ID     )) nActiveFields = nActiveFields + 1
 allocate(solres(nActiveFields))

!--------------------------------------------------------------------------------------------------
! reading basic information from load case file and allocate data structure containing load cases
 call IO_open_file(FILEUNIT,trim(loadCaseFile))
 rewind(FILEUNIT)
 do
   line = IO_read(FILEUNIT)
   if (trim(line) == IO_EOF) exit
   if (IO_isBlank(line)) cycle                                                                      ! skip empty lines
   chunkPos = IO_stringPos(line)
   do i = 1_pInt, chunkPos(1)                                                                       ! reading compulsory parameters for loadcase
     select case (IO_lc(IO_stringValue(line,chunkPos,i)))
       case('l','velocitygrad','velgrad','velocitygradient','fdot','dotf','f')
         N_def = N_def + 1_pInt
       case('t','time','delta')
         N_t = N_t + 1_pInt
       case('n','incs','increments','steps','logincs','logincrements','logsteps')
         N_n = N_n + 1_pInt
     end select
   enddo                                                                                            ! count all identifiers to allocate memory and do sanity check
 enddo

 if ((N_def /= N_n) .or. (N_n /= N_t) .or. N_n < 1_pInt) &                                          ! sanity check
   call IO_error(error_ID=837_pInt,ext_msg = trim(loadCaseFile))                                    ! error message for incomplete loadcase
 allocate (loadCases(N_n))                                                                          ! array of load cases
 loadCases%stress%myType='stress'

  do i = 1, size(loadCases)
   allocate(loadCases(i)%ID(nActiveFields))
   field = 1
   loadCases(i)%ID(field) = FIELD_MECH_ID           ! mechanical active by default
   thermalActive: if (any(thermal_type  == THERMAL_conduction_ID)) then
     field = field + 1
     loadCases(i)%ID(field) = FIELD_THERMAL_ID
   endif thermalActive
   damageActive: if (any(damage_type   == DAMAGE_nonlocal_ID)) then
     field = field + 1
     loadCases(i)%ID(field) = FIELD_DAMAGE_ID
   endif damageActive
 enddo

!--------------------------------------------------------------------------------------------------
! reading the load case and assign values to the allocated data structure
 rewind(FILEUNIT)
 do
   line = IO_read(FILEUNIT)
   if (trim(line) == IO_EOF) exit
   if (IO_isBlank(line)) cycle                                                                      ! skip empty lines
   currentLoadCase = currentLoadCase + 1_pInt
   chunkPos = IO_stringPos(line)
   do i = 1_pInt, chunkPos(1)
     select case (IO_lc(IO_stringValue(line,chunkPos,i)))
       case('fdot','dotf','l','velocitygrad','velgrad','velocitygradient','f')                      ! assign values for the deformation BC matrix
         temp_valueVector = 0.0_pReal
         if (IO_lc(IO_stringValue(line,chunkPos,i)) == 'fdot'.or. &                                 ! in case of Fdot, set type to fdot
             IO_lc(IO_stringValue(line,chunkPos,i)) == 'dotf') then
           loadCases(currentLoadCase)%deformation%myType = 'fdot'
         else if (IO_lc(IO_stringValue(line,chunkPos,i)) == 'f') then
           loadCases(currentLoadCase)%deformation%myType = 'f'
         else
           loadCases(currentLoadCase)%deformation%myType = 'l'
         endif
         do j = 1_pInt, 9_pInt
           temp_maskVector(j) = IO_stringValue(line,chunkPos,i+j) /= '*'                            ! true if not a *
           if (temp_maskVector(j)) temp_valueVector(j) = IO_floatValue(line,chunkPos,i+j)           ! read value where applicable
         enddo
         loadCases(currentLoadCase)%deformation%maskLogical = &                                     ! logical mask in 3x3 notation
               transpose(reshape(temp_maskVector,[ 3,3]))
         loadCases(currentLoadCase)%deformation%maskFloat   = &                                     ! float (1.0/0.0) mask in 3x3 notation
               merge(ones,zeros,loadCases(currentLoadCase)%deformation%maskLogical)
         loadCases(currentLoadCase)%deformation%values = math_plain9to33(temp_valueVector)          ! values in 3x3 notation
       case('p','pk1','piolakirchhoff','stress', 's')
         temp_valueVector = 0.0_pReal
         do j = 1_pInt, 9_pInt
           temp_maskVector(j) = IO_stringValue(line,chunkPos,i+j) /= '*'                            ! true if not an asterisk
           if (temp_maskVector(j)) temp_valueVector(j) = IO_floatValue(line,chunkPos,i+j)           ! read value where applicable
         enddo
         loadCases(currentLoadCase)%stress%maskLogical = transpose(reshape(temp_maskVector,[ 3,3]))
         loadCases(currentLoadCase)%stress%maskFloat   = merge(ones,zeros,&
                                                        loadCases(currentLoadCase)%stress%maskLogical)
         loadCases(currentLoadCase)%stress%values      = math_plain9to33(temp_valueVector)
       case('t','time','delta')                                                                     ! increment time
         loadCases(currentLoadCase)%time = IO_floatValue(line,chunkPos,i+1_pInt)
       case('n','incs','increments','steps')                                                        ! number of increments
         loadCases(currentLoadCase)%incs = IO_intValue(line,chunkPos,i+1_pInt)
       case('logincs','logincrements','logsteps')                                                   ! number of increments (switch to log time scaling)
         loadCases(currentLoadCase)%incs = IO_intValue(line,chunkPos,i+1_pInt)
         loadCases(currentLoadCase)%logscale = 1_pInt
       case('freq','frequency','outputfreq')                                                        ! frequency of result writings
         loadCases(currentLoadCase)%outputfrequency = IO_intValue(line,chunkPos,i+1_pInt)
       case('r','restart','restartwrite')                                                           ! frequency of writing restart information
         loadCases(currentLoadCase)%restartfrequency = &
               max(0_pInt,IO_intValue(line,chunkPos,i+1_pInt))
       case('guessreset','dropguessing')
         loadCases(currentLoadCase)%followFormerTrajectory = .false.                                ! do not continue to predict deformation along former trajectory
       case('euler')                                                                                ! rotation of currentLoadCase given in euler angles
         temp_valueVector = 0.0_pReal
         l = 1_pInt                                                                                 ! assuming values given in degrees
         k = 1_pInt                                                                                 ! assuming keyword indicating degree/radians present
         select case (IO_lc(IO_stringValue(line,chunkPos,i+1_pInt)))
           case('deg','degree')
           case('rad','radian')                                                                     ! don't convert from degree to radian
             l = 0_pInt
           case default
             k = 0_pInt
         end select
         do j = 1_pInt, 3_pInt
           temp_valueVector(j) = IO_floatValue(line,chunkPos,i+k+j)
         enddo
         if (l == 1_pInt) temp_valueVector(1:3) = temp_valueVector(1:3) * inRad                     ! convert to rad
         loadCases(currentLoadCase)%rotation = math_EulerToR(temp_valueVector(1:3))                 ! convert rad Eulers to rotation matrix
       case('rotation','rot')                                                                       ! assign values for the rotation of currentLoadCase matrix
         temp_valueVector = 0.0_pReal
         do j = 1_pInt, 9_pInt
           temp_valueVector(j) = IO_floatValue(line,chunkPos,i+j)
         enddo
         loadCases(currentLoadCase)%rotation = math_plain9to33(temp_valueVector)
     end select
 enddo; enddo
 close(FILEUNIT)
 
!--------------------------------------------------------------------------------------------------
! consistency checks and output of load case
 loadCases(1)%followFormerTrajectory = .false.                                                      ! cannot guess along trajectory for first inc of first currentLoadCase
 errorID = 0_pInt
 if (worldrank == 0) then
   checkLoadcases: do currentLoadCase = 1_pInt, size(loadCases)
     write (loadcase_string, '(i6)' ) currentLoadCase
     write(6,'(1x,a,i6)') 'load case: ', currentLoadCase
     if (.not. loadCases(currentLoadCase)%followFormerTrajectory) &
       write(6,'(2x,a)') 'drop guessing along trajectory'
     if (loadCases(currentLoadCase)%deformation%myType == 'l') then
       do j = 1_pInt, 3_pInt
         if (any(loadCases(currentLoadCase)%deformation%maskLogical(j,1:3) .eqv. .true.) .and. &
             any(loadCases(currentLoadCase)%deformation%maskLogical(j,1:3) .eqv. .false.)) &
                                                                    errorID = 832_pInt              ! each row should be either fully or not at all defined
       enddo
       write(6,'(2x,a)') 'velocity gradient:'
     else if (loadCases(currentLoadCase)%deformation%myType == 'f') then
       write(6,'(2x,a)') 'deformation gradient at end of load case:'
     else
       write(6,'(2x,a)') 'deformation gradient rate:'
     endif
     do i = 1_pInt, 3_pInt; do j = 1_pInt, 3_pInt
       if(loadCases(currentLoadCase)%deformation%maskLogical(i,j)) then
         write(6,'(2x,f12.7)',advance='no') loadCases(currentLoadCase)%deformation%values(i,j)
       else
         write(6,'(2x,12a)',advance='no') '     *      '
         endif
       enddo; write(6,'(/)',advance='no')
     enddo
     if (any(loadCases(currentLoadCase)%stress%maskLogical .eqv. &
             loadCases(currentLoadCase)%deformation%maskLogical)) errorID = 831_pInt                ! exclusive or masking only
     if (any(loadCases(currentLoadCase)%stress%maskLogical .and. &                                   
             transpose(loadCases(currentLoadCase)%stress%maskLogical) .and. &
             reshape([ .false.,.true.,.true.,.true.,.false.,.true.,.true.,.true.,.false.],[ 3,3]))) &
             errorID = 838_pInt                                                                     ! no rotation is allowed by stress BC
     write(6,'(2x,a)') 'stress / GPa:'
     do i = 1_pInt, 3_pInt; do j = 1_pInt, 3_pInt
       if(loadCases(currentLoadCase)%stress%maskLogical(i,j)) then
         write(6,'(2x,f12.7)',advance='no') loadCases(currentLoadCase)%stress%values(i,j)*1e-9_pReal
       else
         write(6,'(2x,12a)',advance='no') '     *      '
       endif
       enddo; write(6,'(/)',advance='no')
     enddo
    if (any(abs(math_mul33x33(loadCases(currentLoadCase)%rotation, &
                math_transpose33(loadCases(currentLoadCase)%rotation))-math_I3) > &
                reshape(spread(tol_math_check,1,9),[ 3,3]))&
                .or. abs(math_det33(loadCases(currentLoadCase)%rotation)) > &
                1.0_pReal + tol_math_check) errorID = 846_pInt                                      ! given rotation matrix contains strain
     if (any(dNeq(loadCases(currentLoadCase)%rotation, math_I3))) &
       write(6,'(2x,a,/,3(3(3x,f12.7,1x)/))',advance='no') 'rotation of loadframe:',&
                math_transpose33(loadCases(currentLoadCase)%rotation)
     if (loadCases(currentLoadCase)%time < 0.0_pReal)          errorID = 834_pInt                   ! negative time increment
     write(6,'(2x,a,f12.6)') 'time:       ', loadCases(currentLoadCase)%time
     if (loadCases(currentLoadCase)%incs < 1_pInt)             errorID = 835_pInt                   ! non-positive incs count
     write(6,'(2x,a,i5)')    'increments: ', loadCases(currentLoadCase)%incs
     if (loadCases(currentLoadCase)%outputfrequency < 1_pInt)  errorID = 836_pInt                   ! non-positive result frequency
     write(6,'(2x,a,i5)')    'output  frequency:  ', &
                loadCases(currentLoadCase)%outputfrequency
     write(6,'(2x,a,i5,/)')  'restart frequency:  ', &
                loadCases(currentLoadCase)%restartfrequency
     if (errorID > 0_pInt) call IO_error(error_ID = errorID, ext_msg = loadcase_string)             ! exit with error message
   enddo checkLoadcases
 endif

!--------------------------------------------------------------------------------------------------
! doing initialization depending on selected solver
 call Utilities_init()
 do field = 1, nActiveFields
   select case (loadCases(1)%ID(field))
     case(FIELD_MECH_ID)
       select case (spectral_solver)
         case (DAMASK_spectral_SolverBasicPETSc_label)
           call basicPETSc_init
         case (DAMASK_spectral_SolverAL_label)
           if(iand(debug_level(debug_spectral),debug_levelBasic)/= 0) &
           call IO_warning(42_pInt, ext_msg='debug Divergence')
           call AL_init

         case (DAMASK_spectral_SolverPolarisation_label)
           if(iand(debug_level(debug_spectral),debug_levelBasic)/= 0) &
           call IO_warning(42_pInt, ext_msg='debug Divergence')
           call Polarisation_init

         case default
           call IO_error(error_ID = 891_pInt, ext_msg = trim(spectral_solver))
       
       end select 
     
      case(FIELD_THERMAL_ID)
       call spectral_thermal_init

     case(FIELD_DAMAGE_ID)
       call spectral_damage_init()

   end select
 enddo

!--------------------------------------------------------------------------------------------------
! write header of output file
 if (worldrank == 0) then
   if (.not. appendToOutFile) then                                                                  ! after restart, append to existing results file
     open(newunit=resUnit,file=trim(getSolverWorkingDirectoryName())//trim(getSolverJobName())//&
                                 '.spectralOut',form='UNFORMATTED',status='REPLACE')
     write(resUnit) 'load:',       trim(loadCaseFile)                                               ! ... and write header
     write(resUnit) 'workingdir:', trim(getSolverWorkingDirectoryName())
     write(resUnit) 'geometry:',   trim(geometryFile)
     write(resUnit) 'grid:',       grid
     write(resUnit) 'size:',       geomSize
     write(resUnit) 'materialpoint_sizeResults:', materialpoint_sizeResults
     write(resUnit) 'loadcases:',  size(loadCases)
     write(resUnit) 'frequencies:', loadCases%outputfrequency                                       ! one entry per LoadCase
     write(resUnit) 'times:',      loadCases%time                                                   ! one entry per LoadCase
     write(resUnit) 'logscales:',  loadCases%logscale
     write(resUnit) 'increments:', loadCases%incs                                                   ! one entry per LoadCase
     write(resUnit) 'startingIncrement:', restartInc                                                ! start with writing out the previous inc
     write(resUnit) 'eoh'
     close(resUnit)                                                                                 ! end of header
     open(newunit=statUnit,file=trim(getSolverWorkingDirectoryName())//trim(getSolverJobName())//&
                                 '.sta',form='FORMATTED',status='REPLACE')
     write(statUnit,'(a)') 'Increment Time CutbackLevel Converged IterationsNeeded'                 ! statistics file
     if (iand(debug_level(debug_spectral),debug_levelBasic) /= 0) &
       write(6,'(/,a)') ' header of result and statistics file written out'
     flush(6)
   else                                                                                             ! open new files ...
     open(newunit=statUnit,file=trim(getSolverWorkingDirectoryName())//trim(getSolverJobName())//&
                                 '.sta',form='FORMATTED', position='APPEND', status='OLD')
   endif
 endif

!--------------------------------------------------------------------------------------------------
! prepare MPI parallel out (including opening of file)
 allocate(outputSize(worldsize), source = 0_MPI_OFFSET_KIND)
 outputSize(worldrank+1) = size(materialpoint_results,kind=MPI_OFFSET_KIND)*int(pReal,MPI_OFFSET_KIND)
 call MPI_allreduce(MPI_IN_PLACE,outputSize,worldsize,MPI_LONG,MPI_SUM,PETSC_COMM_WORLD,ierr)       ! get total output size over each process
 if (ierr /= 0_pInt) call IO_error(error_ID=894_pInt, ext_msg='MPI_allreduce')
 call MPI_file_open(PETSC_COMM_WORLD, &
                    trim(getSolverWorkingDirectoryName())//trim(getSolverJobName())//'.spectralOut', &
                    MPI_MODE_WRONLY + MPI_MODE_APPEND, &
                    MPI_INFO_NULL, &
                    resUnit, &
                    ierr)
 if (ierr /= 0_pInt) call IO_error(error_ID=894_pInt, ext_msg='MPI_file_open')
 call MPI_file_get_position(resUnit,fileOffset,ierr)                                                ! get offset from header
 if (ierr /= 0_pInt) call IO_error(error_ID=894_pInt, ext_msg='MPI_file_get_position')
 fileOffset = fileOffset + sum(outputSize(1:worldrank))                                             ! offset of my process in file (header + processes before me)
 call MPI_file_seek (resUnit,fileOffset,MPI_SEEK_SET,ierr)
 if (ierr /= 0_pInt) call IO_error(error_ID=894_pInt, ext_msg='MPI_file_seek')

 if (.not. appendToOutFile) then                                                                    ! if not restarting, write 0th increment
   write(6,'(1/,a)') ' ... writing initial configuration to file ........................'
   do i = 1, size(materialpoint_results,3)/(maxByteOut/(materialpoint_sizeResults*pReal))+1         ! slice the output of my process in chunks not exceeding the limit for one output
     outputIndex = int([(i-1_pInt)*((maxRealOut)/materialpoint_sizeResults)+1_pInt, &               ! QUESTION: why not starting i at 0 instead of murky 1?
                             min(i*((maxRealOut)/materialpoint_sizeResults),size(materialpoint_results,3))],pLongInt)
     call MPI_file_write(resUnit, &
                         reshape(materialpoint_results(:,:,outputIndex(1):outputIndex(2)), &
                                [(outputIndex(2)-outputIndex(1)+1)*int(materialpoint_sizeResults,pLongInt)]), &
                         (outputIndex(2)-outputIndex(1)+1)*int(materialpoint_sizeResults,pLongInt), &
                         MPI_DOUBLE, MPI_STATUS_IGNORE, ierr)
     if (ierr /= 0_pInt) call IO_error(error_ID=894_pInt, ext_msg='MPI_file_write')
   enddo
   fileOffset = fileOffset + sum(outputSize)                                                        ! forward to current file position
 endif
!--------------------------------------------------------------------------------------------------
! looping over loadcases
 loadCaseLooping: do currentLoadCase = 1_pInt, size(loadCases)
   time0 = time                                                                                     ! currentLoadCase start time
   guess = loadCases(currentLoadCase)%followFormerTrajectory                                        ! change of load case? homogeneous guess for the first inc

!--------------------------------------------------------------------------------------------------
! loop over incs defined in input file for current currentLoadCase
   incLooping: do inc = 1_pInt, loadCases(currentLoadCase)%incs
     totalIncsCounter = totalIncsCounter + 1_pInt

!--------------------------------------------------------------------------------------------------
! forwarding time
     timeIncOld = timeinc                                                                           ! last timeinc that brought former inc to an end
     if (loadCases(currentLoadCase)%logscale == 0_pInt) then                                        ! linear scale
       timeinc = loadCases(currentLoadCase)%time/real(loadCases(currentLoadCase)%incs,pReal)
     else
       if (currentLoadCase == 1_pInt) then                                                          ! 1st currentLoadCase of logarithmic scale
         if (inc == 1_pInt) then                                                                    ! 1st inc of 1st currentLoadCase of logarithmic scale
           timeinc = loadCases(1)%time*(2.0_pReal**real(    1_pInt-loadCases(1)%incs ,pReal))       ! assume 1st inc is equal to 2nd
         else                                                                                       ! not-1st inc of 1st currentLoadCase of logarithmic scale
           timeinc = loadCases(1)%time*(2.0_pReal**real(inc-1_pInt-loadCases(1)%incs ,pReal))
         endif
       else                                                                                         ! not-1st currentLoadCase of logarithmic scale
         timeinc = time0 * &
              ( (1.0_pReal + loadCases(currentLoadCase)%time/time0 )**(real( inc         ,pReal)/&
                                                    real(loadCases(currentLoadCase)%incs ,pReal))&
               -(1.0_pReal + loadCases(currentLoadCase)%time/time0 )**(real( inc-1_pInt  ,pReal)/&
                                                    real(loadCases(currentLoadCase)%incs ,pReal)))
       endif
     endif
<<<<<<< HEAD

     timeinc = timeinc / real(subStepFactor,pReal)**real(cutBackLevel,pReal)                        ! depending on cut back level, decrease time step

     skipping: if (totalIncsCounter < restartInc) then                                              ! not yet at restart inc?
=======
     timeinc = timeinc * real(subStepFactor,pReal)**real(-cutBackLevel,pReal)                       ! depending on cut back level, decrease time step

     skipping: if (totalIncsCounter <= restartInc) then                                             ! not yet at restart inc?
>>>>>>> 48fce3a4
       time = time + timeinc                                                                        ! just advance time, skip already performed calculation
       guess = .true.                                                                               ! QUESTION:why forced guessing instead of inheriting loadcase preference
     else skipping
       stepFraction = 0_pInt                                                                        ! fraction scaled by stepFactor**cutLevel

!--------------------------------------------------------------------------------------------------
! loop over sub step
       subStepLooping: do while (stepFraction < subStepFactor**cutBackLevel)
         remainingLoadCaseTime = loadCases(currentLoadCase)%time+time0 - time
         time = time + timeinc                                                                      ! forward target time
         stepFraction = stepFraction + 1_pInt                                                       ! count step

!--------------------------------------------------------------------------------------------------
! report begin of new step
         write(6,'(/,a)') ' ###########################################################################'
         write(6,'(1x,a,es12.5'//&
                 ',a,'//IO_intOut(inc)            //',a,'//IO_intOut(loadCases(currentLoadCase)%incs)//&
                 ',a,'//IO_intOut(stepFraction)   //',a,'//IO_intOut(subStepFactor**cutBackLevel)//&
                 ',a,'//IO_intOut(currentLoadCase)//',a,'//IO_intOut(size(loadCases))//')') &
                 'Time', time, &
                 's: Increment ', inc,'/',loadCases(currentLoadCase)%incs,&
                 '-', stepFraction,'/',subStepFactor**cutBackLevel,&
                 ' of load case ', currentLoadCase,'/',size(loadCases)
<<<<<<< HEAD
         write(incInfo,'(a,'//IO_intOut(totalIncsCounter)//',a,'//IO_intOut(sum(loadCases%incs))//&
               ',a,'//IO_intOut(stepFraction)//',a,'//IO_intOut(subStepFactor**cutBackLevel)//')') &
               'Increment ',totalIncsCounter,'/',sum(loadCases%incs),&
               '-',stepFraction, '/', subStepFactor**cutBackLevel
=======
         write(incInfo,&
                 '(a,'//IO_intOut(totalIncsCounter)//&
                 ',a,'//IO_intOut(sum(loadCases%incs))//&
                 ',a,'//IO_intOut(stepFraction)//&
                 ',a,'//IO_intOut(subStepFactor**cutBackLevel)//')') &
                 'Increment ',totalIncsCounter,'/',sum(loadCases%incs),&
                 '-', stepFraction,'/',subStepFactor**cutBackLevel
>>>>>>> 48fce3a4
         flush(6)

!--------------------------------------------------------------------------------------------------
! forward fields
         do field = 1, nActiveFields
           select case(loadCases(currentLoadCase)%ID(field))
             case(FIELD_MECH_ID)
               select case (spectral_solver)
                 case (DAMASK_spectral_SolverBasicPETSc_label)
                   call BasicPETSc_forward (&
                       guess,timeinc,timeIncOld,remainingLoadCaseTime, &
                       deformation_BC     = loadCases(currentLoadCase)%deformation, &
                       stress_BC          = loadCases(currentLoadCase)%stress, &
                       rotation_BC        = loadCases(currentLoadCase)%rotation)
                 case (DAMASK_spectral_SolverAL_label)
                   call AL_forward (&
                       guess,timeinc,timeIncOld,remainingLoadCaseTime, &
                       deformation_BC     = loadCases(currentLoadCase)%deformation, &
                       stress_BC          = loadCases(currentLoadCase)%stress, &
                       rotation_BC        = loadCases(currentLoadCase)%rotation)
                 case (DAMASK_spectral_SolverPolarisation_label)
                   call Polarisation_forward (&
                       guess,timeinc,timeIncOld,remainingLoadCaseTime, &
                       deformation_BC     = loadCases(currentLoadCase)%deformation, &
                       stress_BC          = loadCases(currentLoadCase)%stress, &
                       rotation_BC        = loadCases(currentLoadCase)%rotation)
               end select

           case(FIELD_THERMAL_ID); call spectral_thermal_forward()
           case(FIELD_DAMAGE_ID);  call spectral_damage_forward()
           end select
         enddo

!--------------------------------------------------------------------------------------------------
! solve fields
         stagIter = 0_pInt
         stagIterate = .true.
         do while (stagIterate)
           do field = 1, nActiveFields
             select case(loadCases(currentLoadCase)%ID(field))
               case(FIELD_MECH_ID)
                 select case (spectral_solver)
                   case (DAMASK_spectral_SolverBasicPETSc_label)
                     solres(field) = BasicPETSC_solution (&
                         incInfo,timeinc,timeIncOld, &
                         stress_BC          = loadCases(currentLoadCase)%stress, &
                         rotation_BC        = loadCases(currentLoadCase)%rotation)

                   case (DAMASK_spectral_SolverAL_label)
                     solres(field) = AL_solution (&
                         incInfo,timeinc,timeIncOld, &
                         stress_BC          = loadCases(currentLoadCase)%stress, &
                         rotation_BC        = loadCases(currentLoadCase)%rotation)

                   case (DAMASK_spectral_SolverPolarisation_label)
                     solres(field) = Polarisation_solution (&
                         incInfo,timeinc,timeIncOld, &
                         stress_BC          = loadCases(currentLoadCase)%stress, &
                         rotation_BC        = loadCases(currentLoadCase)%rotation)

                 end select

               case(FIELD_THERMAL_ID)
                 solres(field) = spectral_thermal_solution(timeinc,timeIncOld,remainingLoadCaseTime)

               case(FIELD_DAMAGE_ID)
                 solres(field) = spectral_damage_solution(timeinc,timeIncOld,remainingLoadCaseTime)

             end select

             if (.not. solres(field)%converged) exit                                                ! no solution found

           enddo
           stagIter = stagIter + 1_pInt
           stagIterate =            stagIter < stagItMax &
                        .and.       all(solres(:)%converged) &
<<<<<<< HEAD

=======
>>>>>>> 48fce3a4
                        .and. .not. all(solres(:)%stagConverged)                                    ! stationary with respect to staggered iteration
         enddo

!--------------------------------------------------------------------------------------------------
! check solution for either advance or retry

         if ( (continueCalculation .or. all(solres(:)%converged .and. solres(:)%stagConverged)) &   ! don't care or did converge
              .and. .not. solres(1)%termIll) then                                                   ! and acceptable solution found
           timeIncOld = timeinc
           cutBack = .false.
           guess = .true.                                                                           ! start guessing after first converged (sub)inc
           if (worldrank == 0) then
             write(statUnit,*) totalIncsCounter, time, cutBackLevel, &
                               solres%converged, solres%iterationsNeeded
             flush(statUnit)
           endif
         elseif (cutBackLevel < maxCutBack) then                                                    ! further cutbacking tolerated?
           cutBack = .true.
           stepFraction = (stepFraction - 1_pInt) * subStepFactor                                   ! adjust to new denominator
           cutBackLevel = cutBackLevel + 1_pInt
           time    = time - timeinc                                                                 ! rewind time
           timeinc = timeinc/real(subStepFactor,pReal)                                              ! cut timestep
           write(6,'(/,a)') ' cutting back '
         else                                                                                       ! no more options to continue
           call IO_warning(850_pInt)
           call MPI_file_close(resUnit,ierr)
           close(statUnit)
           call quit(-1_pInt*(lastRestartWritten+1_pInt))                                           ! quit and provide information about last restart inc written
         endif

       enddo subStepLooping

       cutBackLevel = max(0_pInt, cutBackLevel - 1_pInt)                                            ! try half number of subincs next inc

       if (all(solres(:)%converged)) then
         convergedCounter = convergedCounter + 1_pInt
         write(6,'(/,a,'//IO_intOut(totalIncsCounter)//',a)') &                                     ! report converged inc
                                   ' increment ', totalIncsCounter, ' converged'
       else
         notConvergedCounter = notConvergedCounter + 1_pInt
         write(6,'(/,a,'//IO_intOut(totalIncsCounter)//',a)') &                                     ! report non-converged inc
                                   ' increment ', totalIncsCounter, ' NOT converged'
       endif; flush(6)

       if (mod(inc,loadCases(currentLoadCase)%outputFrequency) == 0_pInt) then                      ! at output frequency
<<<<<<< HEAD
         if (worldrank == 0) &
           write(6,'(1/,a)') ' ... writing results to file ......................................'
           flush(6)
         call materialpoint_postResults()
         call MPI_file_seek (resUnit,fileOffset,MPI_SEEK_SET,ierr)

=======
         write(6,'(1/,a)') ' ... writing results to file ......................................'
         flush(6)
         call materialpoint_postResults()
         call MPI_file_seek (resUnit,fileOffset,MPI_SEEK_SET,ierr)
>>>>>>> 48fce3a4
         if (ierr /= 0_pInt) call IO_error(894_pInt, ext_msg='MPI_file_seek')
         do i=1, size(materialpoint_results,3)/(maxByteOut/(materialpoint_sizeResults*pReal))+1     ! slice the output of my process in chunks not exceeding the limit for one output
           outputIndex=int([(i-1_pInt)*((maxRealOut)/materialpoint_sizeResults)+1_pInt, &
                      min(i*((maxRealOut)/materialpoint_sizeResults),size(materialpoint_results,3))],pLongInt)
           call MPI_file_write(resUnit,reshape(materialpoint_results(:,:,outputIndex(1):outputIndex(2)),&
                                         [(outputIndex(2)-outputIndex(1)+1)*int(materialpoint_sizeResults,pLongInt)]), &
                               (outputIndex(2)-outputIndex(1)+1)*int(materialpoint_sizeResults,pLongInt),&
                               MPI_DOUBLE, MPI_STATUS_IGNORE, ierr)
           if(ierr /=0_pInt) call IO_error(894_pInt, ext_msg='MPI_file_write')
         enddo
         fileOffset = fileOffset + sum(outputSize)                                                  ! forward to current file position
       endif
       if (              loadCases(currentLoadCase)%restartFrequency > 0_pInt &                     ! writing of restart info requested ...
           .and. mod(inc,loadCases(currentLoadCase)%restartFrequency) == 0_pInt) then               ! ... and at frequency of writing restart information
         restartWrite = .true.                                                                      ! set restart parameter for FEsolving
         lastRestartWritten = inc                                                                   ! QUESTION: first call to CPFEM_general will write?
       endif

<<<<<<< HEAD
     else forwarding
       time = time + timeinc
       guess = .true.
     endif forwarding
     
     yieldCheck: if(yieldStop) then                                                                 ! check if it yields or satisfies the certain stop condition
       yieldStressOld = yieldStressNew
       plasticStrainOld = plasticStrainNew
       eqStressOld = eqStressNew
       eqTotalStrainOld = eqTotalStrainNew
       eqPlasticStrainOld = eqPlasticStrainNew
       plasticWorkOld = plasticWorkNew
       
       call utilities_calcPlasticity(yieldStressNew, plasticStrainNew, eqStressNew, eqTotalStrainNew, &
                                     eqPlasticStrainNew, plasticWorkNew, loadCases(currentLoadCase)%rotation)
       
       if (worldrank == 0) then                                                                     ! output the stress-strain curve to file if yield stop criterion is used
         if ((currentLoadCase == 1_pInt) .and. (inc == 1_pInt)) then
           open(newunit=stressstrainUnit,file=trim(getSolverWorkingDirectoryName())//trim(getSolverJobName())//&
                                  '.stressstrain',form='FORMATTED',status='REPLACE')
           write(stressstrainUnit,*) 0.0_pReal, 0.0_pReal
           write(stressstrainUnit,*) eqTotalStrainNew, eqStressNew
           close(stressstrainUnit)
         else
           open(newunit=stressstrainUnit,file=trim(getSolverWorkingDirectoryName())//trim(getSolverJobName())//&
                                 '.stressstrain',form='FORMATTED', position='APPEND', status='OLD')
           write(stressstrainUnit,*) eqTotalStrainNew, eqStressNew
           close(stressstrainUnit)
         endif
       endif
       
       if(stopFlag == 'totalStrain') then
         if(eqTotalStrainNew > yieldStopValue) then
           yieldStress = yieldStressOld * (eqTotalStrainNew - yieldStopValue)/(eqTotalStrainNew - eqTotalStrainOld) &   ! linear interpolation of stress values
                       + yieldStressNew * (yieldStopValue - eqTotalStrainOld)/(eqTotalStrainNew - eqTotalStrainOld)
           plasticStrainRate = (plasticStrainNew - plasticStrainOld)/(time - time0)                                     ! calculate plastic strain rate
           yieldStopSatisfied = .True.
         endif
       elseif(stopFlag == 'plasticStrain') then
         if(eqPlasticStrainNew > yieldStopValue) then
           yieldStress = yieldStressOld * (eqPlasticStrainNew - yieldStopValue)/(eqPlasticStrainNew - eqPlasticStrainOld) &
                       + yieldStressNew * (yieldStopValue - eqPlasticStrainOld)/(eqPlasticStrainNew - eqPlasticStrainOld)
           plasticStrainRate = (plasticStrainNew - plasticStrainOld)/(time - time0)
           yieldStopSatisfied = .True.
         endif
       elseif(stopFlag == 'plasticWork') then
         if(plasticWorkNew > yieldStopValue) then
           yieldStress = yieldStressOld * (plasticWorkNew - yieldStopValue)/(plasticWorkNew - plasticWorkOld) &
                       + yieldStressNew * (yieldStopValue - plasticWorkOld)/(plasticWorkNew - plasticWorkOld)
           plasticStrainRate = (plasticStrainNew - plasticStrainOld)/(time - time0)
           yieldStopSatisfied = .True.
         endif
       endif
     endif yieldCheck

     if (yieldStopSatisfied) then                                                                   ! when yield, write the yield stress and strain rate to file and quit the job
       if (worldrank == 0) then
         open(newunit=yieldResUnit,file=trim(getSolverWorkingDirectoryName())//trim(getSolverJobName())//&
                                  '.yield',form='FORMATTED',status='REPLACE')
         do i = 1_pInt,3_pInt
           write(yieldResUnit,*) (yieldStress(i,j), j=1,3)
         enddo
         do i = 1_pInt,3_pInt
           write(yieldResUnit,*) (plasticStrainRate(i,j), j=1,3)
         enddo
         close(yieldResUnit)
         call quit(0_pInt)
       endif
     endif
=======
     endif skipping
>>>>>>> 48fce3a4

    enddo incLooping

 enddo loadCaseLooping
 
 
!--------------------------------------------------------------------------------------------------
! report summary of whole calculation
 write(6,'(/,a)') ' ###########################################################################'
<<<<<<< HEAD
 write(6,'(1x,i6.6,a,i6.6,a,f5.1,a)') convergedCounter, ' out of ', &
                                   notConvergedCounter + convergedCounter, ' (', &
                                   real(convergedCounter, pReal)/&
                                   real(notConvergedCounter + convergedCounter,pReal)*100.0_pReal, &
                                   ' %) increments converged!'
=======
 write(6,'(1x,'//IO_intOut(convergedCounter)//',a,'//IO_intOut(notConvergedCounter + convergedCounter)//',a,f5.1,a)') &
   convergedCounter, ' out of ', &
   notConvergedCounter + convergedCounter, ' (', &
   real(convergedCounter, pReal)/&
   real(notConvergedCounter + convergedCounter,pReal)*100.0_pReal, &
   ' %) increments converged!'
>>>>>>> 48fce3a4
 flush(6)
 call MPI_file_close(resUnit,ierr)
 close(statUnit)

 if (notConvergedCounter > 0_pInt) call quit(3_pInt)                                                ! error if some are not converged
 call quit(0_pInt)                                                                                  ! no complains ;)

end program DAMASK_spectral


!--------------------------------------------------------------------------------------------------
!> @author Martin Diehl, Max-Planck-Institut für Eisenforschung GmbH
!> @brief quit subroutine to mimic behavior of FEM solvers
!> @details exits the Spectral solver and reports time and duration. Exit code 0 signals
!> everything went fine. Exit code 1 signals an error, message according to IO_error. Exit code
!> 2 signals no converged solution and increment of last saved restart information is written to
!> stderr. Exit code 3 signals no severe problems, but some increments did not converge
!--------------------------------------------------------------------------------------------------
subroutine quit(stop_id)
 use prec, only: &
   pInt
 use spectral_mech_Basic, only: &
   BasicPETSC_destroy
 use spectral_mech_AL, only: &
   AL_destroy
 use spectral_mech_Polarisation, only: &
   Polarisation_destroy
 use spectral_damage, only: &
   spectral_damage_destroy
 use spectral_thermal, only: &
   spectral_thermal_destroy
 use spectral_utilities, only: &
   utilities_destroy

 implicit none
 
#include <petsc/finclude/petscsys.h>
 integer(pInt), intent(in) :: stop_id
 integer, dimension(8) :: dateAndTime                                                               ! type default integer
 integer(pInt) :: error = 0_pInt
 PetscErrorCode :: ierr = 0
 logical :: ErrorInQuit
 
 external :: &
   PETScFinalize, &
   MPI_finalize

 call BasicPETSC_destroy()
 call AL_destroy()
 call Polarisation_destroy()
 call spectral_damage_destroy()
 call spectral_thermal_destroy()
 call utilities_destroy()

 call PETScFinalize(ierr)
 if (ierr /= 0) write(6,'(a)') ' Error in PETScFinalize'
#ifdef _OPENMP
 call MPI_finalize(error)
 if (error /= 0) write(6,'(a)') ' Error in MPI_finalize'
#endif
 ErrorInQuit = (ierr /= 0 .or. error /= 0_pInt)
 
 call date_and_time(values = dateAndTime)
 write(6,'(/,a)') 'DAMASK terminated on:'
 write(6,'(a,2(i2.2,a),i4.4)') 'Date:               ',dateAndTime(3),'/',&
                                                      dateAndTime(2),'/',&
                                                      dateAndTime(1)
 write(6,'(a,2(i2.2,a),i2.2)') 'Time:               ',dateAndTime(5),':',&
                                                      dateAndTime(6),':',&
                                                      dateAndTime(7)

 if (stop_id == 0_pInt .and. .not. ErrorInQuit) stop 0                                              ! normal termination
 if (stop_id <  0_pInt .and. .not. ErrorInQuit) then                                                ! terminally ill, restart might help
   write(0,'(a,i6)') 'restart information available at ', stop_id*(-1_pInt)
   stop 2
 endif
 if (stop_id == 3_pInt .and. .not. ErrorInQuit) stop 3                                              ! not all incs converged
 
 stop 1                                                                                             ! error (message from IO_error)

end subroutine quit<|MERGE_RESOLUTION|>--- conflicted
+++ resolved
@@ -486,16 +486,9 @@
                                                     real(loadCases(currentLoadCase)%incs ,pReal)))
        endif
      endif
-<<<<<<< HEAD
-
-     timeinc = timeinc / real(subStepFactor,pReal)**real(cutBackLevel,pReal)                        ! depending on cut back level, decrease time step
-
-     skipping: if (totalIncsCounter < restartInc) then                                              ! not yet at restart inc?
-=======
      timeinc = timeinc * real(subStepFactor,pReal)**real(-cutBackLevel,pReal)                       ! depending on cut back level, decrease time step
 
      skipping: if (totalIncsCounter <= restartInc) then                                             ! not yet at restart inc?
->>>>>>> 48fce3a4
        time = time + timeinc                                                                        ! just advance time, skip already performed calculation
        guess = .true.                                                                               ! QUESTION:why forced guessing instead of inheriting loadcase preference
      else skipping
@@ -519,12 +512,6 @@
                  's: Increment ', inc,'/',loadCases(currentLoadCase)%incs,&
                  '-', stepFraction,'/',subStepFactor**cutBackLevel,&
                  ' of load case ', currentLoadCase,'/',size(loadCases)
-<<<<<<< HEAD
-         write(incInfo,'(a,'//IO_intOut(totalIncsCounter)//',a,'//IO_intOut(sum(loadCases%incs))//&
-               ',a,'//IO_intOut(stepFraction)//',a,'//IO_intOut(subStepFactor**cutBackLevel)//')') &
-               'Increment ',totalIncsCounter,'/',sum(loadCases%incs),&
-               '-',stepFraction, '/', subStepFactor**cutBackLevel
-=======
          write(incInfo,&
                  '(a,'//IO_intOut(totalIncsCounter)//&
                  ',a,'//IO_intOut(sum(loadCases%incs))//&
@@ -532,7 +519,6 @@
                  ',a,'//IO_intOut(subStepFactor**cutBackLevel)//')') &
                  'Increment ',totalIncsCounter,'/',sum(loadCases%incs),&
                  '-', stepFraction,'/',subStepFactor**cutBackLevel
->>>>>>> 48fce3a4
          flush(6)
 
 !--------------------------------------------------------------------------------------------------
@@ -609,10 +595,6 @@
            stagIter = stagIter + 1_pInt
            stagIterate =            stagIter < stagItMax &
                         .and.       all(solres(:)%converged) &
-<<<<<<< HEAD
-
-=======
->>>>>>> 48fce3a4
                         .and. .not. all(solres(:)%stagConverged)                                    ! stationary with respect to staggered iteration
          enddo
 
@@ -658,19 +640,10 @@
        endif; flush(6)
 
        if (mod(inc,loadCases(currentLoadCase)%outputFrequency) == 0_pInt) then                      ! at output frequency
-<<<<<<< HEAD
-         if (worldrank == 0) &
-           write(6,'(1/,a)') ' ... writing results to file ......................................'
-           flush(6)
-         call materialpoint_postResults()
-         call MPI_file_seek (resUnit,fileOffset,MPI_SEEK_SET,ierr)
-
-=======
          write(6,'(1/,a)') ' ... writing results to file ......................................'
          flush(6)
          call materialpoint_postResults()
          call MPI_file_seek (resUnit,fileOffset,MPI_SEEK_SET,ierr)
->>>>>>> 48fce3a4
          if (ierr /= 0_pInt) call IO_error(894_pInt, ext_msg='MPI_file_seek')
          do i=1, size(materialpoint_results,3)/(maxByteOut/(materialpoint_sizeResults*pReal))+1     ! slice the output of my process in chunks not exceeding the limit for one output
            outputIndex=int([(i-1_pInt)*((maxRealOut)/materialpoint_sizeResults)+1_pInt, &
@@ -689,79 +662,7 @@
          lastRestartWritten = inc                                                                   ! QUESTION: first call to CPFEM_general will write?
        endif
 
-<<<<<<< HEAD
-     else forwarding
-       time = time + timeinc
-       guess = .true.
-     endif forwarding
-     
-     yieldCheck: if(yieldStop) then                                                                 ! check if it yields or satisfies the certain stop condition
-       yieldStressOld = yieldStressNew
-       plasticStrainOld = plasticStrainNew
-       eqStressOld = eqStressNew
-       eqTotalStrainOld = eqTotalStrainNew
-       eqPlasticStrainOld = eqPlasticStrainNew
-       plasticWorkOld = plasticWorkNew
-       
-       call utilities_calcPlasticity(yieldStressNew, plasticStrainNew, eqStressNew, eqTotalStrainNew, &
-                                     eqPlasticStrainNew, plasticWorkNew, loadCases(currentLoadCase)%rotation)
-       
-       if (worldrank == 0) then                                                                     ! output the stress-strain curve to file if yield stop criterion is used
-         if ((currentLoadCase == 1_pInt) .and. (inc == 1_pInt)) then
-           open(newunit=stressstrainUnit,file=trim(getSolverWorkingDirectoryName())//trim(getSolverJobName())//&
-                                  '.stressstrain',form='FORMATTED',status='REPLACE')
-           write(stressstrainUnit,*) 0.0_pReal, 0.0_pReal
-           write(stressstrainUnit,*) eqTotalStrainNew, eqStressNew
-           close(stressstrainUnit)
-         else
-           open(newunit=stressstrainUnit,file=trim(getSolverWorkingDirectoryName())//trim(getSolverJobName())//&
-                                 '.stressstrain',form='FORMATTED', position='APPEND', status='OLD')
-           write(stressstrainUnit,*) eqTotalStrainNew, eqStressNew
-           close(stressstrainUnit)
-         endif
-       endif
-       
-       if(stopFlag == 'totalStrain') then
-         if(eqTotalStrainNew > yieldStopValue) then
-           yieldStress = yieldStressOld * (eqTotalStrainNew - yieldStopValue)/(eqTotalStrainNew - eqTotalStrainOld) &   ! linear interpolation of stress values
-                       + yieldStressNew * (yieldStopValue - eqTotalStrainOld)/(eqTotalStrainNew - eqTotalStrainOld)
-           plasticStrainRate = (plasticStrainNew - plasticStrainOld)/(time - time0)                                     ! calculate plastic strain rate
-           yieldStopSatisfied = .True.
-         endif
-       elseif(stopFlag == 'plasticStrain') then
-         if(eqPlasticStrainNew > yieldStopValue) then
-           yieldStress = yieldStressOld * (eqPlasticStrainNew - yieldStopValue)/(eqPlasticStrainNew - eqPlasticStrainOld) &
-                       + yieldStressNew * (yieldStopValue - eqPlasticStrainOld)/(eqPlasticStrainNew - eqPlasticStrainOld)
-           plasticStrainRate = (plasticStrainNew - plasticStrainOld)/(time - time0)
-           yieldStopSatisfied = .True.
-         endif
-       elseif(stopFlag == 'plasticWork') then
-         if(plasticWorkNew > yieldStopValue) then
-           yieldStress = yieldStressOld * (plasticWorkNew - yieldStopValue)/(plasticWorkNew - plasticWorkOld) &
-                       + yieldStressNew * (yieldStopValue - plasticWorkOld)/(plasticWorkNew - plasticWorkOld)
-           plasticStrainRate = (plasticStrainNew - plasticStrainOld)/(time - time0)
-           yieldStopSatisfied = .True.
-         endif
-       endif
-     endif yieldCheck
-
-     if (yieldStopSatisfied) then                                                                   ! when yield, write the yield stress and strain rate to file and quit the job
-       if (worldrank == 0) then
-         open(newunit=yieldResUnit,file=trim(getSolverWorkingDirectoryName())//trim(getSolverJobName())//&
-                                  '.yield',form='FORMATTED',status='REPLACE')
-         do i = 1_pInt,3_pInt
-           write(yieldResUnit,*) (yieldStress(i,j), j=1,3)
-         enddo
-         do i = 1_pInt,3_pInt
-           write(yieldResUnit,*) (plasticStrainRate(i,j), j=1,3)
-         enddo
-         close(yieldResUnit)
-         call quit(0_pInt)
-       endif
-     endif
-=======
      endif skipping
->>>>>>> 48fce3a4
 
     enddo incLooping
 
@@ -771,20 +672,12 @@
 !--------------------------------------------------------------------------------------------------
 ! report summary of whole calculation
  write(6,'(/,a)') ' ###########################################################################'
-<<<<<<< HEAD
- write(6,'(1x,i6.6,a,i6.6,a,f5.1,a)') convergedCounter, ' out of ', &
-                                   notConvergedCounter + convergedCounter, ' (', &
-                                   real(convergedCounter, pReal)/&
-                                   real(notConvergedCounter + convergedCounter,pReal)*100.0_pReal, &
-                                   ' %) increments converged!'
-=======
  write(6,'(1x,'//IO_intOut(convergedCounter)//',a,'//IO_intOut(notConvergedCounter + convergedCounter)//',a,f5.1,a)') &
    convergedCounter, ' out of ', &
    notConvergedCounter + convergedCounter, ' (', &
    real(convergedCounter, pReal)/&
    real(notConvergedCounter + convergedCounter,pReal)*100.0_pReal, &
    ' %) increments converged!'
->>>>>>> 48fce3a4
  flush(6)
  call MPI_file_close(resUnit,ierr)
  close(statUnit)
