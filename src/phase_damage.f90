--- conflicted
+++ resolved
@@ -209,13 +209,8 @@
 
   select case(phase_damage(ph))
     case(DAMAGE_ISOBRITTLE_ID,DAMAGE_ANISOBRITTLE_ID)
-<<<<<<< HEAD
       f = 1.0_pREAL &
-        - phi*damageState(ph)%state(1,en)
-=======
-      f = 1.0_pReal &
         - 2.0_pREAL * phi*damageState(ph)%state(1,en)
->>>>>>> fd55fe2b
     case default
       f = 0.0_pREAL
   end select
