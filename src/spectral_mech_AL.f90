!--------------------------------------------------------------------------------------------------
!> @author Pratheek Shanthraj, Max-Planck-Institut für Eisenforschung GmbH
!> @author Martin Diehl, Max-Planck-Institut für Eisenforschung GmbH
!> @author Philip Eisenlohr, Max-Planck-Institut für Eisenforschung GmbH
!> @brief AL scheme solver
!--------------------------------------------------------------------------------------------------
module spectral_mech_AL
 use prec, only: & 
   pInt, &
   pReal
 use math, only: &
   math_I3
 use spectral_utilities, only: &
   tSolutionState, &
   tSolutionParams

 implicit none
 private
#include <petsc/finclude/petsc.h90>

 character (len=*), parameter, public :: &
   DAMASK_spectral_solverAL_label = 'al'
   
!--------------------------------------------------------------------------------------------------
! derived types
 type(tSolutionParams), private :: params
 real(pReal), private, dimension(3,3) :: mask_stress = 0.0_pReal

!--------------------------------------------------------------------------------------------------
! PETSc data
 DM,   private :: da
 SNES, private :: snes
 Vec,  private :: solution_vec

!--------------------------------------------------------------------------------------------------
! common pointwise data
 real(pReal), private, dimension(:,:,:,:,:), allocatable :: &
   F_lastInc, &                                                                                     !< field of previous compatible deformation gradients
   F_lambda_lastInc, &                                                                              !< field of previous incompatible deformation gradient 
   Fdot, &                                                                                          !< field of assumed rate of compatible deformation gradient
   F_lambdaDot                                                                                      !< field of assumed rate of incopatible deformation gradient

!--------------------------------------------------------------------------------------------------
! stress, stiffness and compliance average etc.
 real(pReal), private, dimension(3,3) :: &
   F_aimDot = 0.0_pReal, &                                                                          !< assumed rate of average deformation gradient
   F_aim = math_I3, &                                                                               !< current prescribed deformation gradient
   F_aim_lastInc = math_I3, &                                                                       !< previous average deformation gradient
   F_av = 0.0_pReal, &                                                                              !< average incompatible def grad field
   P_av = 0.0_pReal, &                                                                              !< average 1st Piola--Kirchhoff stress
   P_avLastEval = 0.0_pReal                                                                         !< average 1st Piola--Kirchhoff stress last call of CPFEM_general
 
 character(len=1024), private :: incInfo                                                          !< time and increment information
 
 real(pReal), private, dimension(3,3,3,3) :: &
   C_volAvg = 0.0_pReal, &                                                                          !< current volume average stiffness 
   C_volAvgLastInc = 0.0_pReal, &                                                                   !< previous volume average stiffness
   C_minMaxAvg = 0.0_pReal, &                                                                       !< current (min+max)/2 stiffness
   C_minMaxAvgLastInc = 0.0_pReal, &                                                                !< previous (min+max)/2 stiffness
   S = 0.0_pReal, &                                                                                 !< current compliance (filled up with zeros)
   C_scale = 0.0_pReal, &                             
   S_scale = 0.0_pReal

 real(pReal), private :: &
   err_BC, &                                                                                        !< deviation from stress BC
   err_curl, &                                                                                      !< RMS of curl of F
   err_div                                                                                          !< RMS of div of P
  
 integer(pInt), private :: &
   totalIter = 0_pInt                                                                               !< total iteration in current increment
 
 public :: &
   AL_init, &
   AL_solution, &
   AL_forward, &
   AL_destroy
 external :: &
   PETScFinalize, &
   MPI_Abort, &
   MPI_Bcast, &
   MPI_Allreduce

contains

!--------------------------------------------------------------------------------------------------
!> @brief allocates all necessary fields and fills them with data, potentially from restart info
!> @todo use sourced allocation, e.g. allocate(Fdot,source = F_lastInc)
!--------------------------------------------------------------------------------------------------
subroutine AL_init
#if defined(__GFORTRAN__) || __INTEL_COMPILER >= 1800
 use, intrinsic :: iso_fortran_env, only: &
   compiler_version, &
   compiler_options
#endif
 use IO, only: &
   IO_intOut, &
   IO_read_realFile, &
   IO_timeStamp
 use debug, only: &
  debug_level, &
  debug_spectral, &
  debug_spectralRestart
 use FEsolving, only: &
   restartInc
 use numerics, only: &
   worldrank, &
   worldsize
 use homogenization, only: &
   materialpoint_F0
 use DAMASK_interface, only: &
   getSolverJobName
 use spectral_utilities, only: &
   Utilities_constitutiveResponse, &
   Utilities_updateGamma, &
   Utilities_updateIPcoords, &
   wgt
 use mesh, only: &
   grid, &
   grid3
 use math, only: &
   math_invSym3333
   
 implicit none
 real(pReal), dimension(3,3,grid(1),grid(2),grid3) :: P
 real(pReal), dimension(3,3) :: &
   temp33_Real = 0.0_pReal

 PetscErrorCode :: ierr
 PetscScalar, pointer, dimension(:,:,:,:) :: &
   FandF_lambda, &                                                                                                    ! overall pointer to solution data
   F, &                                                                                                         ! specific (sub)pointer
   F_lambda                                                                                                     ! specific (sub)pointer

 integer(pInt), dimension(:), allocatable :: localK  
 integer(pInt) :: proc
 character(len=1024) :: rankStr
 
 external :: &
   SNESCreate, &
   SNESSetOptionsPrefix, &
   DMDACreate3D, &
   SNESSetDM, &
   DMCreateGlobalVector, &
   DMDASNESSetFunctionLocal, &
   SNESGetConvergedReason, &
   SNESSetConvergenceTest, &
   SNESSetFromOptions
   
 write(6,'(/,a)') ' <<<+-  DAMASK_spectral_solverAL init  -+>>>'
 write(6,'(a15,a)')   ' Current time: ',IO_timeStamp()
#include "compilation_info.f90"

!--------------------------------------------------------------------------------------------------
! allocate global fields
 allocate (F_lastInc       (3,3,grid(1),grid(2),grid3),source = 0.0_pReal)
 allocate (Fdot            (3,3,grid(1),grid(2),grid3),source = 0.0_pReal)
 allocate (F_lambda_lastInc(3,3,grid(1),grid(2),grid3),source = 0.0_pReal)
 allocate (F_lambdaDot     (3,3,grid(1),grid(2),grid3),source = 0.0_pReal)
    
!--------------------------------------------------------------------------------------------------
! initialize solver specific parts of PETSc
 call SNESCreate(PETSC_COMM_WORLD,snes,ierr); CHKERRQ(ierr)
 call SNESSetOptionsPrefix(snes,'mech_',ierr);CHKERRQ(ierr) 
 allocate(localK(worldsize), source = 0); localK(worldrank+1) = grid3
 do proc = 1, worldsize
   call MPI_Bcast(localK(proc),1,MPI_INTEGER,proc-1,PETSC_COMM_WORLD,ierr)
 enddo  
 call DMDACreate3d(PETSC_COMM_WORLD, &
        DM_BOUNDARY_NONE, DM_BOUNDARY_NONE, DM_BOUNDARY_NONE, &                                     ! cut off stencil at boundary
        DMDA_STENCIL_BOX, &                                                                         ! Moore (26) neighborhood around central point
        grid(1),grid(2),grid(3), &                                                                  ! global grid
        1 , 1, worldsize, &
        18, 0, &                                                                                     ! #dof (F tensor), ghost boundary width (domain overlap)
        grid(1),grid(2),localK, &                                                                   ! local grid
        da,ierr)                                                                                    ! handle, error
 CHKERRQ(ierr)
 call SNESSetDM(snes,da,ierr); CHKERRQ(ierr)                                                        ! connect snes to da
 call DMCreateGlobalVector(da,solution_vec,ierr); CHKERRQ(ierr)                                     ! global solution vector (grid x 9, i.e. every def grad tensor)
 call DMDASNESSetFunctionLocal(da,INSERT_VALUES,AL_formResidual,PETSC_NULL_OBJECT,ierr)             ! residual vector of same shape as solution vector
 CHKERRQ(ierr) 
 call SNESSetConvergenceTest(snes,AL_converged,PETSC_NULL_OBJECT,PETSC_NULL_FUNCTION,ierr)          ! specify custom convergence check function "_converged"
 CHKERRQ(ierr)
 call SNESSetFromOptions(snes,ierr); CHKERRQ(ierr)                                                  ! pull it all together with additional cli arguments

!--------------------------------------------------------------------------------------------------
! init fields                 
 call DMDAVecGetArrayF90(da,solution_vec,FandF_lambda,ierr); CHKERRQ(ierr)                          ! places pointer on PETSc data
 F        => FandF_lambda( 0: 8,:,:,:)
 F_lambda => FandF_lambda( 9:17,:,:,:)

 restart: if (restartInc > 0_pInt) then
   if (iand(debug_level(debug_spectral),debug_spectralRestart) /= 0) then
     write(6,'(/,a,'//IO_intOut(restartInc)//',a)') &
     'reading values of increment ', restartInc, ' from file'
     flush(6)
   endif
   write(rankStr,'(a1,i0)')'_',worldrank
   call IO_read_realFile(777,'F'//trim(rankStr),trim(getSolverJobName()),size(F))
   read (777,rec=1) F; close (777)
   call IO_read_realFile(777,'F_lastInc'//trim(rankStr),trim(getSolverJobName()),size(F_lastInc))
   read (777,rec=1) F_lastInc; close (777)
   call IO_read_realFile(777,'F_lambda'//trim(rankStr),trim(getSolverJobName()),size(F_lambda))
   read (777,rec=1) F_lambda; close (777)
   call IO_read_realFile(777,'F_lambda_lastInc'//trim(rankStr),trim(getSolverJobName()),size(F_lambda_lastInc))
   read (777,rec=1) F_lambda_lastInc; close (777)
   call IO_read_realFile(777,'F_aimDot',trim(getSolverJobName()),size(F_aimDot))
   read (777,rec=1) F_aimDot; close (777)
   F_aim         = reshape(sum(sum(sum(F,dim=4),dim=3),dim=2) * wgt, [3,3])                         ! average of F
   F_aim_lastInc = sum(sum(sum(F_lastInc,dim=5),dim=4),dim=3) * wgt                                 ! average of F_lastInc 
 elseif (restartInc == 0_pInt) then restart
   F_lastInc = spread(spread(spread(math_I3,3,grid(1)),4,grid(2)),5,grid3)                          ! initialize to identity
   F = reshape(F_lastInc,[9,grid(1),grid(2),grid3])
   F_lambda = F
   F_lambda_lastInc = F_lastInc
 endif restart

 materialpoint_F0 = reshape(F_lastInc, [3,3,1,product(grid(1:2))*grid3])                            ! set starting condition for materialpoint_stressAndItsTangent
 call Utilities_updateIPcoords(reshape(F,shape(F_lastInc)))
<<<<<<< HEAD
 call Utilities_constitutiveResponse(P,temp33_Real,C_volAvg,C_minMaxAvg, &
                                     reshape(F,shape(F_lastInc)), 0.0_pReal, math_I3)
 
=======
 call Utilities_constitutiveResponse(P,temp33_Real,C_volAvg,C_minMaxAvg, &                          ! stress field, stress avg, global average of stiffness and (min+max)/2
                                     reshape(F,shape(F_lastInc)), &                                 ! target F
                                     0.0_pReal, &                                                   ! time increment
                                     math_I3)                                                       ! no rotation of boundary condition
>>>>>>> 48fce3a4
 nullify(F)
 nullify(F_lambda)
 call DMDAVecRestoreArrayF90(da,solution_vec,FandF_lambda,ierr); CHKERRQ(ierr)                      ! write data back to PETSc

 restartRead: if (restartInc > 0_pInt) then
   if (iand(debug_level(debug_spectral),debug_spectralRestart)/= 0 .and. worldrank == 0_pInt) &
     write(6,'(/,a,'//IO_intOut(restartInc)//',a)') &
     'reading more values of increment ', restartInc, ' from file'
   flush(6)
   call IO_read_realFile(777,'C_volAvg',trim(getSolverJobName()),size(C_volAvg))
   read (777,rec=1) C_volAvg; close (777)
   call IO_read_realFile(777,'C_volAvgLastInc',trim(getSolverJobName()),size(C_volAvgLastInc))
   read (777,rec=1) C_volAvgLastInc; close (777)
   call IO_read_realFile(777,'C_ref',trim(getSolverJobName()),size(C_minMaxAvg))
   read (777,rec=1) C_minMaxAvg; close (777)
 endif restartRead

 call Utilities_updateGamma(C_minMaxAvg,.true.)
 C_scale = C_minMaxAvg
 S_scale = math_invSym3333(C_minMaxAvg)
 
end subroutine AL_init


!--------------------------------------------------------------------------------------------------
!> @brief solution for the AL scheme with internal iterations
!--------------------------------------------------------------------------------------------------
type(tSolutionState) function AL_solution(incInfoIn,timeinc,timeinc_old,stress_BC,rotation_BC)
 use IO, only: &
   IO_error
 use numerics, only: &
   update_gamma
 use math, only: &
   math_invSym3333
 use spectral_utilities, only: &
   tBoundaryCondition, &
   Utilities_maskedCompliance, &
   Utilities_updateGamma
 use FEsolving, only: &
   restartWrite, &
   terminallyIll

 implicit none

!--------------------------------------------------------------------------------------------------
! input data for solution
 character(len=*), intent(in) :: &
   incInfoIn
 real(pReal), intent(in) :: &
   timeinc, &                                                                                       !< increment time for current solution
   timeinc_old                                                                                      !< increment time of last successful increment
 type(tBoundaryCondition),      intent(in) :: &
   stress_BC
 real(pReal), dimension(3,3), intent(in) :: rotation_BC
 
!--------------------------------------------------------------------------------------------------
! PETSc Data
 PetscErrorCode :: ierr   
 SNESConvergedReason :: reason

 external :: &
   SNESSolve, &
   SNESGetConvergedReason

 incInfo = incInfoIn

!--------------------------------------------------------------------------------------------------
! update stiffness (and gamma operator)
 S = Utilities_maskedCompliance(rotation_BC,stress_BC%maskLogical,C_volAvg)
 if (update_gamma) then
   call Utilities_updateGamma(C_minMaxAvg,restartWrite)
   C_scale = C_minMaxAvg
   S_scale = math_invSym3333(C_minMaxAvg)
 endif  

!--------------------------------------------------------------------------------------------------
! set module wide availabe data
 mask_stress        = stress_BC%maskFloat
 params%stress_BC   = stress_BC%values
 params%rotation_BC = rotation_BC
 params%timeinc     = timeinc
 params%timeincOld  = timeinc_old

!--------------------------------------------------------------------------------------------------
! solve BVP 
 call SNESSolve(snes,PETSC_NULL_OBJECT,solution_vec,ierr); CHKERRQ(ierr)

!--------------------------------------------------------------------------------------------------
! check convergence
 call SNESGetConvergedReason(snes,reason,ierr); CHKERRQ(ierr)

 AL_solution%converged = reason > 0
 AL_solution%iterationsNeeded = totalIter
 AL_solution%termIll = terminallyIll
 terminallyIll = .false.
 if (reason == -4) call IO_error(893_pInt)                                                         ! MPI error

end function AL_solution


!--------------------------------------------------------------------------------------------------
!> @brief forms the AL residual vector
!--------------------------------------------------------------------------------------------------
subroutine AL_formResidual(in,x_scal,f_scal,dummy,ierr)
 use numerics, only: &
   itmax, &
   itmin, &
   polarAlpha, &
   polarBeta
 use mesh, only: &
   grid, &
   grid3
 use IO, only: &
   IO_intOut
 use math, only: &
   math_rotate_backward33, &
   math_transpose33, &
   math_mul3333xx33, &
   math_invSym3333, &
   math_mul33x33
 use debug, only: &
   debug_level, &
   debug_spectral, &
   debug_spectralRotation
 use spectral_utilities, only: &
   wgt, &
   tensorField_real, &
   utilities_FFTtensorForward, &
   utilities_fourierGammaConvolution, &
   utilities_FFTtensorBackward, &
   Utilities_constitutiveResponse, &
   Utilities_divergenceRMS, &
   Utilities_curlRMS
 use homogenization, only: &
   materialpoint_dPdF
 use FEsolving, only: &
   terminallyIll

 implicit none
<<<<<<< HEAD
!--------------------------------------------------------------------------------------------------
! strange syntax in the next line because otherwise macros expand beyond 132 character limit 
 DMDALocalInfo,        dimension(&
   DMDA_LOCAL_INFO_SIZE) :: &
   in
 PetscScalar, &
   target, dimension(3,3,2, XG_RANGE,YG_RANGE,ZG_RANGE), intent(in) :: x_scal
 PetscScalar, &
   target, dimension(3,3,2,  X_RANGE, Y_RANGE, Z_RANGE), intent(out) :: f_scal
=======
 DMDALocalInfo, dimension(DMDA_LOCAL_INFO_SIZE) :: in
 PetscScalar, &
   target, dimension(3,3,2, XG_RANGE,YG_RANGE,ZG_RANGE), intent(in) :: x_scal               !< what is this?
 PetscScalar, &
   target, dimension(3,3,2, X_RANGE,Y_RANGE,Z_RANGE),   intent(out) :: f_scal               !< what is this?
>>>>>>> 48fce3a4
 PetscScalar, pointer, dimension(:,:,:,:,:) :: &
   F, &
   F_lambda, &
   residual_F, &
   residual_F_lambda
 PetscInt :: &
   PETScIter, &
   nfuncs
 PetscObject :: dummy
 PetscErrorCode :: ierr
 integer(pInt) :: &
   i, j, k, e

 external :: &
   SNESGetNumberFunctionEvals, &
   SNESGetIterationNumber

 F                 => x_scal(1:3,1:3,1,&
                             XG_RANGE,YG_RANGE,ZG_RANGE)
 F_lambda          => x_scal(1:3,1:3,2,&
                             XG_RANGE,YG_RANGE,ZG_RANGE)
 residual_F        => f_scal(1:3,1:3,1,&
                              X_RANGE, Y_RANGE, Z_RANGE)
 residual_F_lambda => f_scal(1:3,1:3,2,&
                              X_RANGE, Y_RANGE, Z_RANGE)

 F_av = sum(sum(sum(F,dim=5),dim=4),dim=3) * wgt
 call MPI_Allreduce(MPI_IN_PLACE,F_av,9,MPI_DOUBLE,MPI_SUM,PETSC_COMM_WORLD,ierr)
 
 call SNESGetNumberFunctionEvals(snes,nfuncs,ierr); CHKERRQ(ierr)
 call SNESGetIterationNumber(snes,PETScIter,ierr); CHKERRQ(ierr)

 if (nfuncs == 0 .and. PETScIter == 0) totalIter = -1_pInt                                            ! new increment
!--------------------------------------------------------------------------------------------------
! begin of new iteration
 newIteration: if (totalIter <= PETScIter) then
   totalIter = totalIter + 1_pInt
   write(6,'(1x,a,3(a,'//IO_intOut(itmax)//'))') &
           trim(incInfo), ' @ Iteration ', itmin, '≤',totalIter, '≤', itmax
   if (iand(debug_level(debug_spectral),debug_spectralRotation) /= 0) &
     write(6,'(/,a,/,3(3(f12.7,1x)/))',advance='no') &
             ' deformation gradient aim (lab) =', math_transpose33(math_rotate_backward33(F_aim,params%rotation_BC))
   write(6,'(/,a,/,3(3(f12.7,1x)/))',advance='no') &
             ' deformation gradient aim       =', math_transpose33(F_aim)
   flush(6)
 endif newIteration

!--------------------------------------------------------------------------------------------------
! 
 tensorField_real = 0.0_pReal
 do k = 1_pInt, grid3; do j = 1_pInt, grid(2); do i = 1_pInt, grid(1)
   tensorField_real(1:3,1:3,i,j,k) = &
     polarBeta*math_mul3333xx33(C_scale,F(1:3,1:3,i,j,k) - math_I3) -&
     polarAlpha*math_mul33x33(F(1:3,1:3,i,j,k), &
                              math_mul3333xx33(C_scale,F_lambda(1:3,1:3,i,j,k) - math_I3))
 enddo; enddo; enddo
 
!--------------------------------------------------------------------------------------------------
! doing convolution in Fourier space 
 call utilities_FFTtensorForward()
 call utilities_fourierGammaConvolution(math_rotate_backward33(polarBeta*F_aim,params%rotation_BC)) 
 call utilities_FFTtensorBackward()

!--------------------------------------------------------------------------------------------------
! constructing F_lambda residual                         
 residual_F_lambda = polarBeta*F - tensorField_real(1:3,1:3,1:grid(1),1:grid(2),1:grid3)               !< eq (16) in doi: 10.1016/j.ijplas.2014.02.006

!--------------------------------------------------------------------------------------------------
! evaluate constitutive response
 P_avLastEval = P_av

 call Utilities_constitutiveResponse(residual_F,P_av,C_volAvg,C_minMaxAvg, &
                                     F - residual_F_lambda/polarBeta,params%timeinc, params%rotation_BC)
 call MPI_Allreduce(MPI_IN_PLACE,terminallyIll,1,MPI_LOGICAL,MPI_LOR,PETSC_COMM_WORLD,ierr)

!--------------------------------------------------------------------------------------------------
! calculate divergence
 tensorField_real = 0.0_pReal
 tensorField_real(1:3,1:3,1:grid(1),1:grid(2),1:grid3) = residual_F                                   !< stress field in disguise
 call utilities_FFTtensorForward()
 err_div = Utilities_divergenceRMS()                                                                  !< root mean squared error in divergence of stress
 
!--------------------------------------------------------------------------------------------------
! constructing residual
 e = 0_pInt
 do k = 1_pInt, grid3; do j = 1_pInt, grid(2); do i = 1_pInt, grid(1)
   e = e + 1_pInt
   residual_F(1:3,1:3,i,j,k) = math_mul3333xx33(math_invSym3333(materialpoint_dPdF(1:3,1:3,1:3,1:3,1,e) + C_scale), &
                                                residual_F(1:3,1:3,i,j,k) - &
                                                math_mul33x33(F(1:3,1:3,i,j,k), &
                                                math_mul3333xx33(C_scale,F_lambda(1:3,1:3,i,j,k) - math_I3))) &
                                                + residual_F_lambda(1:3,1:3,i,j,k)                    !< eq (16) in doi: 10.1016/j.ijplas.2014.02.006
 enddo; enddo; enddo
 
!--------------------------------------------------------------------------------------------------
! calculating curl 
 tensorField_real = 0.0_pReal
 tensorField_real(1:3,1:3,1:grid(1),1:grid(2),1:grid3) = F
 call utilities_FFTtensorForward()
 err_curl = Utilities_curlRMS()

 nullify(F)
 nullify(F_lambda)
 nullify(residual_F)
 nullify(residual_F_lambda)
end subroutine AL_formResidual


!--------------------------------------------------------------------------------------------------
!> @brief convergence check
!--------------------------------------------------------------------------------------------------
subroutine AL_converged(snes_local,PETScIter,xnorm,snorm,fnorm,reason,dummy,ierr)
 use numerics, only: &
   itmax, &
   itmin, &
   err_div_tolRel, &
   err_div_tolAbs, &
   err_curl_tolRel, &
   err_curl_tolAbs, &
   err_stress_tolRel, &
   err_stress_tolAbs
 use math, only: &
   math_mul3333xx33
 use FEsolving, only: &
   terminallyIll

 implicit none
 SNES :: snes_local
 PetscInt :: PETScIter
 PetscReal :: &
   xnorm, &
   snorm, &
   fnorm
 SNESConvergedReason :: reason
 PetscObject :: dummy
 PetscErrorCode :: ierr
 real(pReal) :: &
   curlTol, &
   divTol, &
   BCTol
     
!--------------------------------------------------------------------------------------------------
! stress BC handling
 F_aim = F_aim - math_mul3333xx33(S, ((P_av - params%stress_BC)))                                   ! S = 0.0 for no bc
 err_BC = maxval(abs((1.0_pReal-mask_stress) * math_mul3333xx33(C_scale,F_aim-F_av) + &
                                mask_stress  * (P_av-params%stress_BC)))                            ! mask = 0.0 for no bc

!--------------------------------------------------------------------------------------------------
! error calculation
 curlTol    = max(maxval(abs(F_aim-math_I3))*err_curl_tolRel  ,err_curl_tolAbs)
 divTol     = max(maxval(abs(P_av))         *err_div_tolRel   ,err_div_tolAbs)
 BCTol      = max(maxval(abs(P_av))         *err_stress_tolRel,err_stress_tolAbs)

 converged: if ((totalIter >= itmin .and. &
                           all([ err_div /divTol, &
                                 err_curl/curlTol, &
                                 err_BC  /BCTol       ] < 1.0_pReal)) &
             .or.    terminallyIll) then
   reason = 1
 elseif (totalIter >= itmax) then converged
   reason = -1
 else converged
   reason = 0
 endif converged

!--------------------------------------------------------------------------------------------------
! report
 write(6,'(1/,a)') ' ... reporting .............................................................'
 write(6,'(/,a,f12.2,a,es8.2,a,es9.2,a)') ' error divergence = ', &
           err_div/divTol,  ' (',err_div, ' / m, tol = ',divTol,')'
 write(6,  '(a,f12.2,a,es8.2,a,es9.2,a)') ' error curl       = ', &
           err_curl/curlTol,' (',err_curl,' -,   tol = ',curlTol,')'
 write(6,  '(a,f12.2,a,es8.2,a,es9.2,a)') ' error BC         = ', &
           err_BC/BCTol,    ' (',err_BC,  ' Pa,  tol = ',BCTol,')' 
 write(6,'(/,a)') ' ==========================================================================='
 flush(6) 

end subroutine AL_converged

!--------------------------------------------------------------------------------------------------
!> @brief forwarding routine
!> @details find new boundary conditions and best F estimate for end of current timestep
!> possibly writing restart information, triggering of state increment in DAMASK, and updating of IPcoordinates
!--------------------------------------------------------------------------------------------------
subroutine AL_forward(guess,timeinc,timeinc_old,loadCaseTime,deformation_BC,stress_BC,rotation_BC)
  use math, only: &
    math_mul33x33, &
    math_mul3333xx33, &
    math_transpose33, &
    math_rotate_backward33
  use numerics, only: &
    worldrank 
  use homogenization, only: &
    materialpoint_F0
  use mesh, only: &
    grid, &
    grid3
  use CPFEM2, only: &
    CPFEM_age
  use spectral_utilities, only: &
    Utilities_calculateRate, &
    Utilities_forwardField, &
    Utilities_updateIPcoords, &
    tBoundaryCondition, &
    cutBack
  use IO, only: &
    IO_write_JobRealFile
  use FEsolving, only: &
    restartWrite

  implicit none
  logical, intent(in) :: &
    guess
  real(pReal), intent(in) :: &
    timeinc_old, &
    timeinc, &
    loadCaseTime                                                                                     !< remaining time of current load case
  type(tBoundaryCondition),      intent(in) :: &
    stress_BC, &
    deformation_BC
  real(pReal), dimension(3,3), intent(in) ::&
    rotation_BC
  PetscErrorCode :: ierr
  PetscScalar, dimension(:,:,:,:), pointer :: FandF_lambda, F, F_lambda
  integer(pInt) :: i, j, k
  real(pReal), dimension(3,3) :: F_lambda33
  character(len=32) :: rankStr

!--------------------------------------------------------------------------------------------------
! update coordinates and rate and forward last inc
<<<<<<< HEAD
 call DMDAVecGetArrayF90(da,solution_vec,xx_psc,ierr)
 F => xx_psc(0:8,:,:,:)
 F_lambda => xx_psc(9:17,:,:,:)
 if (restartWrite) then
   write(6,'(/,a)') ' writing converged results for restart'
   flush(6)
   write(rankStr,'(a1,i0)')'_',worldrank
   call IO_write_jobRealFile(777,'F'//trim(rankStr),size(F))                                        ! writing deformation gradient field to file
   write (777,rec=1) F
   close (777)
   call IO_write_jobRealFile(777,'F_lastInc'//trim(rankStr),size(F_lastInc))                        ! writing F_lastInc field to file
   write (777,rec=1) F_lastInc
   close (777)
   call IO_write_jobRealFile(777,'F_lambda'//trim(rankStr),size(F_lambda))                          ! writing deformation gradient field to file
   write (777,rec=1) F_lambda
   close (777)
   call IO_write_jobRealFile(777,'F_lambda_lastInc'//trim(rankStr),size(F_lambda_lastInc))          ! writing F_lastInc field to file
   write (777,rec=1) F_lambda_lastInc
   close (777)
   if (worldrank == 0_pInt) then
     call IO_write_jobRealFile(777,'F_aim',size(F_aim))
     write (777,rec=1) F_aim
     close(777)
     call IO_write_jobRealFile(777,'F_aim_lastInc',size(F_aim_lastInc))
     write (777,rec=1) F_aim_lastInc
     close(777)
     call IO_write_jobRealFile(777,'F_aimDot',size(F_aimDot))
     write (777,rec=1) F_aimDot
     close(777)
     call IO_write_jobRealFile(777,'C_volAvg',size(C_volAvg))
     write (777,rec=1) C_volAvg
     close(777)
     call IO_write_jobRealFile(777,'C_volAvgLastInc',size(C_volAvgLastInc))
     write (777,rec=1) C_volAvgLastInc
     close(777)
   endif
 endif

 call utilities_updateIPcoords(F)

 if (cutBack) then 
   F_aim    = F_aim_lastInc
   F_lambda = reshape(F_lambda_lastInc,[9,grid(1),grid(2),grid3]) 
   F        = reshape(F_lastInc,       [9,grid(1),grid(2),grid3]) 
   C_volAvg = C_volAvgLastInc
 else
   ForwardData = .True.
   C_volAvgLastInc = C_volAvg
!--------------------------------------------------------------------------------------------------
! calculate rate for aim
   if (deformation_BC%myType=='l') then                                                             ! calculate f_aimDot from given L and current F
     f_aimDot = deformation_BC%maskFloat * math_mul33x33(deformation_BC%values, F_aim)
   elseif(deformation_BC%myType=='fdot') then                                                       ! f_aimDot is prescribed
     f_aimDot = deformation_BC%maskFloat * deformation_BC%values
   elseif(deformation_BC%myType=='f') then                                                          ! aim at end of load case is prescribed
     f_aimDot = deformation_BC%maskFloat * (deformation_BC%values -F_aim)/loadCaseTime
   endif
   if (guess) f_aimDot  = f_aimDot + stress_BC%maskFloat * (F_aim - F_aim_lastInc)/timeinc_old
   F_aim_lastInc = F_aim

!--------------------------------------------------------------------------------------------------
! update coordinates and rate and forward last inc
   call utilities_updateIPcoords(F)
   Fdot =        Utilities_calculateRate(guess, &
                                         F_lastInc,       reshape(F,       [3,3,grid(1),grid(2),grid3]), timeinc_old, &
                                         math_rotate_backward33(f_aimDot,rotation_BC))
   F_lambdaDot = Utilities_calculateRate(guess, &
                                         F_lambda_lastInc,reshape(F_lambda,[3,3,grid(1),grid(2),grid3]), timeinc_old, &
                                         math_rotate_backward33(f_aimDot,rotation_BC))
   F_lastInc        = reshape(F,       [3,3,grid(1),grid(2),grid3])
   F_lambda_lastInc = reshape(F_lambda,[3,3,grid(1),grid(2),grid3])
 endif

 F_aim = F_aim + f_aimDot * timeinc

!--------------------------------------------------------------------------------------------------
! update local deformation gradient
 F = reshape(Utilities_forwardField(timeinc,F_lastInc,Fdot, &                                       ! ensure that it matches rotated F_aim
                                    math_rotate_backward33(F_aim,rotation_BC)), &
             [9,grid(1),grid(2),grid3])
 F_lambda = reshape(Utilities_forwardField(timeinc,F_lambda_lastInc,F_lambdadot), &
                    [9,grid(1),grid(2),grid3])                                                      ! does not have any average value as boundary condition
 if (.not. guess) then                                                                              ! large strain forwarding
   do k = 1_pInt, grid3; do j = 1_pInt, grid(2); do i = 1_pInt, grid(1)
=======
  call DMDAVecGetArrayF90(da,solution_vec,FandF_lambda,ierr); CHKERRQ(ierr)
  F        => FandF_lambda( 0: 8,:,:,:)
  F_lambda => FandF_lambda( 9:17,:,:,:)

  if (cutBack) then
    C_volAvg    = C_volAvgLastInc                                                                  ! QUESTION: where is this required?
    C_minMaxAvg = C_minMaxAvgLastInc                                                               ! QUESTION: where is this required?
  else
  !--------------------------------------------------------------------------------------------------
    ! restart information for spectral solver
    if (restartWrite) then                                                                           ! QUESTION: where is this logical properly set?
      write(6,'(/,a)') ' writing converged results for restart'
      flush(6)

      if (worldrank == 0_pInt) then
        call IO_write_jobRealFile(777,'C_volAvg',size(C_volAvg))
        write (777,rec=1) C_volAvg; close(777)
        call IO_write_jobRealFile(777,'C_volAvgLastInc',size(C_volAvgLastInc))
        write (777,rec=1) C_volAvgLastInc; close(777)
        ! call IO_write_jobRealFile(777,'C_minMaxAvg',size(C_volAvg))
        ! write (777,rec=1) C_minMaxAvg; close(777)
        ! call IO_write_jobRealFile(777,'C_minMaxAvgLastInc',size(C_volAvgLastInc))
        ! write (777,rec=1) C_minMaxAvgLastInc; close(777)
        call IO_write_jobRealFile(777,'F_aimDot',size(F_aimDot))
        write (777,rec=1) F_aimDot; close(777)
      endif

      write(rankStr,'(a1,i0)')'_',worldrank
      call IO_write_jobRealFile(777,'F'//trim(rankStr),size(F))                                      ! writing deformation gradient field to file
      write (777,rec=1) F; close (777)
      call IO_write_jobRealFile(777,'F_lastInc'//trim(rankStr),size(F_lastInc))                      ! writing F_lastInc field to file
      write (777,rec=1) F_lastInc; close (777)
      call IO_write_jobRealFile(777,'F_lambda'//trim(rankStr),size(F_lambda))                        ! writing deformation gradient field to file
      write (777,rec=1) F_lambda; close (777)
      call IO_write_jobRealFile(777,'F_lambda_lastInc'//trim(rankStr),size(F_lambda_lastInc))        ! writing F_lastInc field to file
      write (777,rec=1) F_lambda_lastInc; close (777)
    endif

    call CPFEM_age()                                                                                 ! age state and kinematics
    call utilities_updateIPcoords(F)

    C_volAvgLastInc    = C_volAvg
    C_minMaxAvgLastInc = C_minMaxAvg

    if (guess) then                                                                                   ! QUESTION: better with a =  L ? x:y
      F_aimDot = stress_BC%maskFloat * (F_aim - F_aim_lastInc)/timeinc_old                            ! initialize with correction based on last inc
    else
      F_aimDot = 0.0_pReal
    endif
    F_aim_lastInc = F_aim
    !--------------------------------------------------------------------------------------------------
    ! calculate rate for aim
    if     (deformation_BC%myType=='l') then                                                          ! calculate F_aimDot from given L and current F
      F_aimDot = &
      F_aimDot + deformation_BC%maskFloat * math_mul33x33(deformation_BC%values, F_aim_lastInc)
    elseif(deformation_BC%myType=='fdot') then                                                        ! F_aimDot is prescribed
      F_aimDot = &
      F_aimDot + deformation_BC%maskFloat * deformation_BC%values
    elseif (deformation_BC%myType=='f') then                                                          ! aim at end of load case is prescribed
      F_aimDot = &
      F_aimDot + deformation_BC%maskFloat * (deformation_BC%values - F_aim_lastInc)/loadCaseTime
    endif


    Fdot        = Utilities_calculateRate(guess, &
                                          F_lastInc,reshape(F,[3,3,grid(1),grid(2),grid3]),timeinc_old, &
                                          math_rotate_backward33(F_aimDot,rotation_BC))
    F_lambdaDot = Utilities_calculateRate(guess, &
                                          F_lambda_lastInc,reshape(F_lambda,[3,3,grid(1),grid(2),grid3]), timeinc_old, &
                                          math_rotate_backward33(F_aimDot,rotation_BC))
    F_lastInc        = reshape(F,         [3,3,grid(1),grid(2),grid3])                                ! winding F forward
    F_lambda_lastInc = reshape(F_lambda,  [3,3,grid(1),grid(2),grid3])                                ! winding F_lambda forward
    materialpoint_F0 = reshape(F_lastInc, [3,3,1,product(grid(1:2))*grid3])                           ! set starting condition for materialpoint_stressAndItsTangent
  endif

!--------------------------------------------------------------------------------------------------
! update average and local deformation gradients
  F_aim = F_aim_lastInc + F_aimDot * timeinc

  F = reshape(Utilities_forwardField(timeinc,F_lastInc,Fdot, &                                        ! estimate of F at end of time+timeinc that matches rotated F_aim on average
                                     math_rotate_backward33(F_aim,rotation_BC)),&
              [9,grid(1),grid(2),grid3])
  if (guess) then
    F_lambda = reshape(Utilities_forwardField(timeinc,F_lambda_lastInc,F_lambdadot), &
                      [9,grid(1),grid(2),grid3])                                                      ! does not have any average value as boundary condition
  else
    do k = 1_pInt, grid3; do j = 1_pInt, grid(2); do i = 1_pInt, grid(1)
>>>>>>> 48fce3a4
      F_lambda33 = reshape(F_lambda(1:9,i,j,k),[3,3])
      F_lambda33 = math_mul3333xx33(S_scale,math_mul33x33(F_lambda33, &
                                  math_mul3333xx33(C_scale,&
                                                   math_mul33x33(math_transpose33(F_lambda33),&
                                                                 F_lambda33) -math_I3))*0.5_pReal)&
                              + math_I3
      F_lambda(1:9,i,j,k) = reshape(F_lambda33,[9])
    enddo; enddo; enddo
  endif

  nullify(F)
  nullify(F_lambda)
  call DMDAVecRestoreArrayF90(da,solution_vec,FandF_lambda,ierr); CHKERRQ(ierr)

end subroutine AL_forward

!--------------------------------------------------------------------------------------------------
!> @brief destroy routine
!--------------------------------------------------------------------------------------------------
subroutine AL_destroy()
 use spectral_utilities, only: &
   Utilities_destroy

 implicit none
 PetscErrorCode :: ierr

 external :: &
   VecDestroy, &
   SNESDestroy, &
   DMDestroy

 call VecDestroy(solution_vec,ierr); CHKERRQ(ierr)
 call SNESDestroy(snes,ierr); CHKERRQ(ierr)
 call DMDestroy(da,ierr); CHKERRQ(ierr)

end subroutine AL_destroy

end module spectral_mech_AL<|MERGE_RESOLUTION|>--- conflicted
+++ resolved
@@ -216,16 +216,10 @@
 
  materialpoint_F0 = reshape(F_lastInc, [3,3,1,product(grid(1:2))*grid3])                            ! set starting condition for materialpoint_stressAndItsTangent
  call Utilities_updateIPcoords(reshape(F,shape(F_lastInc)))
-<<<<<<< HEAD
- call Utilities_constitutiveResponse(P,temp33_Real,C_volAvg,C_minMaxAvg, &
-                                     reshape(F,shape(F_lastInc)), 0.0_pReal, math_I3)
- 
-=======
  call Utilities_constitutiveResponse(P,temp33_Real,C_volAvg,C_minMaxAvg, &                          ! stress field, stress avg, global average of stiffness and (min+max)/2
                                      reshape(F,shape(F_lastInc)), &                                 ! target F
                                      0.0_pReal, &                                                   ! time increment
                                      math_I3)                                                       ! no rotation of boundary condition
->>>>>>> 48fce3a4
  nullify(F)
  nullify(F_lambda)
  call DMDAVecRestoreArrayF90(da,solution_vec,FandF_lambda,ierr); CHKERRQ(ierr)                      ! write data back to PETSc
@@ -365,23 +359,11 @@
    terminallyIll
 
  implicit none
-<<<<<<< HEAD
-!--------------------------------------------------------------------------------------------------
-! strange syntax in the next line because otherwise macros expand beyond 132 character limit 
- DMDALocalInfo,        dimension(&
-   DMDA_LOCAL_INFO_SIZE) :: &
-   in
- PetscScalar, &
-   target, dimension(3,3,2, XG_RANGE,YG_RANGE,ZG_RANGE), intent(in) :: x_scal
- PetscScalar, &
-   target, dimension(3,3,2,  X_RANGE, Y_RANGE, Z_RANGE), intent(out) :: f_scal
-=======
  DMDALocalInfo, dimension(DMDA_LOCAL_INFO_SIZE) :: in
  PetscScalar, &
    target, dimension(3,3,2, XG_RANGE,YG_RANGE,ZG_RANGE), intent(in) :: x_scal               !< what is this?
  PetscScalar, &
    target, dimension(3,3,2, X_RANGE,Y_RANGE,Z_RANGE),   intent(out) :: f_scal               !< what is this?
->>>>>>> 48fce3a4
  PetscScalar, pointer, dimension(:,:,:,:,:) :: &
    F, &
    F_lambda, &
@@ -612,92 +594,6 @@
 
 !--------------------------------------------------------------------------------------------------
 ! update coordinates and rate and forward last inc
-<<<<<<< HEAD
- call DMDAVecGetArrayF90(da,solution_vec,xx_psc,ierr)
- F => xx_psc(0:8,:,:,:)
- F_lambda => xx_psc(9:17,:,:,:)
- if (restartWrite) then
-   write(6,'(/,a)') ' writing converged results for restart'
-   flush(6)
-   write(rankStr,'(a1,i0)')'_',worldrank
-   call IO_write_jobRealFile(777,'F'//trim(rankStr),size(F))                                        ! writing deformation gradient field to file
-   write (777,rec=1) F
-   close (777)
-   call IO_write_jobRealFile(777,'F_lastInc'//trim(rankStr),size(F_lastInc))                        ! writing F_lastInc field to file
-   write (777,rec=1) F_lastInc
-   close (777)
-   call IO_write_jobRealFile(777,'F_lambda'//trim(rankStr),size(F_lambda))                          ! writing deformation gradient field to file
-   write (777,rec=1) F_lambda
-   close (777)
-   call IO_write_jobRealFile(777,'F_lambda_lastInc'//trim(rankStr),size(F_lambda_lastInc))          ! writing F_lastInc field to file
-   write (777,rec=1) F_lambda_lastInc
-   close (777)
-   if (worldrank == 0_pInt) then
-     call IO_write_jobRealFile(777,'F_aim',size(F_aim))
-     write (777,rec=1) F_aim
-     close(777)
-     call IO_write_jobRealFile(777,'F_aim_lastInc',size(F_aim_lastInc))
-     write (777,rec=1) F_aim_lastInc
-     close(777)
-     call IO_write_jobRealFile(777,'F_aimDot',size(F_aimDot))
-     write (777,rec=1) F_aimDot
-     close(777)
-     call IO_write_jobRealFile(777,'C_volAvg',size(C_volAvg))
-     write (777,rec=1) C_volAvg
-     close(777)
-     call IO_write_jobRealFile(777,'C_volAvgLastInc',size(C_volAvgLastInc))
-     write (777,rec=1) C_volAvgLastInc
-     close(777)
-   endif
- endif
-
- call utilities_updateIPcoords(F)
-
- if (cutBack) then 
-   F_aim    = F_aim_lastInc
-   F_lambda = reshape(F_lambda_lastInc,[9,grid(1),grid(2),grid3]) 
-   F        = reshape(F_lastInc,       [9,grid(1),grid(2),grid3]) 
-   C_volAvg = C_volAvgLastInc
- else
-   ForwardData = .True.
-   C_volAvgLastInc = C_volAvg
-!--------------------------------------------------------------------------------------------------
-! calculate rate for aim
-   if (deformation_BC%myType=='l') then                                                             ! calculate f_aimDot from given L and current F
-     f_aimDot = deformation_BC%maskFloat * math_mul33x33(deformation_BC%values, F_aim)
-   elseif(deformation_BC%myType=='fdot') then                                                       ! f_aimDot is prescribed
-     f_aimDot = deformation_BC%maskFloat * deformation_BC%values
-   elseif(deformation_BC%myType=='f') then                                                          ! aim at end of load case is prescribed
-     f_aimDot = deformation_BC%maskFloat * (deformation_BC%values -F_aim)/loadCaseTime
-   endif
-   if (guess) f_aimDot  = f_aimDot + stress_BC%maskFloat * (F_aim - F_aim_lastInc)/timeinc_old
-   F_aim_lastInc = F_aim
-
-!--------------------------------------------------------------------------------------------------
-! update coordinates and rate and forward last inc
-   call utilities_updateIPcoords(F)
-   Fdot =        Utilities_calculateRate(guess, &
-                                         F_lastInc,       reshape(F,       [3,3,grid(1),grid(2),grid3]), timeinc_old, &
-                                         math_rotate_backward33(f_aimDot,rotation_BC))
-   F_lambdaDot = Utilities_calculateRate(guess, &
-                                         F_lambda_lastInc,reshape(F_lambda,[3,3,grid(1),grid(2),grid3]), timeinc_old, &
-                                         math_rotate_backward33(f_aimDot,rotation_BC))
-   F_lastInc        = reshape(F,       [3,3,grid(1),grid(2),grid3])
-   F_lambda_lastInc = reshape(F_lambda,[3,3,grid(1),grid(2),grid3])
- endif
-
- F_aim = F_aim + f_aimDot * timeinc
-
-!--------------------------------------------------------------------------------------------------
-! update local deformation gradient
- F = reshape(Utilities_forwardField(timeinc,F_lastInc,Fdot, &                                       ! ensure that it matches rotated F_aim
-                                    math_rotate_backward33(F_aim,rotation_BC)), &
-             [9,grid(1),grid(2),grid3])
- F_lambda = reshape(Utilities_forwardField(timeinc,F_lambda_lastInc,F_lambdadot), &
-                    [9,grid(1),grid(2),grid3])                                                      ! does not have any average value as boundary condition
- if (.not. guess) then                                                                              ! large strain forwarding
-   do k = 1_pInt, grid3; do j = 1_pInt, grid(2); do i = 1_pInt, grid(1)
-=======
   call DMDAVecGetArrayF90(da,solution_vec,FandF_lambda,ierr); CHKERRQ(ierr)
   F        => FandF_lambda( 0: 8,:,:,:)
   F_lambda => FandF_lambda( 9:17,:,:,:)
@@ -785,7 +681,6 @@
                       [9,grid(1),grid(2),grid3])                                                      ! does not have any average value as boundary condition
   else
     do k = 1_pInt, grid3; do j = 1_pInt, grid(2); do i = 1_pInt, grid(1)
->>>>>>> 48fce3a4
       F_lambda33 = reshape(F_lambda(1:9,i,j,k),[3,3])
       F_lambda33 = math_mul3333xx33(S_scale,math_mul33x33(F_lambda33, &
                                   math_mul3333xx33(C_scale,&
