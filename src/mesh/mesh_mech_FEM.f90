--- conflicted
+++ resolved
@@ -710,12 +710,8 @@
   do p=pStart, pEnd-1
     call DMPlexGetPointLocal(dm_local, p, s, e, ierr); CHKERRQ(ierr)
     nodeCoords(1:dimPlex,p)=nodeCoords_linear(s+1:e)
-<<<<<<< HEAD
-  end do
-=======
   enddo
 
->>>>>>> b36da737
   call discretization_setNodeCoords(nodeCoords)
   call VecRestoreArrayF90(x_local,nodeCoords_linear,ierr); CHKERRQ(ierr)
 
