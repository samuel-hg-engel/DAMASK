!--------------------------------------------------------------------------------------------------
!> @author Franz Roters, Max-Planck-Institut für Eisenforschung GmbH
!> @author Philip Eisenlohr, Max-Planck-Institut für Eisenforschung GmbH
!> @author Christoph Kords, Max-Planck-Institut für Eisenforschung GmbH
!> @author Martin Diehl, Max-Planck-Institut für Eisenforschung GmbH
!> @brief Mathematical library, including random number generation and tensor representations
!--------------------------------------------------------------------------------------------------
module math
 use prec, only: &
   pReal, &
   pInt

 implicit none
 private
 real(pReal),    parameter, public :: PI = acos(-1.0_pReal)                                         !< ratio of a circle's circumference to its diameter
 real(pReal),    parameter, public :: INDEG = 180.0_pReal/PI                                        !< conversion from radian into degree
 real(pReal),    parameter, public :: INRAD = PI/180.0_pReal                                        !< conversion from degree into radian
 complex(pReal), parameter, public :: TWOPIIMG = (0.0_pReal,2.0_pReal)*(PI,0.0_pReal)               !< Re(0.0), Im(2xPi)

 real(pReal), dimension(3,3), parameter, public :: &
   MATH_I3 = reshape([&
     1.0_pReal,0.0_pReal,0.0_pReal, &
     0.0_pReal,1.0_pReal,0.0_pReal, &
     0.0_pReal,0.0_pReal,1.0_pReal  &
     ],[3,3])                                                                                       !< 3x3 Identity

 integer(pInt), dimension (2,6), parameter, private :: &
   mapMandel = reshape([&
     1_pInt,1_pInt, &
     2_pInt,2_pInt, &
     3_pInt,3_pInt, &
     1_pInt,2_pInt, &
     2_pInt,3_pInt, &
     1_pInt,3_pInt  &
     ],[2,6])                                                                                       !< arrangement in Mandel notation

 real(pReal), dimension(6), parameter, private :: &
   nrmMandel = [&
     1.0_pReal,       1.0_pReal,       1.0_pReal, &
     sqrt(2.0_pReal), sqrt(2.0_pReal), sqrt(2.0_pReal) ]                                            !< weighting for Mandel notation (forward)

 real(pReal), dimension(6), parameter , public :: &
   invnrmMandel = [&
     1.0_pReal,                 1.0_pReal,                 1.0_pReal, &
     1.0_pReal/sqrt(2.0_pReal), 1.0_pReal/sqrt(2.0_pReal), 1.0_pReal/sqrt(2.0_pReal) ]              !< weighting for Mandel notation (backward)

 integer(pInt), dimension (2,6), parameter, private :: &
   mapVoigt = reshape([&
     1_pInt,1_pInt, &
     2_pInt,2_pInt, &
     3_pInt,3_pInt, &
     2_pInt,3_pInt, &
     1_pInt,3_pInt, &
     1_pInt,2_pInt  &
     ],[2,6])                                                                                       !< arrangement in Voigt notation

 real(pReal), dimension(6), parameter, private :: &
   nrmVoigt    = 1.0_pReal, &                                                                       !< weighting for Voigt notation (forward)
   invnrmVoigt = 1.0_pReal                                                                          !< weighting for Voigt notation (backward)

 integer(pInt), dimension (2,9), parameter, private :: &
   mapPlain = reshape([&
     1_pInt,1_pInt, &
     1_pInt,2_pInt, &
     1_pInt,3_pInt, &
     2_pInt,1_pInt, &
     2_pInt,2_pInt, &
     2_pInt,3_pInt, &
     3_pInt,1_pInt, &
     3_pInt,2_pInt, &
     3_pInt,3_pInt  &
     ],[2,9])                                                                                       !< arrangement in Plain notation

 public :: &
   math_init, &
   math_qsort, &
   math_expand, &
   math_range, &
   math_identity2nd, &
   math_identity4th, &
   math_civita, &
   math_delta, &
   math_crossproduct, &
   math_tensorproduct33, &
   math_mul3x3, &
   math_mul6x6, &
   math_mul33xx33, &
   math_mul3333xx33, &
   math_mul3333xx3333, &
   math_mul33x33, &
   math_mul66x66, &
   math_mul99x99, &
   math_mul33x3, &
   math_mul33x3_complex, &
   math_mul66x6 , &
   math_exp33 , &
   math_transpose33, &
   math_inv33, &
   math_invert33, &
   math_invSym3333, &
   math_invert, &
   math_symmetric33, &
   math_symmetric66, &
   math_skew33, &
   math_spherical33, &
   math_deviatoric33, &
   math_equivStrain33, &
   math_equivStress33, &
   math_trace33, &
   math_det33, &
   math_Plain33to9, &
   math_Plain9to33, &
   math_Mandel33to6, &
   math_Mandel6to33, &
   math_Plain3333to99, &
   math_Plain99to3333, &
   math_Mandel66toPlain66, &
   math_Plain66toMandel66, &
   math_Mandel3333to66, &
   math_Mandel66to3333, &
   math_Voigt66to3333, &
   math_qRand, &
   math_qMul, &
   math_qDot, &
   math_qConj, &
   math_qInv, &
   math_qRot, &
   math_RtoEuler, &
   math_RtoQ, &
   math_EulerToR, &
   math_EulerToQ, &
   math_EulerAxisAngleToR, &
   math_axisAngleToR, &
   math_EulerAxisAngleToQ, &
   math_axisAngleToQ, &
   math_qToRodrig, &
   math_qToEuler, &
   math_qToEulerAxisAngle, &
   math_qToAxisAngle, &
   math_qToR, &
   math_EulerMisorientation, &
   math_sampleRandomOri, &
   math_sampleGaussOri, &
   math_sampleFiberOri, &
   math_sampleGaussVar, &
   math_symmetricEulers, &
   math_eigenvectorBasisSym33, &
   math_eigenvectorBasisSym33_log, &
   math_eigenvectorBasisSym, &
   math_eigenValuesVectorsSym33, &
   math_eigenValuesVectorsSym, &
   math_rotationalPart33, &
   math_invariantsSym33, &
   math_eigenvaluesSym33, &
   math_factorial, &
   math_binomial, &
   math_multinomial, &
   math_volTetrahedron, &
   math_areaTriangle, &
   math_rotate_forward33, &
   math_rotate_backward33, &
   math_rotate_forward3333, &
   math_clip
 private :: &
   math_check, &
   halton

contains

!--------------------------------------------------------------------------------------------------
!> @brief initialization of random seed generator
!--------------------------------------------------------------------------------------------------
subroutine math_init

#if defined(__GFORTRAN__) || __INTEL_COMPILER >= 1800
 use, intrinsic :: iso_fortran_env, only: &
   compiler_version, &
   compiler_options
#endif
 use numerics, only: randomSeed
 use IO,       only: IO_timeStamp

 implicit none
 integer(pInt) :: i
 real(pReal), dimension(4) ::   randTest
! the following variables are system dependend and shound NOT be pInt
 integer :: randSize                                                                                ! gfortran requires a variable length to compile
 integer, dimension(:), allocatable :: randInit                                                     ! if recalculations of former randomness (with given seed) is necessary
                                                                                                    ! comment the first random_seed call out, set randSize to 1, and use ifort
 write(6,'(/,a)')   ' <<<+-  math init  -+>>>'
 write(6,'(a15,a)') ' Current time: ',IO_timeStamp()
#include "compilation_info.f90"

 call random_seed(size=randSize)
 if (allocated(randInit)) deallocate(randInit)
 allocate(randInit(randSize))
 if (randomSeed > 0_pInt) then
   randInit(1:randSize) = int(randomSeed)                                                           ! randomSeed is of type pInt, randInit not
   call random_seed(put=randInit)
 else
   call random_seed()
   call random_seed(get = randInit)
   randInit(2:randSize) = randInit(1)
   call random_seed(put = randInit)
 endif

 do i = 1_pInt, 4_pInt
   call random_number(randTest(i))
 enddo

 write(6,'(a,I2)') ' size  of random seed:    ', randSize
 do i = 1_pInt,randSize
   write(6,'(a,I2,I14)') ' value of random seed:    ', i, randInit(i)
 enddo
 write(6,'(a,4(/,26x,f17.14),/)') ' start of random sequence: ', randTest

 call random_seed(put = randInit)
 call math_check()

end subroutine math_init
 
!--------------------------------------------------------------------------------------------------
!> @brief check correctness of (some) math functions
!--------------------------------------------------------------------------------------------------
subroutine math_check
 use prec,     only: tol_math_check
 use IO,       only: IO_error

 implicit none
 character(len=64) :: error_msg

 real(pReal), dimension(3,3) :: R,R2
 real(pReal), dimension(3) ::   Eulers,v
 real(pReal), dimension(4) ::   q,q2,axisangle

 ! --- check rotation dictionary ---

 q = math_qRand()          ! random quaternion
 
 ! +++ q -> a -> q  +++
 axisangle = math_qToAxisAngle(q)
 q2 = math_axisAngleToQ(axisangle(1:3),axisangle(4))
 if ( any(abs( q-q2) > tol_math_check) .and. &
      any(abs(-q-q2) > tol_math_check) ) then
   write (error_msg, '(a,e14.6)' ) &
          'quat -> axisAngle -> quat maximum deviation ',min(maxval(abs( q-q2)),maxval(abs(-q-q2)))
   call IO_error(401_pInt,ext_msg=error_msg)
 endif

 ! +++ q -> R -> q  +++
 R = math_qToR(q)
 q2 = math_RtoQ(R)
 if ( any(abs( q-q2) > tol_math_check) .and. &
      any(abs(-q-q2) > tol_math_check) ) then
   write (error_msg, '(a,e14.6)' ) &
          'quat -> R -> quat maximum deviation ',min(maxval(abs( q-q2)),maxval(abs(-q-q2)))
   call IO_error(401_pInt,ext_msg=error_msg)
 endif

 ! +++ q -> euler -> q  +++
 Eulers = math_qToEuler(q)
 q2 = math_EulerToQ(Eulers)
 if ( any(abs( q-q2) > tol_math_check) .and. &
      any(abs(-q-q2) > tol_math_check) ) then
   write (error_msg, '(a,e14.6)' ) &
          'quat -> euler -> quat maximum deviation ',min(maxval(abs( q-q2)),maxval(abs(-q-q2)))
   call IO_error(401_pInt,ext_msg=error_msg)
 endif

 ! +++ R -> euler -> R  +++
 Eulers = math_RtoEuler(R)
 R2 = math_EulerToR(Eulers)
 if ( any(abs( R-R2) > tol_math_check) ) then
   write (error_msg, '(a,e14.6)' ) &
          'R -> euler -> R maximum deviation ',maxval(abs( R-R2))
   call IO_error(401_pInt,ext_msg=error_msg)
 endif

 ! +++ check rotation sense of q and R +++
 v = halton([2_pInt,8_pInt,5_pInt])     ! random vector
 R = math_qToR(q)
 if (any(abs(math_mul33x3(R,v) - math_qRot(q,v)) > tol_math_check)) then
   write (error_msg, '(a)' ) 'R(q)*v has different sense than q*v'
   call IO_error(401_pInt,ext_msg=error_msg)
 endif

 ! +++ check vector expansion +++
 if (any(abs([1.0_pReal,2.0_pReal,2.0_pReal,3.0_pReal,3.0_pReal,3.0_pReal] - &
             math_expand([1.0_pReal,2.0_pReal,3.0_pReal],[1_pInt,2_pInt,3_pInt,0_pInt])) > tol_math_check)) then
   write (error_msg, '(a)' ) 'math_expand [1,2,3] by [1,2,3,0] => [1,2,2,3,3,3]'
   call IO_error(401_pInt,ext_msg=error_msg)
 endif
 if (any(abs([1.0_pReal,2.0_pReal,2.0_pReal] - &
             math_expand([1.0_pReal,2.0_pReal,3.0_pReal],[1_pInt,2_pInt])) > tol_math_check)) then
   write (error_msg, '(a)' ) 'math_expand [1,2,3] by [1,2] => [1,2,2]'
   call IO_error(401_pInt,ext_msg=error_msg)
 endif
 if (any(abs([1.0_pReal,2.0_pReal,2.0_pReal,1.0_pReal,1.0_pReal,1.0_pReal] - &
             math_expand([1.0_pReal,2.0_pReal],[1_pInt,2_pInt,3_pInt])) > tol_math_check)) then
   write (error_msg, '(a)' ) 'math_expand [1,2] by [1,2,3] => [1,2,2,1,1,1]'
   call IO_error(401_pInt,ext_msg=error_msg)
 endif
 
end subroutine math_check
 

!--------------------------------------------------------------------------------------------------
!> @brief Quicksort algorithm for two-dimensional integer arrays
! Sorting is done with respect to array(1,:)
! and keeps array(2:N,:) linked to it.
!--------------------------------------------------------------------------------------------------
recursive subroutine math_qsort(a, istart, iend)

 implicit none
 integer(pInt), dimension(:,:), intent(inout) :: a
 integer(pInt), intent(in) :: istart,iend
 integer(pInt) :: ipivot

 if (istart < iend) then
   ipivot = qsort_partition(a,istart, iend)
   call math_qsort(a, istart, ipivot-1_pInt)
   call math_qsort(a, ipivot+1_pInt, iend)
 endif

!--------------------------------------------------------------------------------------------------
 contains

 !-------------------------------------------------------------------------------------------------
 !> @brief Partitioning required for quicksort
 !-------------------------------------------------------------------------------------------------
 integer(pInt) function qsort_partition(a, istart, iend)
 
   implicit none
   integer(pInt), dimension(:,:), intent(inout) :: a
   integer(pInt), intent(in) :: istart,iend
   integer(pInt) :: i,j,k,tmp
  
   do
  ! find the first element on the right side less than or equal to the pivot point
     do j = iend, istart, -1_pInt
       if (a(1,j) <= a(1,istart)) exit
     enddo
  ! find the first element on the left side greater than the pivot point
     do i = istart, iend
       if (a(1,i) > a(1,istart)) exit
     enddo
     if (i < j) then ! if the indexes do not cross, exchange values
       do k = 1_pInt, int(size(a,1_pInt), pInt)
         tmp = a(k,i)
         a(k,i) = a(k,j)
         a(k,j) = tmp
       enddo
     else           ! if they do cross, exchange left value with pivot and return with the partition index
       do k = 1_pInt, int(size(a,1_pInt), pInt)
         tmp = a(k,istart)
         a(k,istart) = a(k,j)
         a(k,j) = tmp
       enddo
       qsort_partition = j
       return
     endif
   enddo
 
 end function qsort_partition

end subroutine math_qsort


!--------------------------------------------------------------------------------------------------
!> @brief vector expansion
!> @details takes a set of numbers (a,b,c,...) and corresponding multiples (x,y,z,...)
!> to return a vector of x times a, y times b, z times c, ... 
!--------------------------------------------------------------------------------------------------
pure function math_expand(what,how)

 implicit none
 real(pReal),   dimension(:), intent(in) :: what
 integer(pInt), dimension(:), intent(in) :: how
 real(pReal), dimension(sum(how)) ::  math_expand
 integer(pInt) :: i
<<<<<<< HEAD
 if(sum(how)==0) &
   return
=======

 if (sum(how) == 0_pInt) &
   return

>>>>>>> 07dcdc9f
 do i = 1_pInt, size(how)
   math_expand(sum(how(1:i-1))+1:sum(how(1:i))) = what(mod(i-1_pInt,size(what))+1_pInt)
 enddo

end function math_expand


!--------------------------------------------------------------------------------------------------
!> @brief range of integers starting at one
!--------------------------------------------------------------------------------------------------
pure function math_range(N)

 implicit none
 integer(pInt), intent(in) :: N                                                                     !< length of range
 integer(pInt) :: i
 integer(pInt), dimension(N) :: math_range

 math_range = [(i,i=1_pInt,N)]

end function math_range


!--------------------------------------------------------------------------------------------------
!> @brief second rank identity tensor of specified dimension
!--------------------------------------------------------------------------------------------------
pure function math_identity2nd(dimen)

 implicit none
 integer(pInt), intent(in) :: dimen                                                                 !< tensor dimension
 integer(pInt) :: i
 real(pReal), dimension(dimen,dimen) :: math_identity2nd

 math_identity2nd = 0.0_pReal
 forall (i=1_pInt:dimen) math_identity2nd(i,i) = 1.0_pReal

end function math_identity2nd

!--------------------------------------------------------------------------------------------------
!> @brief symmetric fourth rank identity tensor of specified dimension
!  from http://en.wikipedia.org/wiki/Tensor_derivative_(continuum_mechanics)#Derivative_of_a_second-order_tensor_with_respect_to_itself
!--------------------------------------------------------------------------------------------------
pure function math_identity4th(dimen)

 implicit none
 integer(pInt), intent(in) :: dimen                                                                 !< tensor dimension
 integer(pInt) :: i,j,k,l
 real(pReal), dimension(dimen,dimen,dimen,dimen) ::  math_identity4th

 forall (i=1_pInt:dimen,j=1_pInt:dimen,k=1_pInt:dimen,l=1_pInt:dimen) math_identity4th(i,j,k,l) = &
        0.5_pReal*(math_I3(i,k)*math_I3(j,l)+math_I3(i,l)*math_I3(j,k))

end function math_identity4th


!--------------------------------------------------------------------------------------------------
!> @brief permutation tensor e_ijk used for computing cross product of two tensors
! e_ijk =  1 if even permutation of ijk
! e_ijk = -1 if odd permutation of ijk
! e_ijk =  0 otherwise
!--------------------------------------------------------------------------------------------------
real(pReal) pure function math_civita(i,j,k)

 implicit none
 integer(pInt), intent(in) :: i,j,k

 math_civita = 0.0_pReal
 if (((i == 1_pInt).and.(j == 2_pInt).and.(k == 3_pInt)) .or. &
     ((i == 2_pInt).and.(j == 3_pInt).and.(k == 1_pInt)) .or. &
     ((i == 3_pInt).and.(j == 1_pInt).and.(k == 2_pInt))) math_civita = 1.0_pReal
 if (((i == 1_pInt).and.(j == 3_pInt).and.(k == 2_pInt)) .or. &
     ((i == 2_pInt).and.(j == 1_pInt).and.(k == 3_pInt)) .or. &
     ((i == 3_pInt).and.(j == 2_pInt).and.(k == 1_pInt))) math_civita = -1.0_pReal

end function math_civita


!--------------------------------------------------------------------------------------------------
!> @brief kronecker delta function d_ij
! d_ij = 1 if i = j
! d_ij = 0 otherwise
! inspired by http://fortraninacworld.blogspot.de/2012/12/ternary-operator.html
!--------------------------------------------------------------------------------------------------
real(pReal) pure function math_delta(i,j)

 implicit none
 integer(pInt), intent (in) :: i,j

 math_delta = merge(0.0_pReal, 1.0_pReal, i /= j)

end function math_delta


!--------------------------------------------------------------------------------------------------
!> @brief cross product a x b
!--------------------------------------------------------------------------------------------------
pure function math_crossproduct(A,B)

 implicit none
 real(pReal), dimension(3), intent(in) ::  A,B
 real(pReal), dimension(3) ::  math_crossproduct

 math_crossproduct = [ A(2)*B(3) -A(3)*B(2), &
                       A(3)*B(1) -A(1)*B(3), &
                       A(1)*B(2) -A(2)*B(1) ]

end function math_crossproduct


!--------------------------------------------------------------------------------------------------
!> @brief tensor product A \otimes B of arbitrary sized vectors A and B
!--------------------------------------------------------------------------------------------------
pure function math_tensorproduct(A,B)

 implicit none
 real(pReal), dimension(:), intent(in) ::  A,B
 real(pReal), dimension(size(A,1),size(B,1)) ::  math_tensorproduct
 integer(pInt) :: i,j

 forall (i=1_pInt:size(A,1),j=1_pInt:size(B,1)) math_tensorproduct(i,j) = A(i)*B(j)

end function math_tensorproduct


!--------------------------------------------------------------------------------------------------
!> @brief tensor product A \otimes B of leght-3 vectors A and B
!--------------------------------------------------------------------------------------------------
pure function math_tensorproduct33(A,B)

 implicit none
 real(pReal), dimension(3,3) ::  math_tensorproduct33
 real(pReal), dimension(3), intent(in) ::  A,B
 integer(pInt) :: i,j

 forall (i=1_pInt:3_pInt,j=1_pInt:3_pInt) math_tensorproduct33(i,j) = A(i)*B(j)

end function math_tensorproduct33


!--------------------------------------------------------------------------------------------------
!> @brief matrix multiplication 3x3 = 1
!--------------------------------------------------------------------------------------------------
real(pReal) pure function math_mul3x3(A,B)

 implicit none
 real(pReal), dimension(3), intent(in) ::  A,B

 math_mul3x3 = sum(A*B)

end function math_mul3x3


!--------------------------------------------------------------------------------------------------
!> @brief matrix multiplication 6x6 = 1
!--------------------------------------------------------------------------------------------------
real(pReal) pure function math_mul6x6(A,B)

 implicit none
 real(pReal), dimension(6), intent(in) ::  A,B

 math_mul6x6 = sum(A*B)

end function math_mul6x6


!--------------------------------------------------------------------------------------------------
!> @brief matrix multiplication 33xx33 = 1 (double contraction --> ij * ij)
!--------------------------------------------------------------------------------------------------
real(pReal) pure function math_mul33xx33(A,B)

 implicit none
 real(pReal), dimension(3,3), intent(in) ::  A,B
 integer(pInt) :: i,j
 real(pReal), dimension(3,3) ::              C

 forall (i=1_pInt:3_pInt,j=1_pInt:3_pInt) C(i,j) = A(i,j) * B(i,j)
 math_mul33xx33 = sum(C)

end function math_mul33xx33


!--------------------------------------------------------------------------------------------------
!> @brief matrix multiplication 3333x33 = 33 (double contraction --> ijkl *kl = ij)
!--------------------------------------------------------------------------------------------------
pure function math_mul3333xx33(A,B)

 implicit none
 real(pReal), dimension(3,3) :: math_mul3333xx33
 real(pReal), dimension(3,3,3,3), intent(in) ::  A
 real(pReal), dimension(3,3), intent(in) ::  B
 integer(pInt) :: i,j 

 forall(i = 1_pInt:3_pInt,j = 1_pInt:3_pInt) &
   math_mul3333xx33(i,j) = sum(A(i,j,1:3,1:3)*B(1:3,1:3))
   
end function math_mul3333xx33


!--------------------------------------------------------------------------------------------------
!> @brief matrix multiplication 3333x3333 = 3333 (ijkl *klmn = ijmn)
!--------------------------------------------------------------------------------------------------
pure function math_mul3333xx3333(A,B)

 implicit none
 integer(pInt) :: i,j,k,l
 real(pReal), dimension(3,3,3,3), intent(in) ::  A
 real(pReal), dimension(3,3,3,3), intent(in) ::  B
 real(pReal), dimension(3,3,3,3) :: math_mul3333xx3333

 forall(i = 1_pInt:3_pInt,j = 1_pInt:3_pInt, k = 1_pInt:3_pInt, l= 1_pInt:3_pInt) &
   math_mul3333xx3333(i,j,k,l) = sum(A(i,j,1:3,1:3)*B(1:3,1:3,k,l))

end function math_mul3333xx3333


!--------------------------------------------------------------------------------------------------
!> @brief matrix multiplication 33x33 = 33
!--------------------------------------------------------------------------------------------------
pure function math_mul33x33(A,B)

 implicit none
 real(pReal), dimension(3,3) ::  math_mul33x33
 real(pReal), dimension(3,3), intent(in) ::  A,B
 integer(pInt) :: i,j

 forall (i=1_pInt:3_pInt,j=1_pInt:3_pInt) &
   math_mul33x33(i,j) = A(i,1)*B(1,j) + A(i,2)*B(2,j) + A(i,3)*B(3,j)

end function math_mul33x33


!--------------------------------------------------------------------------------------------------
!> @brief matrix multiplication 66x66 = 66
!--------------------------------------------------------------------------------------------------
pure function math_mul66x66(A,B)

 implicit none
 real(pReal), dimension(6,6) ::  math_mul66x66
 real(pReal), dimension(6,6), intent(in) ::  A,B
 integer(pInt) :: i,j

 forall (i=1_pInt:6_pInt,j=1_pInt:6_pInt) math_mul66x66(i,j) = &
   A(i,1)*B(1,j) + A(i,2)*B(2,j) + A(i,3)*B(3,j) + &
   A(i,4)*B(4,j) + A(i,5)*B(5,j) + A(i,6)*B(6,j)

end function math_mul66x66


!--------------------------------------------------------------------------------------------------
!> @brief matrix multiplication 99x99 = 99
!--------------------------------------------------------------------------------------------------
pure function math_mul99x99(A,B)

 implicit none
 real(pReal), dimension(9,9) ::  math_mul99x99
 real(pReal), dimension(9,9), intent(in) ::  A,B
 integer(pInt)  i,j

 forall (i=1_pInt:9_pInt,j=1_pInt:9_pInt) math_mul99x99(i,j) = &
   A(i,1)*B(1,j) + A(i,2)*B(2,j) + A(i,3)*B(3,j) + &
   A(i,4)*B(4,j) + A(i,5)*B(5,j) + A(i,6)*B(6,j) + &
   A(i,7)*B(7,j) + A(i,8)*B(8,j) + A(i,9)*B(9,j)

end function math_mul99x99


!--------------------------------------------------------------------------------------------------
!> @brief matrix multiplication 33x3 = 3
!--------------------------------------------------------------------------------------------------
pure function math_mul33x3(A,B)

 implicit none
 real(pReal), dimension(3) ::  math_mul33x3
 real(pReal), dimension(3,3), intent(in) ::  A
 real(pReal), dimension(3),   intent(in) ::  B
 integer(pInt) :: i 

 forall (i=1_pInt:3_pInt) math_mul33x3(i) = sum(A(i,1:3)*B)

end function math_mul33x3


!--------------------------------------------------------------------------------------------------
!> @brief matrix multiplication complex(33) x real(3) = complex(3)
!--------------------------------------------------------------------------------------------------
pure function math_mul33x3_complex(A,B)

 implicit none
 complex(pReal), dimension(3) ::  math_mul33x3_complex
 complex(pReal), dimension(3,3), intent(in) ::  A
 real(pReal),    dimension(3),   intent(in) ::  B
 integer(pInt) :: i 

 forall (i=1_pInt:3_pInt) math_mul33x3_complex(i) = sum(A(i,1:3)*cmplx(B,0.0_pReal,pReal))

end function math_mul33x3_complex


!--------------------------------------------------------------------------------------------------
!> @brief matrix multiplication 66x6 = 6
!--------------------------------------------------------------------------------------------------
pure function math_mul66x6(A,B)

 implicit none
 real(pReal), dimension(6) ::  math_mul66x6
 real(pReal), dimension(6,6), intent(in) ::  A
 real(pReal), dimension(6),   intent(in) ::  B
 integer(pInt) :: i

 forall (i=1_pInt:6_pInt) math_mul66x6(i) = &
   A(i,1)*B(1) + A(i,2)*B(2) + A(i,3)*B(3) + &
   A(i,4)*B(4) + A(i,5)*B(5) + A(i,6)*B(6)

end function math_mul66x6


!--------------------------------------------------------------------------------------------------
!> @brief 3x3 matrix exponential up to series approximation order n (default 5)
!--------------------------------------------------------------------------------------------------
pure function math_exp33(A,n)

 implicit none
 integer(pInt) :: i
 integer(pInt), intent(in), optional :: n
 real(pReal), dimension(3,3), intent(in) :: A
 real(pReal), dimension(3,3) :: B, math_exp33
 real(pReal) :: invFac

 B = math_I3                                                                                        ! init
 invFac = 1.0_pReal                                                                                 ! 0!
 math_exp33 = B                                                                                     ! A^0 = eye2

 do i = 1_pInt, merge(n,5_pInt,present(n))
   invFac = invFac/real(i,pReal)                                                                    ! invfac = 1/i!
   B = math_mul33x33(B,A)
   math_exp33 = math_exp33 + invFac*B                                                               ! exp = SUM (A^i)/i!
 enddo

end function math_exp33


!--------------------------------------------------------------------------------------------------
!> @brief transposition of a 33 matrix
!--------------------------------------------------------------------------------------------------
pure function math_transpose33(A)

 implicit none 
 real(pReal),dimension(3,3) :: math_transpose33
 real(pReal),dimension(3,3),intent(in)  :: A
 integer(pInt) :: i,j

 forall(i=1_pInt:3_pInt, j=1_pInt:3_pInt) math_transpose33(i,j) = A(j,i)

end function math_transpose33


!--------------------------------------------------------------------------------------------------
!> @brief Cramer inversion of 33 matrix (function)
!   direct Cramer inversion of matrix A.
!   returns all zeroes if not possible, i.e. if det close to zero
!--------------------------------------------------------------------------------------------------
pure function math_inv33(A)
 use prec, only: &
   dNeq0

 implicit none
 real(pReal),dimension(3,3),intent(in)  :: A
 real(pReal) :: DetA
 real(pReal),dimension(3,3) :: math_inv33

 math_inv33(1,1) =  A(2,2) * A(3,3) - A(2,3) * A(3,2)
 math_inv33(2,1) = -A(2,1) * A(3,3) + A(2,3) * A(3,1)
 math_inv33(3,1) =  A(2,1) * A(3,2) - A(2,2) * A(3,1)

 DetA = A(1,1) * math_inv33(1,1) + A(1,2) * math_inv33(2,1) + A(1,3) * math_inv33(3,1)

 if (dNeq0(DetA)) then
   math_inv33(1,2) = -A(1,2) * A(3,3) + A(1,3) * A(3,2)
   math_inv33(2,2) =  A(1,1) * A(3,3) - A(1,3) * A(3,1)
   math_inv33(3,2) = -A(1,1) * A(3,2) + A(1,2) * A(3,1)

   math_inv33(1,3) =  A(1,2) * A(2,3) - A(1,3) * A(2,2)
   math_inv33(2,3) = -A(1,1) * A(2,3) + A(1,3) * A(2,1)
   math_inv33(3,3) =  A(1,1) * A(2,2) - A(1,2) * A(2,1)
   
   math_inv33 = math_inv33/DetA
 else
   math_inv33 = 0.0_pReal
 endif

end function math_inv33


!--------------------------------------------------------------------------------------------------
!> @brief Cramer inversion of 33 matrix (subroutine)
!   direct Cramer inversion of matrix A.
!   also returns determinant
!   returns error if not possible, i.e. if det close to zero
!--------------------------------------------------------------------------------------------------
pure subroutine math_invert33(A, InvA, DetA, error)
 use prec, only: &
   dEq0

 implicit none
 logical, intent(out) :: error
 real(pReal),dimension(3,3),intent(in)  :: A
 real(pReal),dimension(3,3),intent(out) :: InvA
 real(pReal), intent(out) :: DetA

 InvA(1,1) =  A(2,2) * A(3,3) - A(2,3) * A(3,2)
 InvA(2,1) = -A(2,1) * A(3,3) + A(2,3) * A(3,1)
 InvA(3,1) =  A(2,1) * A(3,2) - A(2,2) * A(3,1)

 DetA = A(1,1) * InvA(1,1) + A(1,2) * InvA(2,1) + A(1,3) * InvA(3,1)

 if (dEq0(DetA)) then
   InvA = 0.0_pReal
   error = .true.
 else
   InvA(1,2) = -A(1,2) * A(3,3) + A(1,3) * A(3,2)
   InvA(2,2) =  A(1,1) * A(3,3) - A(1,3) * A(3,1)
   InvA(3,2) = -A(1,1) * A(3,2) + A(1,2) * A(3,1)

   InvA(1,3) =  A(1,2) * A(2,3) - A(1,3) * A(2,2)
   InvA(2,3) = -A(1,1) * A(2,3) + A(1,3) * A(2,1)
   InvA(3,3) =  A(1,1) * A(2,2) - A(1,2) * A(2,1)

   InvA = InvA/DetA
   error = .false.
 endif

end subroutine math_invert33


!--------------------------------------------------------------------------------------------------
!> @brief Inversion of symmetriced 3x3x3x3 tensor.
!--------------------------------------------------------------------------------------------------
function math_invSym3333(A)
 use IO, only: &
   IO_error

 implicit none
 real(pReal),dimension(3,3,3,3)            :: math_invSym3333

 real(pReal),dimension(3,3,3,3),intent(in) :: A

 integer(pInt) :: ierr
 integer(pInt), dimension(6)   :: ipiv6
 real(pReal),   dimension(6,6) :: temp66_Real
 real(pReal),   dimension(6)   :: work6
 external :: &
  dgetrf, &
  dgetri

 temp66_real = math_Mandel3333to66(A)
 call dgetrf(6,6,temp66_real,6,ipiv6,ierr)
 call dgetri(6,temp66_real,6,ipiv6,work6,6,ierr)
 if (ierr == 0_pInt) then
   math_invSym3333 = math_Mandel66to3333(temp66_real)
 else
   call IO_error(400_pInt, ext_msg = 'math_invSym3333')
 endif

end function math_invSym3333


!--------------------------------------------------------------------------------------------------
!> @brief invert matrix of arbitrary dimension
!--------------------------------------------------------------------------------------------------
subroutine math_invert(myDim,A, InvA, error)

 implicit none
 integer(pInt), intent(in)  :: myDim
 real(pReal), dimension(myDim,myDim), intent(in)  :: A


 integer(pInt) :: ierr
 integer(pInt), dimension(myDim)       :: ipiv
 real(pReal),   dimension(myDim)       :: work
 
 real(pReal), dimension(myDim,myDim), intent(out) :: invA
 logical, intent(out) :: error
 external :: &
  dgetrf, &
  dgetri
 
 invA = A 
 call dgetrf(myDim,myDim,invA,myDim,ipiv,ierr)
 call dgetri(myDim,InvA,myDim,ipiv,work,myDim,ierr)
 error = merge(.true.,.false., ierr /= 0_pInt)                                                      ! http://fortraninacworld.blogspot.de/2012/12/ternary-operator.html
 
end subroutine math_invert


!--------------------------------------------------------------------------------------------------
!> @brief symmetrize a 33 matrix
!--------------------------------------------------------------------------------------------------
pure function math_symmetric33(m)

 implicit none
 real(pReal), dimension(3,3) :: math_symmetric33
 real(pReal), dimension(3,3), intent(in) :: m
 
 math_symmetric33 = 0.5_pReal * (m + transpose(m))

end function math_symmetric33


!--------------------------------------------------------------------------------------------------
!> @brief symmetrize a 66 matrix
!--------------------------------------------------------------------------------------------------
pure function math_symmetric66(m)

 implicit none
 real(pReal), dimension(6,6) :: math_symmetric66
 real(pReal), dimension(6,6), intent(in) :: m

 math_symmetric66 = 0.5_pReal * (m + transpose(m))

end function math_symmetric66


!--------------------------------------------------------------------------------------------------
!> @brief skew part of a 33 matrix
!--------------------------------------------------------------------------------------------------
pure function math_skew33(m)

 implicit none
 real(pReal), dimension(3,3) :: math_skew33
 real(pReal), dimension(3,3), intent(in) :: m

 math_skew33 = m - math_symmetric33(m)

end function math_skew33

!--------------------------------------------------------------------------------------------------
!> @brief hydrostatic part of a 33 matrix
!--------------------------------------------------------------------------------------------------
pure function math_spherical33(m)

 implicit none
 real(pReal), dimension(3,3) :: math_spherical33
 real(pReal), dimension(3,3), intent(in) :: m

 math_spherical33 = math_I3 * math_trace33(m)/3.0_pReal

end function math_spherical33


!--------------------------------------------------------------------------------------------------
!> @brief deviatoric part of a 33 matrix
!--------------------------------------------------------------------------------------------------
pure function math_deviatoric33(m)

 implicit none
 real(pReal), dimension(3,3) :: math_deviatoric33
 real(pReal), dimension(3,3), intent(in) :: m

 math_deviatoric33 = m - math_spherical33(m)

end function math_deviatoric33


!--------------------------------------------------------------------------------------------------
!> @brief equivalent scalar quantity of a full symmetric strain tensor
!--------------------------------------------------------------------------------------------------
pure function math_equivStrain33(m)

 implicit none
 real(pReal), dimension(3,3), intent(in) :: m
 real(pReal), dimension(3) :: e,s
 real(pReal) :: math_equivStrain33
 real(pReal), parameter :: TWOTHIRD = 2.0_pReal/3.0_pReal

 e = [2.0_pReal*m(1,1)-m(2,2)-m(3,3), &
      2.0_pReal*m(2,2)-m(3,3)-m(1,1), &
      2.0_pReal*m(3,3)-m(1,1)-m(2,2)]/3.0_pReal
 s = [m(1,2),m(2,3),m(1,3)]*2.0_pReal

 math_equivStrain33 = TWOTHIRD*(1.50_pReal*(sum(e**2.0_pReal)) + &
                                0.75_pReal*(sum(s**2.0_pReal)))**(0.5_pReal)

end function math_equivStrain33


!--------------------------------------------------------------------------------------------------
!> @brief von Mises equivalent of a full symmetric stress tensor
!--------------------------------------------------------------------------------------------------
pure function math_equivStress33(m)

 implicit none
 real(pReal), dimension(3,3), intent(in) :: m
 real(pReal) :: math_equivStress33

 math_equivStress33 =( ( (m(1,1)-m(2,2))**2.0_pReal + &
                         (m(2,2)-m(3,3))**2.0_pReal + &
                         (m(3,3)-m(1,1))**2.0_pReal + &
                         6.0_pReal*( m(1,2)**2.0_pReal + &
                                     m(2,3)**2.0_pReal + &
                                     m(1,3)**2.0_pReal &
                                   ) &
                       )**0.5_pReal &
                     )/sqrt(2.0_pReal)

end function math_equivStress33


!--------------------------------------------------------------------------------------------------
!> @brief trace of a 33 matrix
!--------------------------------------------------------------------------------------------------
real(pReal) pure function math_trace33(m)

 implicit none
 real(pReal), dimension(3,3), intent(in) :: m

 math_trace33 = m(1,1) + m(2,2) + m(3,3)

end function math_trace33


!--------------------------------------------------------------------------------------------------
!> @brief determinant of a 33 matrix
!--------------------------------------------------------------------------------------------------
real(pReal) pure function math_det33(m)

 implicit none
 real(pReal), dimension(3,3), intent(in) :: m
 
 math_det33 = m(1,1)* (m(2,2)*m(3,3)-m(2,3)*m(3,2)) &
            - m(1,2)* (m(2,1)*m(3,3)-m(2,3)*m(3,1)) &
            + m(1,3)* (m(2,1)*m(3,2)-m(2,2)*m(3,1))

end function math_det33


!--------------------------------------------------------------------------------------------------
!> @brief determinant of a symmetric 33 matrix
!--------------------------------------------------------------------------------------------------
real(pReal) pure function math_detSym33(m)

 implicit none
 real(pReal), dimension(3,3), intent(in) :: m
 
  math_detSym33 = -(m(1,1)*m(2,3)**2_pInt + m(2,2)*m(1,3)**2_pInt + m(3,3)*m(1,2)**2_pInt) &
                  + m(1,1)*m(2,2)*m(3,3)  + 2.0_pReal * m(1,2)*m(1,3)*m(2,3)

end function  math_detSym33


!--------------------------------------------------------------------------------------------------
!> @brief convert 33 matrix into vector 9
!--------------------------------------------------------------------------------------------------
pure function math_Plain33to9(m33)

 implicit none
 real(pReal), dimension(9) :: math_Plain33to9
 real(pReal), dimension(3,3), intent(in) :: m33
 integer(pInt) :: i

 forall (i=1_pInt:9_pInt) math_Plain33to9(i) = m33(mapPlain(1,i),mapPlain(2,i))

end function math_Plain33to9


!--------------------------------------------------------------------------------------------------
!> @brief convert Plain 9 back to 33 matrix
!--------------------------------------------------------------------------------------------------
pure function math_Plain9to33(v9)

 implicit none
 real(pReal), dimension(3,3) :: math_Plain9to33
 real(pReal), dimension(9), intent(in) :: v9
 integer(pInt) :: i

 forall (i=1_pInt:9_pInt) math_Plain9to33(mapPlain(1,i),mapPlain(2,i)) = v9(i)

end function math_Plain9to33


!--------------------------------------------------------------------------------------------------
!> @brief convert symmetric 33 matrix into Mandel vector 6
!--------------------------------------------------------------------------------------------------
pure function math_Mandel33to6(m33)

 implicit none
 real(pReal), dimension(6) :: math_Mandel33to6
 real(pReal), dimension(3,3), intent(in) :: m33
 
 integer(pInt) :: i

 forall (i=1_pInt:6_pInt) math_Mandel33to6(i) = nrmMandel(i)*m33(mapMandel(1,i),mapMandel(2,i))

end function math_Mandel33to6


!--------------------------------------------------------------------------------------------------
!> @brief convert Mandel 6 back to symmetric 33 matrix
!--------------------------------------------------------------------------------------------------
pure function math_Mandel6to33(v6)

 implicit none
 real(pReal), dimension(6), intent(in) :: v6
 real(pReal), dimension(3,3) :: math_Mandel6to33
 integer(pInt) :: i

 forall (i=1_pInt:6_pInt)
  math_Mandel6to33(mapMandel(1,i),mapMandel(2,i)) = invnrmMandel(i)*v6(i)
  math_Mandel6to33(mapMandel(2,i),mapMandel(1,i)) = invnrmMandel(i)*v6(i)
 end forall

end function math_Mandel6to33


!--------------------------------------------------------------------------------------------------
!> @brief convert 3333 tensor into plain matrix 99
!--------------------------------------------------------------------------------------------------
pure function math_Plain3333to99(m3333)

 implicit none
 real(pReal), dimension(3,3,3,3), intent(in) :: m3333
 real(pReal), dimension(9,9) :: math_Plain3333to99
 integer(pInt) :: i,j

 forall (i=1_pInt:9_pInt,j=1_pInt:9_pInt) math_Plain3333to99(i,j) = &
   m3333(mapPlain(1,i),mapPlain(2,i),mapPlain(1,j),mapPlain(2,j))

end function math_Plain3333to99

!--------------------------------------------------------------------------------------------------
!> @brief plain matrix 99 into 3333 tensor
!--------------------------------------------------------------------------------------------------
pure function math_Plain99to3333(m99)

 implicit none
 real(pReal), dimension(9,9), intent(in) :: m99
 real(pReal), dimension(3,3,3,3) :: math_Plain99to3333
 integer(pInt) :: i,j

 forall (i=1_pInt:9_pInt,j=1_pInt:9_pInt) math_Plain99to3333(mapPlain(1,i),mapPlain(2,i),&
   mapPlain(1,j),mapPlain(2,j)) = m99(i,j)

end function math_Plain99to3333


!--------------------------------------------------------------------------------------------------
!> @brief convert Mandel matrix 66 into Plain matrix 66
!--------------------------------------------------------------------------------------------------
pure function math_Mandel66toPlain66(m66)

 implicit none
 real(pReal), dimension(6,6), intent(in) :: m66
 real(pReal), dimension(6,6) :: math_Mandel66toPlain66
 integer(pInt) :: i,j

 forall (i=1_pInt:6_pInt,j=1_pInt:6_pInt) &
   math_Mandel66toPlain66(i,j) = invnrmMandel(i) * invnrmMandel(j) * m66(i,j)

end function math_Mandel66toPlain66


!--------------------------------------------------------------------------------------------------
!> @brief convert Plain matrix 66 into Mandel matrix 66
!--------------------------------------------------------------------------------------------------
pure function math_Plain66toMandel66(m66)

 implicit none
 real(pReal), dimension(6,6), intent(in) :: m66
 real(pReal), dimension(6,6) :: math_Plain66toMandel66
 integer(pInt)  :: i,j

 forall (i=1_pInt:6_pInt,j=1_pInt:6_pInt) &
   math_Plain66toMandel66(i,j) = nrmMandel(i) * nrmMandel(j) * m66(i,j)

end function math_Plain66toMandel66


!--------------------------------------------------------------------------------------------------
!> @brief convert symmetric 3333 tensor into Mandel matrix 66
!--------------------------------------------------------------------------------------------------
pure function math_Mandel3333to66(m3333)

 implicit none

 real(pReal), dimension(3,3,3,3), intent(in) :: m3333
 real(pReal), dimension(6,6) :: math_Mandel3333to66
 integer(pInt) :: i,j

 forall (i=1_pInt:6_pInt,j=1_pInt:6_pInt) math_Mandel3333to66(i,j) = &
   nrmMandel(i)*nrmMandel(j)*m3333(mapMandel(1,i),mapMandel(2,i),mapMandel(1,j),mapMandel(2,j))

end function math_Mandel3333to66


!--------------------------------------------------------------------------------------------------
!> @brief convert Mandel matrix 66 back to symmetric 3333 tensor
!--------------------------------------------------------------------------------------------------
pure function math_Mandel66to3333(m66)

 implicit none
 real(pReal), dimension(3,3,3,3) :: math_Mandel66to3333
 real(pReal), dimension(6,6), intent(in) :: m66
 integer(pInt) :: i,j

 forall (i=1_pInt:6_pInt,j=1_pInt:6_pInt)
   math_Mandel66to3333(mapMandel(1,i),mapMandel(2,i),mapMandel(1,j),mapMandel(2,j)) = &
                              invnrmMandel(i)*invnrmMandel(j)*m66(i,j)
   math_Mandel66to3333(mapMandel(2,i),mapMandel(1,i),mapMandel(1,j),mapMandel(2,j)) = &
                              invnrmMandel(i)*invnrmMandel(j)*m66(i,j)
   math_Mandel66to3333(mapMandel(1,i),mapMandel(2,i),mapMandel(2,j),mapMandel(1,j)) = &
                              invnrmMandel(i)*invnrmMandel(j)*m66(i,j)
   math_Mandel66to3333(mapMandel(2,i),mapMandel(1,i),mapMandel(2,j),mapMandel(1,j)) = &
                              invnrmMandel(i)*invnrmMandel(j)*m66(i,j)
 end forall

end function math_Mandel66to3333


!--------------------------------------------------------------------------------------------------
!> @brief convert Voigt matrix 66 back to symmetric 3333 tensor
!--------------------------------------------------------------------------------------------------
pure function math_Voigt66to3333(m66)

 implicit none
 real(pReal), dimension(3,3,3,3) :: math_Voigt66to3333
 real(pReal), dimension(6,6), intent(in) :: m66
 integer(pInt) :: i,j

 forall (i=1_pInt:6_pInt,j=1_pInt:6_pInt)
   math_Voigt66to3333(mapVoigt(1,i),mapVoigt(2,i),mapVoigt(1,j),mapVoigt(2,j)) =  &
                                                            invnrmVoigt(i)*invnrmVoigt(j)*m66(i,j)
   math_Voigt66to3333(mapVoigt(2,i),mapVoigt(1,i),mapVoigt(1,j),mapVoigt(2,j)) = &
                                                            invnrmVoigt(i)*invnrmVoigt(j)*m66(i,j)
   math_Voigt66to3333(mapVoigt(1,i),mapVoigt(2,i),mapVoigt(2,j),mapVoigt(1,j)) = &
                                                            invnrmVoigt(i)*invnrmVoigt(j)*m66(i,j)
   math_Voigt66to3333(mapVoigt(2,i),mapVoigt(1,i),mapVoigt(2,j),mapVoigt(1,j)) = & 
                                                            invnrmVoigt(i)*invnrmVoigt(j)*m66(i,j)
 end forall

end function math_Voigt66to3333


!--------------------------------------------------------------------------------------------------
!> @brief random quaternion
! http://math.stackexchange.com/questions/131336/uniform-random-quaternion-in-a-restricted-angle-range
! K. Shoemake. Uniform random rotations. In D. Kirk, editor, Graphics Gems III, pages 124-132. 
! Academic, New York, 1992.
!--------------------------------------------------------------------------------------------------
function math_qRand()

 implicit none
 real(pReal), dimension(4) :: math_qRand
 real(pReal), dimension(3) :: rnd

 rnd = halton([8_pInt,4_pInt,9_pInt])
 math_qRand = [cos(2.0_pReal*PI*rnd(1))*sqrt(rnd(3)), &
               sin(2.0_pReal*PI*rnd(2))*sqrt(1.0_pReal-rnd(3)), &
               cos(2.0_pReal*PI*rnd(2))*sqrt(1.0_pReal-rnd(3)), &
               sin(2.0_pReal*PI*rnd(1))*sqrt(rnd(3))]

end function math_qRand


!--------------------------------------------------------------------------------------------------
!> @brief quaternion multiplication q1xq2 = q12
!--------------------------------------------------------------------------------------------------
pure function math_qMul(A,B)

 implicit none
 real(pReal), dimension(4) ::  math_qMul
 real(pReal), dimension(4), intent(in) ::  A, B

 math_qMul = [ A(1)*B(1) - A(2)*B(2) - A(3)*B(3) - A(4)*B(4), &
               A(1)*B(2) + A(2)*B(1) + A(3)*B(4) - A(4)*B(3), &
               A(1)*B(3) - A(2)*B(4) + A(3)*B(1) + A(4)*B(2), &
               A(1)*B(4) + A(2)*B(3) - A(3)*B(2) + A(4)*B(1) ]

end function math_qMul


!--------------------------------------------------------------------------------------------------
!> @brief quaternion dotproduct
!--------------------------------------------------------------------------------------------------
real(pReal) pure function math_qDot(A,B)

 implicit none
 real(pReal), dimension(4), intent(in) :: A, B

 math_qDot = sum(A*B)

end function math_qDot


!--------------------------------------------------------------------------------------------------
!> @brief quaternion conjugation
!--------------------------------------------------------------------------------------------------
pure function math_qConj(Q)

 implicit none
 real(pReal), dimension(4) ::  math_qConj
 real(pReal), dimension(4), intent(in) ::  Q

 math_qConj = [Q(1), -Q(2:4)]

end function math_qConj


!--------------------------------------------------------------------------------------------------
!> @brief quaternion norm
!--------------------------------------------------------------------------------------------------
real(pReal) pure function math_qNorm(Q)

 implicit none
 real(pReal), dimension(4), intent(in) ::  Q

 math_qNorm = norm2(Q)

end function math_qNorm


!--------------------------------------------------------------------------------------------------
!> @brief quaternion inversion
!--------------------------------------------------------------------------------------------------
pure function math_qInv(Q)
 use prec, only: &
   dNeq0

 implicit none
 real(pReal), dimension(4), intent(in) ::  Q
 real(pReal), dimension(4) ::  math_qInv
 real(pReal) :: squareNorm

 math_qInv = 0.0_pReal

 squareNorm = math_qDot(Q,Q)
 if (dNeq0(squareNorm)) math_qInv = math_qConj(Q) / squareNorm

end function math_qInv


!--------------------------------------------------------------------------------------------------
!> @brief action of a quaternion on a vector (rotate vector v with Q)
!--------------------------------------------------------------------------------------------------
pure function math_qRot(Q,v)

 implicit none
 real(pReal), dimension(4), intent(in) :: Q
 real(pReal), dimension(3), intent(in) :: v
 real(pReal), dimension(3) :: math_qRot
 real(pReal), dimension(4,4) :: T
 integer(pInt) :: i, j

 do i = 1_pInt,4_pInt
   do j = 1_pInt,i
     T(i,j) = Q(i) * Q(j)
   enddo
 enddo

 math_qRot = [-v(1)*(T(3,3)+T(4,4)) + v(2)*(T(3,2)-T(4,1)) + v(3)*(T(4,2)+T(3,1)), &
               v(1)*(T(3,2)+T(4,1)) - v(2)*(T(2,2)+T(4,4)) + v(3)*(T(4,3)-T(2,1)), &
               v(1)*(T(4,2)-T(3,1)) + v(2)*(T(4,3)+T(2,1)) - v(3)*(T(2,2)+T(3,3))]

 math_qRot = 2.0_pReal * math_qRot + v

end function math_qRot


!--------------------------------------------------------------------------------------------------
!> @brief Euler angles (in radians) from rotation matrix
!> @details rotation matrix is meant to represent a PASSIVE rotation, 
!> composed of INTRINSIC rotations around the axes of the 
!> rotating reference frame 
!> (see http://en.wikipedia.org/wiki/Euler_angles for definitions)
!--------------------------------------------------------------------------------------------------
pure function math_RtoEuler(R)

 implicit none
 real(pReal), dimension (3,3), intent(in) :: R
 real(pReal), dimension(3) :: math_RtoEuler
 real(pReal) :: sqhkl, squvw, sqhk

 sqhkl=sqrt(R(1,3)*R(1,3)+R(2,3)*R(2,3)+R(3,3)*R(3,3))
 squvw=sqrt(R(1,1)*R(1,1)+R(2,1)*R(2,1)+R(3,1)*R(3,1))
 sqhk =sqrt(R(1,3)*R(1,3)+R(2,3)*R(2,3))

! calculate PHI
 math_RtoEuler(2) = acos(math_clip(R(3,3)/sqhkl,-1.0_pReal, 1.0_pReal))

 if((math_RtoEuler(2) < 1.0e-8_pReal) .or. (pi-math_RtoEuler(2) < 1.0e-8_pReal)) then
   math_RtoEuler(3) = 0.0_pReal
   math_RtoEuler(1) = acos(math_clip(R(1,1)/squvw, -1.0_pReal, 1.0_pReal))
   if(R(2,1) > 0.0_pReal) math_RtoEuler(1) = 2.0_pReal*pi-math_RtoEuler(1)
 else
   math_RtoEuler(3) = acos(math_clip(R(2,3)/sqhk, -1.0_pReal, 1.0_pReal))
   if(R(1,3) < 0.0) math_RtoEuler(3) = 2.0_pReal*pi-math_RtoEuler(3)
   math_RtoEuler(1) = acos(math_clip(-R(3,2)/sin(math_RtoEuler(2)), -1.0_pReal, 1.0_pReal))
   if(R(3,1) < 0.0) math_RtoEuler(1) = 2.0_pReal*pi-math_RtoEuler(1)
 end if

end function math_RtoEuler


!--------------------------------------------------------------------------------------------------
!> @brief converts a rotation matrix into a quaternion (w+ix+jy+kz)
!> @details math adopted from http://arxiv.org/pdf/math/0701759v1.pdf
!--------------------------------------------------------------------------------------------------
pure function math_RtoQ(R)

 implicit none
 real(pReal), dimension(3,3), intent(in) :: R
 real(pReal), dimension(4)   :: absQ, math_RtoQ
 real(pReal) :: max_absQ
 integer, dimension(1) :: largest !no pInt, maxloc returns integer default

 math_RtoQ = 0.0_pReal

 absQ  = [+ R(1,1) + R(2,2) + R(3,3), &
          + R(1,1) - R(2,2) - R(3,3), &
          - R(1,1) + R(2,2) - R(3,3), &
          - R(1,1) - R(2,2) + R(3,3)] + 1.0_pReal

 largest = maxloc(absQ)

 largestComponent: select case(largest(1))
   case (1) largestComponent
      !1----------------------------------
      math_RtoQ(2) = R(3,2) - R(2,3)
      math_RtoQ(3) = R(1,3) - R(3,1)
      math_RtoQ(4) = R(2,1) - R(1,2)
                                 
   case (2) largestComponent
      math_RtoQ(1) = R(3,2) - R(2,3)
      !2----------------------------------
      math_RtoQ(3) = R(2,1) + R(1,2)
      math_RtoQ(4) = R(1,3) + R(3,1)
                                 
   case (3) largestComponent
      math_RtoQ(1) = R(1,3) - R(3,1)
      math_RtoQ(2) = R(2,1) + R(1,2)
      !3----------------------------------
      math_RtoQ(4) = R(3,2) + R(2,3)
                                 
   case (4) largestComponent
      math_RtoQ(1) = R(2,1) - R(1,2)
      math_RtoQ(2) = R(1,3) + R(3,1)
      math_RtoQ(3) = R(2,3) + R(3,2)
      !4----------------------------------
 end select  largestComponent

 max_absQ = 0.5_pReal * sqrt(absQ(largest(1)))
 math_RtoQ = math_RtoQ * 0.25_pReal / max_absQ
 math_RtoQ(largest(1)) = max_absQ

end function math_RtoQ


!--------------------------------------------------------------------------------------------------
!> @brief rotation matrix from Bunge-Euler (3-1-3) angles (in radians)
!> @details rotation matrix is meant to represent a PASSIVE rotation, composed of INTRINSIC
!> @details rotations around the axes of the details rotating reference frame.
!> @details similar to eu2om from "D Rowenhorst et al. Consistent representations of and conversions
!> @details between 3D rotations, Model. Simul. Mater. Sci. Eng. 23-8 (2015)", but R is transposed
!--------------------------------------------------------------------------------------------------
pure function math_EulerToR(Euler)

 implicit none
 real(pReal), dimension(3), intent(in) :: Euler
 real(pReal), dimension(3,3) :: math_EulerToR
 real(pReal) :: c1, C, c2, s1, S, s2

 c1 = cos(Euler(1))
 C  = cos(Euler(2))
 c2 = cos(Euler(3))
 s1 = sin(Euler(1))
 S  = sin(Euler(2))
 s2 = sin(Euler(3))

 math_EulerToR(1,1) =  c1*c2 -s1*C*s2
 math_EulerToR(1,2) = -c1*s2 -s1*C*c2
 math_EulerToR(1,3) =  s1*S

 math_EulerToR(2,1) =  s1*c2 +c1*C*s2
 math_EulerToR(2,2) = -s1*s2 +c1*C*c2
 math_EulerToR(2,3) = -c1*S

 math_EulerToR(3,1) =  S*s2
 math_EulerToR(3,2) =  S*c2
 math_EulerToR(3,3) =  C
 
 math_EulerToR = transpose(math_EulerToR)  ! convert to passive rotation

end function math_EulerToR


!--------------------------------------------------------------------------------------------------
!> @brief quaternion (w+ix+jy+kz) from Bunge-Euler (3-1-3) angles (in radians)
!> @details rotation matrix is meant to represent a PASSIVE rotation, composed of INTRINSIC
!> @details rotations around the axes of the details rotating reference frame.
!> @details similar to eu2qu from "D Rowenhorst et al. Consistent representations of and
!> @details conversions between 3D rotations, Model. Simul. Mater. Sci. Eng. 23-8 (2015)", but
!> @details Q is conjucated and Q is not reversed for Q(0) < 0.
!--------------------------------------------------------------------------------------------------
pure function math_EulerToQ(eulerangles)

 implicit none
 real(pReal), dimension(3), intent(in) :: eulerangles
 real(pReal), dimension(4) :: math_EulerToQ
 real(pReal) :: c, s, sigma, delta

 c = cos(0.5_pReal * eulerangles(2))
 s = sin(0.5_pReal * eulerangles(2))
 sigma = 0.5_pReal * (eulerangles(1)+eulerangles(3))
 delta = 0.5_pReal * (eulerangles(1)-eulerangles(3))
 
 math_EulerToQ= [c * cos(sigma), &
                 s * cos(delta), &
                 s * sin(delta), &
                 c * sin(sigma) ]
 math_EulerToQ = math_qConj(math_EulerToQ)                                                          ! convert to passive rotation

end function math_EulerToQ


!--------------------------------------------------------------------------------------------------
!> @brief rotation matrix from axis and angle (in radians)
!> @details rotation matrix is meant to represent a ACTIVE rotation
!> @details (see http://en.wikipedia.org/wiki/Euler_angles for definitions)
!> @details formula for active rotation taken from http://mathworld.wolfram.com/RodriguesRotationFormula.html
!> @details equivalent to eu2om (P=-1) from "D Rowenhorst et al. Consistent representations of and
!> @details conversions between 3D rotations, Model. Simul. Mater. Sci. Eng. 23-8 (2015)"
!--------------------------------------------------------------------------------------------------
pure function math_axisAngleToR(axis,omega)

 implicit none
 real(pReal), dimension(3,3) :: math_axisAngleToR
 real(pReal), dimension(3), intent(in) :: axis
 real(pReal), intent(in) :: omega
 real(pReal), dimension(3) :: n
 real(pReal) :: norm,s,c,c1

 norm = norm2(axis)
 wellDefined: if (norm > 1.0e-8_pReal) then
   n = axis/norm                                                                                    ! normalize axis to be sure

   s = sin(omega)
   c = cos(omega)
   c1 = 1.0_pReal - c

   math_axisAngleToR(1,1) =  c + c1*n(1)**2.0_pReal
   math_axisAngleToR(1,2) =  c1*n(1)*n(2) - s*n(3)
   math_axisAngleToR(1,3) =  c1*n(1)*n(3) + s*n(2)
                             
   math_axisAngleToR(2,1) =  c1*n(1)*n(2) + s*n(3)
   math_axisAngleToR(2,2) =  c + c1*n(2)**2.0_pReal
   math_axisAngleToR(2,3) =  c1*n(2)*n(3) - s*n(1)
                             
   math_axisAngleToR(3,1) =  c1*n(1)*n(3) - s*n(2)
   math_axisAngleToR(3,2) =  c1*n(2)*n(3) + s*n(1)
   math_axisAngleToR(3,3) =  c + c1*n(3)**2.0_pReal
 else wellDefined
   math_axisAngleToR = math_I3
 endif wellDefined
 
end function math_axisAngleToR


!--------------------------------------------------------------------------------------------------
!> @brief rotation matrix from axis and angle (in radians)
!> @details rotation matrix is meant to represent a PASSIVE rotation
!> @details (see http://en.wikipedia.org/wiki/Euler_angles for definitions)
!> @details eq-uivalent to eu2qu (P=+1) from "D Rowenhorst et al. Consistent representations of and
!> @details conversions between 3D rotations, Model. Simul. Mater. Sci. Eng. 23-8 (2015)"
!--------------------------------------------------------------------------------------------------
pure function math_EulerAxisAngleToR(axis,omega)

 implicit none
 real(pReal), dimension(3,3) :: math_EulerAxisAngleToR
 real(pReal), dimension(3), intent(in) :: axis
 real(pReal), intent(in) :: omega

 math_EulerAxisAngleToR = transpose(math_axisAngleToR(axis,omega))                                  ! convert to passive rotation

end function math_EulerAxisAngleToR


!--------------------------------------------------------------------------------------------------
!> @brief quaternion (w+ix+jy+kz) from Euler axis and angle (in radians)
!> @details quaternion is meant to represent a PASSIVE rotation
!> @details (see http://en.wikipedia.org/wiki/Euler_angles for definitions)
!> @details formula for active rotation taken from 
!> @details http://en.wikipedia.org/wiki/Rotation_representation_%28mathematics%29#Rodrigues_parameters
!--------------------------------------------------------------------------------------------------
pure function math_EulerAxisAngleToQ(axis,omega)

 implicit none
 real(pReal), dimension(4) :: math_EulerAxisAngleToQ
 real(pReal), dimension(3), intent(in) :: axis
 real(pReal), intent(in) :: omega

 math_EulerAxisAngleToQ = math_qConj(math_axisAngleToQ(axis,omega))                                 ! convert to passive rotation

end function math_EulerAxisAngleToQ


!--------------------------------------------------------------------------------------------------
!> @brief quaternion (w+ix+jy+kz) from axis and angle (in radians)
!> @details quaternion is meant to represent an ACTIVE rotation
!> @details (see http://en.wikipedia.org/wiki/Euler_angles for definitions)
!> @details formula for active rotation taken from
!> @details http://en.wikipedia.org/wiki/Rotation_representation_%28mathematics%29#Rodrigues_parameters
!> @details equivalent to eu2qu (P=+1) from "D Rowenhorst et al. Consistent representations of and
!> @details conversions between 3D rotations, Model. Simul. Mater. Sci. Eng. 23-8 (2015)"
!--------------------------------------------------------------------------------------------------
pure function math_axisAngleToQ(axis,omega)

 implicit none
 real(pReal), dimension(4) :: math_axisAngleToQ
 real(pReal), dimension(3), intent(in) :: axis
 real(pReal), intent(in) :: omega
 real(pReal), dimension(3) :: axisNrm
 real(pReal) :: norm

 norm = norm2(axis)
 wellDefined: if (norm > 1.0e-8_pReal) then
   axisNrm = axis/norm                                                                              ! normalize axis to be sure
   math_axisAngleToQ = [cos(0.5_pReal*omega), sin(0.5_pReal*omega) * axisNrm(1:3)]
 else wellDefined
   math_axisAngleToQ = [1.0_pReal,0.0_pReal,0.0_pReal,0.0_pReal]
 endif wellDefined

end function math_axisAngleToQ


!--------------------------------------------------------------------------------------------------
!> @brief orientation matrix from quaternion (w+ix+jy+kz)
!> @details taken from http://arxiv.org/pdf/math/0701759v1.pdf
!> @details see also http://en.wikipedia.org/wiki/Rotation_formalisms_in_three_dimensions
!--------------------------------------------------------------------------------------------------
pure function math_qToR(q)

 implicit none
 real(pReal), dimension(4), intent(in) :: q
 real(pReal), dimension(3,3) :: math_qToR, T,S
 integer(pInt) :: i, j

 forall (i = 1_pInt:3_pInt, j = 1_pInt:3_pInt) &
   T(i,j) = q(i+1_pInt) * q(j+1_pInt)

 S = reshape( [0.0_pReal,     -q(4),      q(3), &
                    q(4), 0.0_pReal,     -q(2), &
                   -q(3),      q(2), 0.0_pReal],[3,3])                                              ! notation is transposed

 math_qToR = (2.0_pReal * q(1)*q(1) - 1.0_pReal) * math_I3 &
           + 2.0_pReal * T - 2.0_pReal * q(1) * S

end function math_qToR


!--------------------------------------------------------------------------------------------------
!> @brief 3-1-3 Euler angles (in radians) from quaternion (w+ix+jy+kz)
!> @details quaternion is meant to represent a PASSIVE rotation, 
!> @details composed of INTRINSIC rotations around the axes of the 
!> @details rotating reference frame 
!> @details (see http://en.wikipedia.org/wiki/Euler_angles for definitions)
!--------------------------------------------------------------------------------------------------
pure function math_qToEuler(qPassive)

 implicit none
 real(pReal), dimension(4), intent(in) :: qPassive
 real(pReal), dimension(4) :: q
 real(pReal), dimension(3) :: math_qToEuler

 q = math_qConj(qPassive)    ! convert to active rotation, since formulas are defined for active rotations

 math_qToEuler(2) = acos(1.0_pReal-2.0_pReal*(q(2)**2+q(3)**2))

 if (abs(math_qToEuler(2)) < 1.0e-6_pReal) then
   math_qToEuler(1) = sign(2.0_pReal*acos(math_clip(q(1),-1.0_pReal, 1.0_pReal)),q(4))
   math_qToEuler(3) = 0.0_pReal
 else
   math_qToEuler(1) = atan2(+q(1)*q(3)+q(2)*q(4), q(1)*q(2)-q(3)*q(4))
   math_qToEuler(3) = atan2(-q(1)*q(3)+q(2)*q(4), q(1)*q(2)+q(3)*q(4))
 endif

 math_qToEuler = merge(math_qToEuler + [2.0_pReal*PI, PI, 2.0_pReal*PI], &                          ! ensure correct range
                       math_qToEuler,                                    math_qToEuler<0.0_pReal)

end function math_qToEuler


!--------------------------------------------------------------------------------------------------
!> @brief axis-angle (x, y, z, ang in radians) from quaternion (w+ix+jy+kz)
!> @details quaternion is meant to represent an ACTIVE rotation
!> @details (see http://en.wikipedia.org/wiki/Euler_angles for definitions)
!> @details formula for active rotation taken from 
!> @details http://en.wikipedia.org/wiki/Rotation_representation_%28mathematics%29#Rodrigues_parameters
!--------------------------------------------------------------------------------------------------
pure function math_qToAxisAngle(Q)

 implicit none
 real(pReal), dimension(4), intent(in) :: Q
 real(pReal) :: halfAngle, sinHalfAngle
 real(pReal), dimension(4) :: math_qToAxisAngle

 halfAngle = acos(math_clip(Q(1),-1.0_pReal,1.0_pReal))
 sinHalfAngle = sin(halfAngle)

 smallRotation: if (sinHalfAngle <= 1.0e-4_pReal) then
   math_qToAxisAngle = 0.0_pReal
 else smallRotation
   math_qToAxisAngle= [ Q(2:4)/sinHalfAngle, halfAngle*2.0_pReal] 
 endif smallRotation

end function math_qToAxisAngle


!--------------------------------------------------------------------------------------------------
!> @brief Euler axis-angle (x, y, z, ang in radians) from quaternion (w+ix+jy+kz)
!> @details quaternion is meant to represent a PASSIVE rotation
!> @details (see http://en.wikipedia.org/wiki/Euler_angles for definitions)
!--------------------------------------------------------------------------------------------------
pure function math_qToEulerAxisAngle(qPassive)

 implicit none
 real(pReal), dimension(4), intent(in) :: qPassive
 real(pReal), dimension(4) :: q
 real(pReal), dimension(4) :: math_qToEulerAxisAngle

 q = math_qConj(qPassive)                        ! convert to active rotation
 math_qToEulerAxisAngle = math_qToAxisAngle(q)
 
end function math_qToEulerAxisAngle


!--------------------------------------------------------------------------------------------------
!> @brief Rodrigues vector (x, y, z) from unit quaternion (w+ix+jy+kz)
!--------------------------------------------------------------------------------------------------
pure function math_qToRodrig(Q)
 use, intrinsic :: &
   IEEE_arithmetic
 use prec, only: &
   tol_math_check

 implicit none
 real(pReal), dimension(4), intent(in) :: Q
 real(pReal), dimension(3) :: math_qToRodrig

 math_qToRodrig = merge(Q(2:4)/Q(1),IEEE_value(1.0_pReal,IEEE_quiet_NaN),abs(Q(1)) > tol_math_check)! NaN for 180 deg since Rodrig is unbound

end function math_qToRodrig


!--------------------------------------------------------------------------------------------------
!> @brief misorientation angle between two sets of Euler angles
!--------------------------------------------------------------------------------------------------
real(pReal) pure function math_EulerMisorientation(EulerA,EulerB)

 implicit none
 real(pReal), dimension(3), intent(in) :: EulerA,EulerB
 real(pReal) :: cosTheta

 cosTheta = (math_trace33(math_mul33x33(math_EulerToR(EulerB), &
                              transpose(math_EulerToR(EulerA)))) - 1.0_pReal) * 0.5_pReal

 math_EulerMisorientation = acos(math_clip(cosTheta,-1.0_pReal,1.0_pReal))

end function math_EulerMisorientation


!--------------------------------------------------------------------------------------------------
!> @brief draw a random sample from Euler space
!--------------------------------------------------------------------------------------------------
function math_sampleRandomOri()

 implicit none
 real(pReal), dimension(3) :: math_sampleRandomOri, rnd

 rnd = halton([1_pInt,7_pInt,3_pInt])
 math_sampleRandomOri  = [rnd(1)*2.0_pReal*PI, &
                          acos(2.0_pReal*rnd(2)-1.0_pReal), &
                          rnd(3)*2.0_pReal*PI]

end function math_sampleRandomOri


!--------------------------------------------------------------------------------------------------
!> @brief draw a sample from an Gaussian distribution around given orientation and Full Width
! at Half Maximum (FWHM)
!> @details: A uniform misorientation (limited to 2*FWHM) is sampled followed by convolution with 
! a Gausian distribution
!--------------------------------------------------------------------------------------------------
function math_sampleGaussOri(center,FWHM)

 implicit none
 real(pReal), intent(in) :: FWHM
 real(pReal), dimension(3), intent(in) :: center 
 real(pReal) :: angle
 real(pReal), dimension(3)   :: math_sampleGaussOri, axis
 real(pReal), dimension(4)   :: rnd
 real(pReal), dimension(3,3) :: R

 if (FWHM < 0.1_pReal*INRAD) then
   math_sampleGaussOri = center
 else
   GaussConvolution: do
     rnd = halton([8_pInt,3_pInt,6_pInt,11_pInt])
     axis(1)    = rnd(1)*2.0_pReal-1.0_pReal                                                        ! uniform on [-1,1]
     axis(2:3)  = [sqrt(1.0-axis(1)**2.0_pReal)*cos(rnd(2)*2.0*PI),&
                   sqrt(1.0-axis(1)**2.0_pReal)*sin(rnd(2)*2.0*PI)]                                 ! random axis
     angle = (rnd(3)-0.5_pReal)*4.0_pReal*FWHM                                                      ! rotation by [0, +-2 FWHM]
     R = math_axisAngleToR(axis,angle)
     angle = math_EulerMisorientation([0.0_pReal,0.0_pReal,0.0_pReal],math_RtoEuler(R))
     if (rnd(4) <= exp(-4.0_pReal*log(2.0_pReal)*(angle/FWHM)**2_pReal)) exit                       ! rejection sampling (Gaussian)
   enddo GaussConvolution
   math_sampleGaussOri = math_RtoEuler(math_mul33x33(R,math_EulerToR(center)))
 endif


end function math_sampleGaussOri


!--------------------------------------------------------------------------------------------------
!> @brief draw a sample from an Gaussian distribution around given fiber texture and Full Width
! at Half Maximum (FWHM)
!-------------------------------------------------------------------------------------------------
function math_sampleFiberOri(alpha,beta,FWHM)

 implicit none
 real(pReal), dimension(2), intent(in) :: alpha,beta
 real(pReal), intent(in) :: FWHM
 real(pReal), dimension(3) :: math_sampleFiberOri,  &
   fInC,&                                                                                           !< fiber axis in crystal coordinate system
   fInS,&                                                                                           !< fiber axis in sample coordinate system
   u
 real(pReal), dimension(3) :: rnd
 real(pReal), dimension(:),allocatable :: a                                                         !< 2D vector to tilt
 integer(pInt), dimension(:),allocatable :: idx                                                     !< components of 2D vector
 real(pReal), dimension(3,3) :: R                                                                   !< Rotation matrix (composed of three components)
 real(pReal):: angle,c
 integer(pInt):: j,&                                                                                !< index of smallest component
   i

 allocate(a(0))
 allocate(idx(0))
 fInC = [sin(alpha(1))*cos(alpha(2)), sin(alpha(1))*sin(alpha(2)), cos(alpha(1))]
 fInS = [sin(beta(1))*cos(beta(2)),   sin(beta(1))*sin(beta(2)),   cos(beta(1))]

 R = math_EulerAxisAngleToR(math_crossproduct(fInC,fInS),-acos(dot_product(fInC,fInS)))             !< rotation to align fiber axis in crystal and sample system

 rnd = halton([7_pInt,10_pInt,3_pInt])
 R = math_mul33x33(R,math_EulerAxisAngleToR(fInS,rnd(1)*2.0_pReal*PI))                              !< additional rotation (0..360deg) perpendicular to fiber axis

 if (FWHM > 0.1_pReal*INRAD) then
   reducedTo2D: do i=1_pInt,3_pInt
     if (i /= minloc(abs(fInS),1)) then
       a=[a,fInS(i)]
       idx=[idx,i]
     else
       j = i
     endif
   enddo reducedTo2D
   GaussConvolution: do
     angle = (rnd(2)-0.5_pReal)*4.0_pReal*FWHM                                                      ! rotation by [0, +-2 FWHM]
     ! solve cos(angle) = dot_product(fInS,u) under the assumption that their smallest component is the same
     c = cos(angle)-fInS(j)**2
     u(idx(2)) = -(2.0_pReal*c*a(2) + sqrt(4*((c*a(2))**2-sum(a**2)*(c**2-a(1)**2*(1-fInS(j)**2)))))/&
                                                                                      (2*sum(a**2))
     u(idx(1)) = sqrt(1-u(idx(2))**2-fInS(j)**2)
     u(j)    = fInS(j)

     rejectionSampling: if (rnd(3) <= exp(-4.0_pReal*log(2.0_pReal)*(angle/FWHM)**2_pReal)) then
       R = math_mul33x33(R,math_EulerAxisAngleToR(math_crossproduct(u,fInS),angle))                 ! tilt around direction of smallest component
       exit
     endif rejectionSampling
     rnd = halton([7_pInt,10_pInt,3_pInt])
   enddo GaussConvolution
 endif
 math_sampleFiberOri = math_RtoEuler(R)

end function math_sampleFiberOri


!--------------------------------------------------------------------------------------------------
!> @brief draw a random sample from Gauss variable
!--------------------------------------------------------------------------------------------------
real(pReal) function math_sampleGaussVar(meanvalue, stddev, width)
 use prec, only: &
   tol_math_check

 implicit none
 real(pReal), intent(in) ::            meanvalue, &      ! meanvalue of gauss distribution
                                       stddev            ! standard deviation of gauss distribution
 real(pReal), intent(in), optional ::  width             ! width of considered values as multiples of standard deviation
 real(pReal), dimension(2) ::          rnd               ! random numbers
 real(pReal) ::                        scatter, &        ! normalized scatter around meanvalue
                                       myWidth

 if (abs(stddev) < tol_math_check) then
   math_sampleGaussVar = meanvalue
 else
   myWidth = merge(width,3.0_pReal,present(width))                                                  ! use +-3*sigma as default value for scatter if not given
  
   do
     rnd = halton([6_pInt,2_pInt])
     scatter = myWidth * (2.0_pReal * rnd(1) - 1.0_pReal)
     if (rnd(2) <= exp(-0.5_pReal * scatter ** 2.0_pReal)) exit                                     ! test if scattered value is drawn
   enddo

   math_sampleGaussVar = scatter * stddev
 endif

end function math_sampleGaussVar


!--------------------------------------------------------------------------------------------------
!> @brief symmetrically equivalent Euler angles for given sample symmetry 
!> @detail 1 (equivalent to != 2 and !=4):triclinic, 2:monoclinic, 4:orthotropic
!--------------------------------------------------------------------------------------------------
pure function math_symmetricEulers(sym,Euler)

 implicit none
 integer(pInt), intent(in) :: sym                                                                   !< symmetry Class
 real(pReal), dimension(3), intent(in) :: Euler
 real(pReal), dimension(3,3) :: math_symmetricEulers

 math_symmetricEulers = transpose(reshape([PI+Euler(1), PI-Euler(1), 2.0_pReal*PI-Euler(1), &
                                              Euler(2), PI-Euler(2), PI          -Euler(2), &
                                              Euler(3), PI+Euler(3), PI          +Euler(3)],[3,3])) ! transpose is needed to have symbolic notation instead of column-major

 math_symmetricEulers = modulo(math_symmetricEulers,2.0_pReal*pi)

 select case (sym)
   case (4_pInt)                                                                                    ! orthotropic: all done

   case (2_pInt)                                                                                    ! monoclinic: return only first
     math_symmetricEulers(1:3,2:3) = 0.0_pReal

   case default                                                                                     ! triclinic: return blank
     math_symmetricEulers = 0.0_pReal
 end select

end function math_symmetricEulers


!--------------------------------------------------------------------------------------------------
!> @brief eigenvalues and eigenvectors of symmetric matrix m
!--------------------------------------------------------------------------------------------------
subroutine math_eigenValuesVectorsSym(m,values,vectors,error)

 implicit none
 real(pReal), dimension(:,:),                  intent(in)  :: m
 real(pReal), dimension(size(m,1)),            intent(out) :: values
 real(pReal), dimension(size(m,1),size(m,1)),  intent(out) :: vectors
 logical, intent(out) :: error
 integer(pInt) :: info
 real(pReal), dimension((64+2)*size(m,1)) :: work                                                    ! block size of 64 taken from http://www.netlib.org/lapack/double/dsyev.f
 external :: &
  dsyev

 vectors = m                                                                                         ! copy matrix to input (doubles as output) array
 call dsyev('V','U',size(m,1),vectors,size(m,1),values,work,(64+2)*size(m,1),info)
 error = (info == 0_pInt)

end subroutine math_eigenValuesVectorsSym


!--------------------------------------------------------------------------------------------------
!> @brief eigenvalues and eigenvectors of symmetric 33 matrix m using an analytical expression
!> and the general LAPACK powered version for arbritrary sized matrices as fallback
!> @author Joachim Kopp, Max–Planck–Institut für Kernphysik, Heidelberg (Copyright (C) 2006)
!> @author Martin Diehl, Max-Planck-Institut für Eisenforschung GmbH
!> @details See http://arxiv.org/abs/physics/0610206 (DSYEVH3)
!--------------------------------------------------------------------------------------------------
subroutine math_eigenValuesVectorsSym33(m,values,vectors)
 
 implicit none
 real(pReal), dimension(3,3),intent(in)  :: m
 real(pReal), dimension(3),  intent(out) :: values
 real(pReal), dimension(3,3),intent(out) :: vectors
 real(pReal) :: T, U, norm, threshold
 logical :: error

 values = math_eigenvaluesSym33(m)

 vectors(1:3,2) = [ m(1, 2) * m(2, 3) - m(1, 3) * m(2, 2), &
                    m(1, 3) * m(1, 2) - m(2, 3) * m(1, 1), &
                    m(1, 2)**2_pInt]

 T = maxval(abs(values))
 U = max(T, T**2_pInt)
 threshold = sqrt(5.68e-14_pReal * U**2_pInt)

! Calculate first eigenvector by the formula v[0] = (m - lambda[0]).e1 x (m - lambda[0]).e2
 vectors(1:3,1) = [ vectors(1,2) + m(1, 3) * values(1), &
                    vectors(2,2) + m(2, 3) * values(1), &
                    (m(1,1) - values(1)) * (m(2,2) - values(1)) - vectors(3,2)]
 norm = norm2(vectors(1:3, 1))

 fallback1: if(norm < threshold) then
   call math_eigenValuesVectorsSym(m,values,vectors,error)
   return
 endif fallback1

 vectors(1:3,1) = vectors(1:3, 1) / norm 
 
! Calculate second eigenvector by the formula v[1] = (m - lambda[1]).e1 x (m - lambda[1]).e2
 vectors(1:3,2) = [ vectors(1,2) + m(1, 3) * values(2), &
                    vectors(2,2) + m(2, 3) * values(2), &
                    (m(1,1) - values(2)) * (m(2,2) - values(2)) - vectors(3,2)]
 norm = norm2(vectors(1:3, 2))

 fallback2: if(norm < threshold) then
   call math_eigenValuesVectorsSym(m,values,vectors,error)
   return
 endif fallback2
 vectors(1:3,2) = vectors(1:3, 2) / norm

! Calculate third eigenvector according to  v[2] = v[0] x v[1]
 vectors(1:3,3) = math_crossproduct(vectors(1:3,1),vectors(1:3,2))

end subroutine math_eigenValuesVectorsSym33


!--------------------------------------------------------------------------------------------------
!> @brief eigenvector basis of symmetric matrix m
!--------------------------------------------------------------------------------------------------
function math_eigenvectorBasisSym(m)

 implicit none
 real(pReal), dimension(:,:),      intent(in)  :: m
 real(pReal), dimension(size(m,1))             :: values
 real(pReal), dimension(size(m,1),size(m,1))   :: vectors
 real(pReal), dimension(size(m,1),size(m,1))   :: math_eigenvectorBasisSym
 logical :: error
 integer(pInt) :: i

 math_eigenvectorBasisSym = 0.0_pReal
 call math_eigenValuesVectorsSym(m,values,vectors,error)
 if(error) return
 
 do i=1_pInt, size(m,1)
   math_eigenvectorBasisSym = math_eigenvectorBasisSym &
                            + sqrt(values(i)) * math_tensorproduct(vectors(:,i),vectors(:,i))
 enddo

end function math_eigenvectorBasisSym


!--------------------------------------------------------------------------------------------------
!> @brief eigenvector basis of symmetric 33 matrix m
!--------------------------------------------------------------------------------------------------
function math_eigenvectorBasisSym33(m)

 implicit none
 real(pReal), dimension(3,3)              :: math_eigenvectorBasisSym33
 real(pReal), dimension(3)                :: invariants, values
 real(pReal), dimension(3,3), intent(in) :: m
 real(pReal) :: P, Q, rho, phi
 real(pReal), parameter :: TOL=1.e-14_pReal
 real(pReal), dimension(3,3,3) :: N, EB

 invariants = math_invariantsSym33(m)
 EB = 0.0_pReal

 P = invariants(2)-invariants(1)**2.0_pReal/3.0_pReal
 Q = -2.0_pReal/27.0_pReal*invariants(1)**3.0_pReal+product(invariants(1:2))/3.0_pReal-invariants(3)

 threeSimilarEigenvalues: if(all(abs([P,Q]) < TOL)) then
   values = invariants(1)/3.0_pReal
!   this is not really correct, but at least the basis is correct
   EB(1,1,1)=1.0_pReal
   EB(2,2,2)=1.0_pReal
   EB(3,3,3)=1.0_pReal
 else threeSimilarEigenvalues
   rho=sqrt(-3.0_pReal*P**3.0_pReal)/9.0_pReal
   phi=acos(math_clip(-Q/rho*0.5_pReal,-1.0_pReal,1.0_pReal))
   values = 2.0_pReal*rho**(1.0_pReal/3.0_pReal)* &
                             [cos(phi/3.0_pReal), &
                              cos((phi+2.0_pReal*PI)/3.0_pReal), &
                              cos((phi+4.0_pReal*PI)/3.0_pReal) &
                             ] + invariants(1)/3.0_pReal
   N(1:3,1:3,1) = m-values(1)*math_I3
   N(1:3,1:3,2) = m-values(2)*math_I3
   N(1:3,1:3,3) = m-values(3)*math_I3
   twoSimilarEigenvalues: if(abs(values(1)-values(2)) < TOL) then 
     EB(1:3,1:3,3)=math_mul33x33(N(1:3,1:3,1),N(1:3,1:3,2))/ &
                                               ((values(3)-values(1))*(values(3)-values(2)))
     EB(1:3,1:3,1)=math_I3-EB(1:3,1:3,3)
   elseif(abs(values(2)-values(3)) < TOL) then twoSimilarEigenvalues
     EB(1:3,1:3,1)=math_mul33x33(N(1:3,1:3,2),N(1:3,1:3,3))/ &
                                               ((values(1)-values(2))*(values(1)-values(3)))
     EB(1:3,1:3,2)=math_I3-EB(1:3,1:3,1)
   elseif(abs(values(3)-values(1)) < TOL) then twoSimilarEigenvalues 
     EB(1:3,1:3,2)=math_mul33x33(N(1:3,1:3,1),N(1:3,1:3,3))/ &
                                               ((values(2)-values(1))*(values(2)-values(3)))
     EB(1:3,1:3,1)=math_I3-EB(1:3,1:3,2)
   else twoSimilarEigenvalues
     EB(1:3,1:3,1)=math_mul33x33(N(1:3,1:3,2),N(1:3,1:3,3))/ &
                                               ((values(1)-values(2))*(values(1)-values(3)))
     EB(1:3,1:3,2)=math_mul33x33(N(1:3,1:3,1),N(1:3,1:3,3))/ &
                                               ((values(2)-values(1))*(values(2)-values(3)))
     EB(1:3,1:3,3)=math_mul33x33(N(1:3,1:3,1),N(1:3,1:3,2))/ &
                                               ((values(3)-values(1))*(values(3)-values(2)))
   endif twoSimilarEigenvalues
 endif threeSimilarEigenvalues

 math_eigenvectorBasisSym33 = sqrt(values(1)) * EB(1:3,1:3,1) &
                            + sqrt(values(2)) * EB(1:3,1:3,2) &
                            + sqrt(values(3)) * EB(1:3,1:3,3)

end function math_eigenvectorBasisSym33


!--------------------------------------------------------------------------------------------------
!> @brief logarithm eigenvector basis of symmetric 33 matrix m
!--------------------------------------------------------------------------------------------------
function math_eigenvectorBasisSym33_log(m)

 implicit none
 real(pReal), dimension(3,3)              :: math_eigenvectorBasisSym33_log
 real(pReal), dimension(3)                :: invariants, values
 real(pReal), dimension(3,3), intent(in) :: m
 real(pReal) :: P, Q, rho, phi
 real(pReal), parameter :: TOL=1.e-14_pReal
 real(pReal), dimension(3,3,3) :: N, EB

 invariants = math_invariantsSym33(m)
 EB = 0.0_pReal

 P = invariants(2)-invariants(1)**2.0_pReal/3.0_pReal
 Q = -2.0_pReal/27.0_pReal*invariants(1)**3.0_pReal+product(invariants(1:2))/3.0_pReal-invariants(3)

 threeSimilarEigenvalues: if(all(abs([P,Q]) < TOL)) then
   values = invariants(1)/3.0_pReal
!   this is not really correct, but at least the basis is correct
   EB(1,1,1)=1.0_pReal
   EB(2,2,2)=1.0_pReal
   EB(3,3,3)=1.0_pReal
 else threeSimilarEigenvalues
   rho=sqrt(-3.0_pReal*P**3.0_pReal)/9.0_pReal
   phi=acos(math_clip(-Q/rho*0.5_pReal,-1.0_pReal,1.0_pReal))
   values = 2.0_pReal*rho**(1.0_pReal/3.0_pReal)* &
                             [cos(phi/3.0_pReal), &
                              cos((phi+2.0_pReal*PI)/3.0_pReal), &
                              cos((phi+4.0_pReal*PI)/3.0_pReal) &
                             ] + invariants(1)/3.0_pReal
   N(1:3,1:3,1) = m-values(1)*math_I3
   N(1:3,1:3,2) = m-values(2)*math_I3
   N(1:3,1:3,3) = m-values(3)*math_I3
   twoSimilarEigenvalues: if(abs(values(1)-values(2)) < TOL) then 
     EB(1:3,1:3,3)=math_mul33x33(N(1:3,1:3,1),N(1:3,1:3,2))/ &
                                               ((values(3)-values(1))*(values(3)-values(2)))
     EB(1:3,1:3,1)=math_I3-EB(1:3,1:3,3)
   elseif(abs(values(2)-values(3)) < TOL) then twoSimilarEigenvalues
     EB(1:3,1:3,1)=math_mul33x33(N(1:3,1:3,2),N(1:3,1:3,3))/ &
                                               ((values(1)-values(2))*(values(1)-values(3)))
     EB(1:3,1:3,2)=math_I3-EB(1:3,1:3,1)
   elseif(abs(values(3)-values(1)) < TOL) then twoSimilarEigenvalues 
     EB(1:3,1:3,2)=math_mul33x33(N(1:3,1:3,1),N(1:3,1:3,3))/ &
                                               ((values(2)-values(1))*(values(2)-values(3)))
     EB(1:3,1:3,1)=math_I3-EB(1:3,1:3,2)
   else twoSimilarEigenvalues
     EB(1:3,1:3,1)=math_mul33x33(N(1:3,1:3,2),N(1:3,1:3,3))/ &
                                               ((values(1)-values(2))*(values(1)-values(3)))
     EB(1:3,1:3,2)=math_mul33x33(N(1:3,1:3,1),N(1:3,1:3,3))/ &
                                               ((values(2)-values(1))*(values(2)-values(3)))
     EB(1:3,1:3,3)=math_mul33x33(N(1:3,1:3,1),N(1:3,1:3,2))/ &
                                               ((values(3)-values(1))*(values(3)-values(2)))
   endif twoSimilarEigenvalues
 endif threeSimilarEigenvalues

 math_eigenvectorBasisSym33_log = log(sqrt(values(1))) * EB(1:3,1:3,1) &
                            + log(sqrt(values(2))) * EB(1:3,1:3,2) &
                            + log(sqrt(values(3))) * EB(1:3,1:3,3)

end function math_eigenvectorBasisSym33_log

!--------------------------------------------------------------------------------------------------
!> @brief rotational part from polar decomposition of 33 tensor m
!--------------------------------------------------------------------------------------------------
function math_rotationalPart33(m)
 use prec, only: &
   dEq0
 use IO, only: &
   IO_warning

 implicit none
 real(pReal), intent(in), dimension(3,3) :: m
 real(pReal), dimension(3,3) :: math_rotationalPart33
 real(pReal), dimension(3,3) :: U , Uinv

 U = math_eigenvectorBasisSym33(math_mul33x33(transpose(m),m))
 Uinv = math_inv33(U)

 inversionFailed: if (all(dEq0(Uinv))) then
   math_rotationalPart33 = math_I3
   call IO_warning(650_pInt)
 else inversionFailed
   math_rotationalPart33 = math_mul33x33(m,Uinv)
 endif inversionFailed

end function math_rotationalPart33


!--------------------------------------------------------------------------------------------------
!> @brief Eigenvalues of symmetric matrix m
! will return NaN on error
!--------------------------------------------------------------------------------------------------
function math_eigenvaluesSym(m)
 use, intrinsic :: &
   IEEE_arithmetic
 
 implicit none
 real(pReal), dimension(:,:),                  intent(in)  :: m
 real(pReal), dimension(size(m,1))                         :: math_eigenvaluesSym
 real(pReal), dimension(size(m,1),size(m,1))               :: vectors
 integer(pInt) :: info
 real(pReal), dimension((64+2)*size(m,1)) :: work                                                    ! block size of 64 taken from http://www.netlib.org/lapack/double/dsyev.f
 external :: &
  dsyev

 vectors = m                                                                                         ! copy matrix to input (doubles as output) array
 call dsyev('N','U',size(m,1),vectors,size(m,1),math_eigenvaluesSym,work,(64+2)*size(m,1),info)
 if (info /= 0_pInt) math_eigenvaluesSym = IEEE_value(1.0_pReal,IEEE_quiet_NaN)

end function math_eigenvaluesSym


!--------------------------------------------------------------------------------------------------
!> @brief eigenvalues of symmetric 33 matrix m using an analytical expression
!> @author Martin Diehl, Max-Planck-Institut für Eisenforschung GmbH
!> @details similar to http://arxiv.org/abs/physics/0610206 (DSYEVC3)
!> but apparently more stable solution and has general LAPACK powered version for arbritrary sized
!> matrices as fallback
!--------------------------------------------------------------------------------------------------
function math_eigenvaluesSym33(m)

 implicit none
 real(pReal), intent(in), dimension(3,3) :: m
 real(pReal), dimension(3) :: math_eigenvaluesSym33,invariants
 real(pReal) :: P, Q, rho, phi
 real(pReal), parameter :: TOL=1.e-14_pReal

 invariants = math_invariantsSym33(m)                                                               ! invariants are coefficients in characteristic polynomial apart for the sign of c0 and c2 in http://arxiv.org/abs/physics/0610206

 P = invariants(2)-invariants(1)**2.0_pReal/3.0_pReal                                               ! different from http://arxiv.org/abs/physics/0610206 (this formulation was in DAMASK)
 Q = -2.0_pReal/27.0_pReal*invariants(1)**3.0_pReal+product(invariants(1:2))/3.0_pReal-invariants(3)! different from http://arxiv.org/abs/physics/0610206 (this formulation was in DAMASK)

 if(all(abs([P,Q]) < TOL)) then
   math_eigenvaluesSym33 = math_eigenvaluesSym(m)
 else
   rho=sqrt(-3.0_pReal*P**3.0_pReal)/9.0_pReal
   phi=acos(math_clip(-Q/rho*0.5_pReal,-1.0_pReal,1.0_pReal))
   math_eigenvaluesSym33 = 2.0_pReal*rho**(1.0_pReal/3.0_pReal)* &
                         [cos(phi/3.0_pReal), &
                          cos((phi+2.0_pReal*PI)/3.0_pReal), &
                          cos((phi+4.0_pReal*PI)/3.0_pReal) &
                         ] + invariants(1)/3.0_pReal
 endif

end function math_eigenvaluesSym33


!--------------------------------------------------------------------------------------------------
!> @brief invariants of symmetrix 33 matrix m
!--------------------------------------------------------------------------------------------------
pure function math_invariantsSym33(m)

 implicit none
 real(pReal), dimension(3,3), intent(in) :: m
 real(pReal), dimension(3) :: math_invariantsSym33

 math_invariantsSym33(1) = math_trace33(m)
 math_invariantsSym33(2) = m(1,1)*m(2,2) + m(1,1)*m(3,3) + m(2,2)*m(3,3) &
                         -(m(1,2)**2     + m(1,3)**2     + m(2,3)**2)
 math_invariantsSym33(3) = math_detSym33(m)

end function math_invariantsSym33


!-------------------------------------------------------------------------------------------------
!> @brief computes an element of a Halton sequence.
!> @author John Burkardt
!> @author Martin Diehl
!> @details Incrementally increasing elements of the Halton sequence for given bases (> 0)
!> @details Reference:
!> @details J.H. Halton: On the efficiency of certain quasi-random sequences of points in evaluating 
!> @details multi-dimensional integrals, Numerische Mathematik, Volume 2, pages 84-90, 1960.
!> @details Reference for prime numbers:
!> @details Milton Abramowitz and Irene Stegun: Handbook of Mathematical Functions,
!> @details US Department of Commerce, 1964, pages 870-873.
!> @details Daniel Zwillinger: CRC Standard Mathematical Tables and Formulae,
!> @details 30th Edition, CRC Press, 1996, pages 95-98.
!-------------------------------------------------------------------------------------------------
function halton(bases)
   
 implicit none
 integer(pInt), intent(in), dimension(:):: &
   bases                                                                                            !< bases (prime number ID)
 real(pReal),               dimension(size(bases)) :: &
   halton
 integer(pInt), save :: &
   current = 1_pInt
 real(pReal),               dimension(size(bases)) :: &
   base_inv
 integer(pInt),             dimension(size(bases)) :: &
   base, &
   t
 integer(pInt), dimension(0:1600), parameter :: &
   prime = int([&
           1, &
           2,     3,     5,     7,    11,    13,    17,    19,    23,    29, &
          31,    37,    41,    43,    47,    53,    59,    61,    67,    71, &
          73,    79,    83,    89,    97,   101,   103,   107,   109,   113, &
         127,   131,   137,   139,   149,   151,   157,   163,   167,   173, &
         179,   181,   191,   193,   197,   199,   211,   223,   227,   229, &
         233,   239,   241,   251,   257,   263,   269,   271,   277,   281, &
         283,   293,   307,   311,   313,   317,   331,   337,   347,   349, &
         353,   359,   367,   373,   379,   383,   389,   397,   401,   409, &
         419,   421,   431,   433,   439,   443,   449,   457,   461,   463, &
         467,   479,   487,   491,   499,   503,   509,   521,   523,   541, &
   ! 101:200
         547,   557,   563,   569,   571,   577,   587,   593,   599,   601, &
         607,   613,   617,   619,   631,   641,   643,   647,   653,   659, &
         661,   673,   677,   683,   691,   701,   709,   719,   727,   733, &
         739,   743,   751,   757,   761,   769,   773,   787,   797,   809, &
         811,   821,   823,   827,   829,   839,   853,   857,   859,   863, &
         877,   881,   883,   887,   907,   911,   919,   929,   937,   941, &
         947,   953,   967,   971,   977,   983,   991,   997,  1009,  1013, &
        1019,  1021,  1031,  1033,  1039,  1049,  1051,  1061,  1063,  1069, &
        1087,  1091,  1093,  1097,  1103,  1109,  1117,  1123,  1129,  1151, &
        1153,  1163,  1171,  1181,  1187,  1193,  1201,  1213,  1217,  1223, &
   ! 201:300
        1229,  1231,  1237,  1249,  1259,  1277,  1279,  1283,  1289,  1291, &
        1297,  1301,  1303,  1307,  1319,  1321,  1327,  1361,  1367,  1373, &
        1381,  1399,  1409,  1423,  1427,  1429,  1433,  1439,  1447,  1451, &
        1453,  1459,  1471,  1481,  1483,  1487,  1489,  1493,  1499,  1511, &
        1523,  1531,  1543,  1549,  1553,  1559,  1567,  1571,  1579,  1583, &
        1597,  1601,  1607,  1609,  1613,  1619,  1621,  1627,  1637,  1657, &
        1663,  1667,  1669,  1693,  1697,  1699,  1709,  1721,  1723,  1733, &
        1741,  1747,  1753,  1759,  1777,  1783,  1787,  1789,  1801,  1811, &
        1823,  1831,  1847,  1861,  1867,  1871,  1873,  1877,  1879,  1889, &
        1901,  1907,  1913,  1931,  1933,  1949,  1951,  1973,  1979,  1987, &
   ! 301:400
        1993,  1997,  1999,  2003,  2011,  2017,  2027,  2029,  2039,  2053, &
        2063,  2069,  2081,  2083,  2087,  2089,  2099,  2111,  2113,  2129, &
        2131,  2137,  2141,  2143,  2153,  2161,  2179,  2203,  2207,  2213, &
        2221,  2237,  2239,  2243,  2251,  2267,  2269,  2273,  2281,  2287, &
        2293,  2297,  2309,  2311,  2333,  2339,  2341,  2347,  2351,  2357, &
        2371,  2377,  2381,  2383,  2389,  2393,  2399,  2411,  2417,  2423, &
        2437,  2441,  2447,  2459,  2467,  2473,  2477,  2503,  2521,  2531, &
        2539,  2543,  2549,  2551,  2557,  2579,  2591,  2593,  2609,  2617, &
        2621,  2633,  2647,  2657,  2659,  2663,  2671,  2677,  2683,  2687, &
        2689,  2693,  2699,  2707,  2711,  2713,  2719,  2729,  2731,  2741, &
   ! 401:500
        2749,  2753,  2767,  2777,  2789,  2791,  2797,  2801,  2803,  2819, &
        2833,  2837,  2843,  2851,  2857,  2861,  2879,  2887,  2897,  2903, &
        2909,  2917,  2927,  2939,  2953,  2957,  2963,  2969,  2971,  2999, &
        3001,  3011,  3019,  3023,  3037,  3041,  3049,  3061,  3067,  3079, &
        3083,  3089,  3109,  3119,  3121,  3137,  3163,  3167,  3169,  3181, &
        3187,  3191,  3203,  3209,  3217,  3221,  3229,  3251,  3253,  3257, &
        3259,  3271,  3299,  3301,  3307,  3313,  3319,  3323,  3329,  3331, &
        3343,  3347,  3359,  3361,  3371,  3373,  3389,  3391,  3407,  3413, &
        3433,  3449,  3457,  3461,  3463,  3467,  3469,  3491,  3499,  3511, &
        3517,  3527,  3529,  3533,  3539,  3541,  3547,  3557,  3559,  3571, &
   ! 501:600
        3581,  3583,  3593,  3607,  3613,  3617,  3623,  3631,  3637,  3643, &
        3659,  3671,  3673,  3677,  3691,  3697,  3701,  3709,  3719,  3727, &
        3733,  3739,  3761,  3767,  3769,  3779,  3793,  3797,  3803,  3821, &
        3823,  3833,  3847,  3851,  3853,  3863,  3877,  3881,  3889,  3907, &
        3911,  3917,  3919,  3923,  3929,  3931,  3943,  3947,  3967,  3989, &
        4001,  4003,  4007,  4013,  4019,  4021,  4027,  4049,  4051,  4057, &
        4073,  4079,  4091,  4093,  4099,  4111,  4127,  4129,  4133,  4139, &
        4153,  4157,  4159,  4177,  4201,  4211,  4217,  4219,  4229,  4231, &
        4241,  4243,  4253,  4259,  4261,  4271,  4273,  4283,  4289,  4297, &
        4327,  4337,  4339,  4349,  4357,  4363,  4373,  4391,  4397,  4409, &
   ! 601:700
        4421,  4423,  4441,  4447,  4451,  4457,  4463,  4481,  4483,  4493, &
        4507,  4513,  4517,  4519,  4523,  4547,  4549,  4561,  4567,  4583, &
        4591,  4597,  4603,  4621,  4637,  4639,  4643,  4649,  4651,  4657, &
        4663,  4673,  4679,  4691,  4703,  4721,  4723,  4729,  4733,  4751, &
        4759,  4783,  4787,  4789,  4793,  4799,  4801,  4813,  4817,  4831, &
        4861,  4871,  4877,  4889,  4903,  4909,  4919,  4931,  4933,  4937, &
        4943,  4951,  4957,  4967,  4969,  4973,  4987,  4993,  4999,  5003, &
        5009,  5011,  5021,  5023,  5039,  5051,  5059,  5077,  5081,  5087, &
        5099,  5101,  5107,  5113,  5119,  5147,  5153,  5167,  5171,  5179, &
        5189,  5197,  5209,  5227,  5231,  5233,  5237,  5261,  5273,  5279, &
   ! 701:800
        5281,  5297,  5303,  5309,  5323,  5333,  5347,  5351,  5381,  5387, &
        5393,  5399,  5407,  5413,  5417,  5419,  5431,  5437,  5441,  5443, &
        5449,  5471,  5477,  5479,  5483,  5501,  5503,  5507,  5519,  5521, &
        5527,  5531,  5557,  5563,  5569,  5573,  5581,  5591,  5623,  5639, &
        5641,  5647,  5651,  5653,  5657,  5659,  5669,  5683,  5689,  5693, &
        5701,  5711,  5717,  5737,  5741,  5743,  5749,  5779,  5783,  5791, &
        5801,  5807,  5813,  5821,  5827,  5839,  5843,  5849,  5851,  5857, &
        5861,  5867,  5869,  5879,  5881,  5897,  5903,  5923,  5927,  5939, &
        5953,  5981,  5987,  6007,  6011,  6029,  6037,  6043,  6047,  6053, &
        6067,  6073,  6079,  6089,  6091,  6101,  6113,  6121,  6131,  6133, &
   ! 801:900
        6143,  6151,  6163,  6173,  6197,  6199,  6203,  6211,  6217,  6221, &
        6229,  6247,  6257,  6263,  6269,  6271,  6277,  6287,  6299,  6301, &
        6311,  6317,  6323,  6329,  6337,  6343,  6353,  6359,  6361,  6367, &
        6373,  6379,  6389,  6397,  6421,  6427,  6449,  6451,  6469,  6473, &
        6481,  6491,  6521,  6529,  6547,  6551,  6553,  6563,  6569,  6571, &
        6577,  6581,  6599,  6607,  6619,  6637,  6653,  6659,  6661,  6673, &
        6679,  6689,  6691,  6701,  6703,  6709,  6719,  6733,  6737,  6761, &
        6763,  6779,  6781,  6791,  6793,  6803,  6823,  6827,  6829,  6833, &
        6841,  6857,  6863,  6869,  6871,  6883,  6899,  6907,  6911,  6917, &
        6947,  6949,  6959,  6961,  6967,  6971,  6977,  6983,  6991,  6997, &
   ! 901:1000 
        7001,  7013,  7019,  7027,  7039,  7043,  7057,  7069,  7079,  7103, &
        7109,  7121,  7127,  7129,  7151,  7159,  7177,  7187,  7193,  7207, &
        7211,  7213,  7219,  7229,  7237,  7243,  7247,  7253,  7283,  7297, &
        7307,  7309,  7321,  7331,  7333,  7349,  7351,  7369,  7393,  7411, &
        7417,  7433,  7451,  7457,  7459,  7477,  7481,  7487,  7489,  7499, &
        7507,  7517,  7523,  7529,  7537,  7541,  7547,  7549,  7559,  7561, &
        7573,  7577,  7583,  7589,  7591,  7603,  7607,  7621,  7639,  7643, &
        7649,  7669,  7673,  7681,  7687,  7691,  7699,  7703,  7717,  7723, &
        7727,  7741,  7753,  7757,  7759,  7789,  7793,  7817,  7823,  7829, &
        7841,  7853,  7867,  7873,  7877,  7879,  7883,  7901,  7907,  7919, &
   ! 1001:1100
        7927,  7933,  7937,  7949,  7951,  7963,  7993,  8009,  8011,  8017, &
        8039,  8053,  8059,  8069,  8081,  8087,  8089,  8093,  8101,  8111, &
        8117,  8123,  8147,  8161,  8167,  8171,  8179,  8191,  8209,  8219, &
        8221,  8231,  8233,  8237,  8243,  8263,  8269,  8273,  8287,  8291, &
        8293,  8297,  8311,  8317,  8329,  8353,  8363,  8369,  8377,  8387, &
        8389,  8419,  8423,  8429,  8431,  8443,  8447,  8461,  8467,  8501, &
        8513,  8521,  8527,  8537,  8539,  8543,  8563,  8573,  8581,  8597, &
        8599,  8609,  8623,  8627,  8629,  8641,  8647,  8663,  8669,  8677, &
        8681,  8689,  8693,  8699,  8707,  8713,  8719,  8731,  8737,  8741, &
        8747,  8753,  8761,  8779,  8783,  8803,  8807,  8819,  8821,  8831, &
   ! 1101:1200
        8837,  8839,  8849,  8861,  8863,  8867,  8887,  8893,  8923,  8929, &
        8933,  8941,  8951,  8963,  8969,  8971,  8999,  9001,  9007,  9011, &
        9013,  9029,  9041,  9043,  9049,  9059,  9067,  9091,  9103,  9109, &
        9127,  9133,  9137,  9151,  9157,  9161,  9173,  9181,  9187,  9199, &
        9203,  9209,  9221,  9227,  9239,  9241,  9257,  9277,  9281,  9283, &
        9293,  9311,  9319,  9323,  9337,  9341,  9343,  9349,  9371,  9377, &
        9391,  9397,  9403,  9413,  9419,  9421,  9431,  9433,  9437,  9439, &
        9461,  9463,  9467,  9473,  9479,  9491,  9497,  9511,  9521,  9533, &
        9539,  9547,  9551,  9587,  9601,  9613,  9619,  9623,  9629,  9631, &
        9643,  9649,  9661,  9677,  9679,  9689,  9697,  9719,  9721,  9733, &
   ! 1201:1300
        9739,  9743,  9749,  9767,  9769,  9781,  9787,  9791,  9803,  9811, &
        9817,  9829,  9833,  9839,  9851,  9857,  9859,  9871,  9883,  9887, &
        9901,  9907,  9923,  9929,  9931,  9941,  9949,  9967,  9973, 10007, &
       10009, 10037, 10039, 10061, 10067, 10069, 10079, 10091, 10093, 10099, &
       10103, 10111, 10133, 10139, 10141, 10151, 10159, 10163, 10169, 10177, &
       10181, 10193, 10211, 10223, 10243, 10247, 10253, 10259, 10267, 10271, &
       10273, 10289, 10301, 10303, 10313, 10321, 10331, 10333, 10337, 10343, &
       10357, 10369, 10391, 10399, 10427, 10429, 10433, 10453, 10457, 10459, &
       10463, 10477, 10487, 10499, 10501, 10513, 10529, 10531, 10559, 10567, &
       10589, 10597, 10601, 10607, 10613, 10627, 10631, 10639, 10651, 10657, &
   ! 1301:1400
       10663, 10667, 10687, 10691, 10709, 10711, 10723, 10729, 10733, 10739, &
       10753, 10771, 10781, 10789, 10799, 10831, 10837, 10847, 10853, 10859, &
       10861, 10867, 10883, 10889, 10891, 10903, 10909, 10937, 10939, 10949, &
       10957, 10973, 10979, 10987, 10993, 11003, 11027, 11047, 11057, 11059, &
       11069, 11071, 11083, 11087, 11093, 11113, 11117, 11119, 11131, 11149, &
       11159, 11161, 11171, 11173, 11177, 11197, 11213, 11239, 11243, 11251, &
       11257, 11261, 11273, 11279, 11287, 11299, 11311, 11317, 11321, 11329, &
       11351, 11353, 11369, 11383, 11393, 11399, 11411, 11423, 11437, 11443, &
       11447, 11467, 11471, 11483, 11489, 11491, 11497, 11503, 11519, 11527, &
       11549, 11551, 11579, 11587, 11593, 11597, 11617, 11621, 11633, 11657, &
   ! 1401:1500
       11677, 11681, 11689, 11699, 11701, 11717, 11719, 11731, 11743, 11777, &
       11779, 11783, 11789, 11801, 11807, 11813, 11821, 11827, 11831, 11833, &
       11839, 11863, 11867, 11887, 11897, 11903, 11909, 11923, 11927, 11933, &
       11939, 11941, 11953, 11959, 11969, 11971, 11981, 11987, 12007, 12011, &
       12037, 12041, 12043, 12049, 12071, 12073, 12097, 12101, 12107, 12109, &
       12113, 12119, 12143, 12149, 12157, 12161, 12163, 12197, 12203, 12211, &
       12227, 12239, 12241, 12251, 12253, 12263, 12269, 12277, 12281, 12289, &
       12301, 12323, 12329, 12343, 12347, 12373, 12377, 12379, 12391, 12401, &
       12409, 12413, 12421, 12433, 12437, 12451, 12457, 12473, 12479, 12487, &
       12491, 12497, 12503, 12511, 12517, 12527, 12539, 12541, 12547, 12553, &
   ! 1501:1600
       12569, 12577, 12583, 12589, 12601, 12611, 12613, 12619, 12637, 12641, &
       12647, 12653, 12659, 12671, 12689, 12697, 12703, 12713, 12721, 12739, &
       12743, 12757, 12763, 12781, 12791, 12799, 12809, 12821, 12823, 12829, &
       12841, 12853, 12889, 12893, 12899, 12907, 12911, 12917, 12919, 12923, &
       12941, 12953, 12959, 12967, 12973, 12979, 12983, 13001, 13003, 13007, &
       13009, 13033, 13037, 13043, 13049, 13063, 13093, 13099, 13103, 13109, &
       13121, 13127, 13147, 13151, 13159, 13163, 13171, 13177, 13183, 13187, &
       13217, 13219, 13229, 13241, 13249, 13259, 13267, 13291, 13297, 13309, &
       13313, 13327, 13331, 13337, 13339, 13367, 13381, 13397, 13399, 13411, &
       13417, 13421, 13441, 13451, 13457, 13463, 13469, 13477, 13487, 13499],pInt)

 current = current + 1_pInt

 base = prime(bases)
 base_inv = 1.0_pReal/real(base,pReal)

 halton = 0.0_pReal
 t = current

 do while (any( t /= 0_pInt) )
   halton = halton + real(mod(t,base), pReal) * base_inv
   base_inv = base_inv / real(base, pReal)
   t = t / base
 enddo
 
end function halton


!--------------------------------------------------------------------------------------------------
!> @brief factorial
!--------------------------------------------------------------------------------------------------
integer(pInt) pure function math_factorial(n)

 implicit none
 integer(pInt), intent(in) :: n
 integer(pInt) :: i
 
 math_factorial = product([(i, i=1,n)])

end function math_factorial


!--------------------------------------------------------------------------------------------------
!> @brief binomial coefficient
!--------------------------------------------------------------------------------------------------
integer(pInt) pure function math_binomial(n,k)

 implicit none
 integer(pInt), intent(in) :: n, k
 integer(pInt) :: i, j
 
 j = min(k,n-k)
 math_binomial = product([(i, i=n, n-j+1, -1)])/math_factorial(j)

end function math_binomial


!--------------------------------------------------------------------------------------------------
!> @brief multinomial coefficient
!--------------------------------------------------------------------------------------------------
integer(pInt) pure function math_multinomial(alpha)

 implicit none
 integer(pInt), intent(in), dimension(:) :: alpha
 integer(pInt) :: i
 
 math_multinomial = 1_pInt
 do i = 1, size(alpha)
   math_multinomial = math_multinomial*math_binomial(sum(alpha(1:i)),alpha(i))
 enddo  

end function math_multinomial


!--------------------------------------------------------------------------------------------------
!> @brief volume of tetrahedron given by four vertices
!--------------------------------------------------------------------------------------------------
real(pReal) pure function math_volTetrahedron(v1,v2,v3,v4)

 implicit none
 real(pReal), dimension (3), intent(in) :: v1,v2,v3,v4
 real(pReal), dimension (3,3) :: m

 m(1:3,1) = v1-v2
 m(1:3,2) = v2-v3
 m(1:3,3) = v3-v4

 math_volTetrahedron = math_det33(m)/6.0_pReal

end function math_volTetrahedron


!--------------------------------------------------------------------------------------------------
!> @brief area of triangle given by three vertices
!--------------------------------------------------------------------------------------------------
real(pReal) pure function math_areaTriangle(v1,v2,v3)

 implicit none
 real(pReal), dimension (3), intent(in) :: v1,v2,v3

 math_areaTriangle = 0.5_pReal * norm2(math_crossproduct(v1-v2,v1-v3))

end function math_areaTriangle


!--------------------------------------------------------------------------------------------------
!> @brief rotate 33 tensor forward
!--------------------------------------------------------------------------------------------------
pure function math_rotate_forward33(tensor,rot_tensor)

 implicit none

 real(pReal), dimension(3,3) ::  math_rotate_forward33
 real(pReal), dimension(3,3), intent(in) :: tensor, rot_tensor

 math_rotate_forward33 = math_mul33x33(rot_tensor,math_mul33x33(tensor,transpose(rot_tensor)))

end function math_rotate_forward33


!--------------------------------------------------------------------------------------------------
!> @brief rotate 33 tensor backward
!--------------------------------------------------------------------------------------------------
pure function math_rotate_backward33(tensor,rot_tensor)

 implicit none
 real(pReal), dimension(3,3) ::  math_rotate_backward33
 real(pReal), dimension(3,3), intent(in) :: tensor, rot_tensor

 math_rotate_backward33 = math_mul33x33(transpose(rot_tensor),math_mul33x33(tensor,rot_tensor))

end function math_rotate_backward33


!--------------------------------------------------------------------------------------------------
!> @brief rotate 3333 tensor C'_ijkl=g_im*g_jn*g_ko*g_lp*C_mnop
!--------------------------------------------------------------------------------------------------
pure function math_rotate_forward3333(tensor,rot_tensor)

 implicit none
 real(pReal), dimension(3,3,3,3) ::  math_rotate_forward3333
 real(pReal), dimension(3,3), intent(in) :: rot_tensor
 real(pReal), dimension(3,3,3,3), intent(in) :: tensor
 integer(pInt) :: i,j,k,l,m,n,o,p

 math_rotate_forward3333= 0.0_pReal

 do i = 1_pInt,3_pInt; do j = 1_pInt,3_pInt; do k = 1_pInt,3_pInt; do l = 1_pInt,3_pInt
   do m = 1_pInt,3_pInt; do n = 1_pInt,3_pInt; do o = 1_pInt,3_pInt; do p = 1_pInt,3_pInt
     math_rotate_forward3333(i,j,k,l) = math_rotate_forward3333(i,j,k,l) &
                                      + rot_tensor(i,m) * rot_tensor(j,n) &
                                      * rot_tensor(k,o) * rot_tensor(l,p) * tensor(m,n,o,p)
 enddo; enddo; enddo; enddo; enddo; enddo; enddo; enddo

end function math_rotate_forward3333


!--------------------------------------------------------------------------------------------------
!> @brief limits a scalar value to a certain range (either one or two sided)
! Will return NaN if left > right
!--------------------------------------------------------------------------------------------------
real(pReal) pure function math_clip(a, left, right)
 use, intrinsic :: &
   IEEE_arithmetic

 implicit none
 real(pReal), intent(in) :: a
 real(pReal), intent(in), optional :: left, right

   
 math_clip = min ( &
                   max (merge(left, -huge(a), present(left)), a), &
                        merge(right, huge(a), present(right)) &
                  )

 if (present(left) .and. present(right)) &
   math_clip = merge (IEEE_value(1.0_pReal,IEEE_quiet_NaN),math_clip, left>right)

end function math_clip

end module math<|MERGE_RESOLUTION|>--- conflicted
+++ resolved
@@ -12,7 +12,7 @@
 
  implicit none
  private
- real(pReal),    parameter, public :: PI = acos(-1.0_pReal)                                         !< ratio of a circle's circumference to its diameter
+ real(pReal),    parameter, public :: PI = 3.141592653589793_pReal                                  !< ratio of a circle's circumference to its diameter
  real(pReal),    parameter, public :: INDEG = 180.0_pReal/PI                                        !< conversion from radian into degree
  real(pReal),    parameter, public :: INRAD = PI/180.0_pReal                                        !< conversion from degree into radian
  complex(pReal), parameter, public :: TWOPIIMG = (0.0_pReal,2.0_pReal)*(PI,0.0_pReal)               !< Re(0.0), Im(2xPi)
@@ -36,13 +36,13 @@
 
  real(pReal), dimension(6), parameter, private :: &
    nrmMandel = [&
-     1.0_pReal,       1.0_pReal,       1.0_pReal, &
-     sqrt(2.0_pReal), sqrt(2.0_pReal), sqrt(2.0_pReal) ]                                            !< weighting for Mandel notation (forward)
+     1.0_pReal,                1.0_pReal,                1.0_pReal,&
+     1.414213562373095_pReal,  1.414213562373095_pReal,  1.414213562373095_pReal ]                  !< weighting for Mandel notation (forward)
 
  real(pReal), dimension(6), parameter , public :: &
    invnrmMandel = [&
-     1.0_pReal,                 1.0_pReal,                 1.0_pReal, &
-     1.0_pReal/sqrt(2.0_pReal), 1.0_pReal/sqrt(2.0_pReal), 1.0_pReal/sqrt(2.0_pReal) ]              !< weighting for Mandel notation (backward)
+     1.0_pReal,                1.0_pReal,                1.0_pReal,&
+     0.7071067811865476_pReal, 0.7071067811865476_pReal, 0.7071067811865476_pReal ]                 !< weighting for Mandel notation (backward)
 
  integer(pInt), dimension (2,6), parameter, private :: &
    mapVoigt = reshape([&
@@ -160,7 +160,7 @@
    math_rotate_forward33, &
    math_rotate_backward33, &
    math_rotate_forward3333, &
-   math_clip
+   math_limit
  private :: &
    math_check, &
    halton
@@ -378,15 +378,10 @@
  integer(pInt), dimension(:), intent(in) :: how
  real(pReal), dimension(sum(how)) ::  math_expand
  integer(pInt) :: i
-<<<<<<< HEAD
- if(sum(how)==0) &
-   return
-=======
 
  if (sum(how) == 0_pInt) &
    return
 
->>>>>>> 07dcdc9f
  do i = 1_pInt, size(how)
    math_expand(sum(how(1:i-1))+1:sum(how(1:i))) = what(mod(i-1_pInt,size(what))+1_pInt)
  enddo
@@ -1371,16 +1366,16 @@
  sqhk =sqrt(R(1,3)*R(1,3)+R(2,3)*R(2,3))
 
 ! calculate PHI
- math_RtoEuler(2) = acos(math_clip(R(3,3)/sqhkl,-1.0_pReal, 1.0_pReal))
+ math_RtoEuler(2) = acos(math_limit(R(3,3)/sqhkl,-1.0_pReal, 1.0_pReal))
 
  if((math_RtoEuler(2) < 1.0e-8_pReal) .or. (pi-math_RtoEuler(2) < 1.0e-8_pReal)) then
    math_RtoEuler(3) = 0.0_pReal
-   math_RtoEuler(1) = acos(math_clip(R(1,1)/squvw, -1.0_pReal, 1.0_pReal))
+   math_RtoEuler(1) = acos(math_limit(R(1,1)/squvw, -1.0_pReal, 1.0_pReal))
    if(R(2,1) > 0.0_pReal) math_RtoEuler(1) = 2.0_pReal*pi-math_RtoEuler(1)
  else
-   math_RtoEuler(3) = acos(math_clip(R(2,3)/sqhk, -1.0_pReal, 1.0_pReal))
+   math_RtoEuler(3) = acos(math_limit(R(2,3)/sqhk, -1.0_pReal, 1.0_pReal))
    if(R(1,3) < 0.0) math_RtoEuler(3) = 2.0_pReal*pi-math_RtoEuler(3)
-   math_RtoEuler(1) = acos(math_clip(-R(3,2)/sin(math_RtoEuler(2)), -1.0_pReal, 1.0_pReal))
+   math_RtoEuler(1) = acos(math_limit(-R(3,2)/sin(math_RtoEuler(2)), -1.0_pReal, 1.0_pReal))
    if(R(3,1) < 0.0) math_RtoEuler(1) = 2.0_pReal*pi-math_RtoEuler(1)
  end if
 
@@ -1662,7 +1657,7 @@
  math_qToEuler(2) = acos(1.0_pReal-2.0_pReal*(q(2)**2+q(3)**2))
 
  if (abs(math_qToEuler(2)) < 1.0e-6_pReal) then
-   math_qToEuler(1) = sign(2.0_pReal*acos(math_clip(q(1),-1.0_pReal, 1.0_pReal)),q(4))
+   math_qToEuler(1) = sign(2.0_pReal*acos(math_limit(q(1),-1.0_pReal, 1.0_pReal)),q(4))
    math_qToEuler(3) = 0.0_pReal
  else
    math_qToEuler(1) = atan2(+q(1)*q(3)+q(2)*q(4), q(1)*q(2)-q(3)*q(4))
@@ -1689,7 +1684,7 @@
  real(pReal) :: halfAngle, sinHalfAngle
  real(pReal), dimension(4) :: math_qToAxisAngle
 
- halfAngle = acos(math_clip(Q(1),-1.0_pReal,1.0_pReal))
+ halfAngle = acos(math_limit(Q(1),-1.0_pReal,1.0_pReal))
  sinHalfAngle = sin(halfAngle)
 
  smallRotation: if (sinHalfAngle <= 1.0e-4_pReal) then
@@ -1749,7 +1744,7 @@
  cosTheta = (math_trace33(math_mul33x33(math_EulerToR(EulerB), &
                               transpose(math_EulerToR(EulerA)))) - 1.0_pReal) * 0.5_pReal
 
- math_EulerMisorientation = acos(math_clip(cosTheta,-1.0_pReal,1.0_pReal))
+ math_EulerMisorientation = acos(math_limit(cosTheta,-1.0_pReal,1.0_pReal))
 
 end function math_EulerMisorientation
 
@@ -2060,7 +2055,7 @@
    EB(3,3,3)=1.0_pReal
  else threeSimilarEigenvalues
    rho=sqrt(-3.0_pReal*P**3.0_pReal)/9.0_pReal
-   phi=acos(math_clip(-Q/rho*0.5_pReal,-1.0_pReal,1.0_pReal))
+   phi=acos(math_limit(-Q/rho*0.5_pReal,-1.0_pReal,1.0_pReal))
    values = 2.0_pReal*rho**(1.0_pReal/3.0_pReal)* &
                              [cos(phi/3.0_pReal), &
                               cos((phi+2.0_pReal*PI)/3.0_pReal), &
@@ -2125,7 +2120,7 @@
    EB(3,3,3)=1.0_pReal
  else threeSimilarEigenvalues
    rho=sqrt(-3.0_pReal*P**3.0_pReal)/9.0_pReal
-   phi=acos(math_clip(-Q/rho*0.5_pReal,-1.0_pReal,1.0_pReal))
+   phi=acos(math_limit(-Q/rho*0.5_pReal,-1.0_pReal,1.0_pReal))
    values = 2.0_pReal*rho**(1.0_pReal/3.0_pReal)* &
                              [cos(phi/3.0_pReal), &
                               cos((phi+2.0_pReal*PI)/3.0_pReal), &
@@ -2237,7 +2232,7 @@
    math_eigenvaluesSym33 = math_eigenvaluesSym(m)
  else
    rho=sqrt(-3.0_pReal*P**3.0_pReal)/9.0_pReal
-   phi=acos(math_clip(-Q/rho*0.5_pReal,-1.0_pReal,1.0_pReal))
+   phi=acos(math_limit(-Q/rho*0.5_pReal,-1.0_pReal,1.0_pReal))
    math_eigenvaluesSym33 = 2.0_pReal*rho**(1.0_pReal/3.0_pReal)* &
                          [cos(phi/3.0_pReal), &
                           cos((phi+2.0_pReal*PI)/3.0_pReal), &
@@ -2622,7 +2617,7 @@
 !> @brief limits a scalar value to a certain range (either one or two sided)
 ! Will return NaN if left > right
 !--------------------------------------------------------------------------------------------------
-real(pReal) pure function math_clip(a, left, right)
+real(pReal) pure function math_limit(a, left, right)
  use, intrinsic :: &
    IEEE_arithmetic
 
@@ -2631,14 +2626,14 @@
  real(pReal), intent(in), optional :: left, right
 
    
- math_clip = min ( &
+ math_limit = min ( &
                    max (merge(left, -huge(a), present(left)), a), &
                         merge(right, huge(a), present(right)) &
                   )
 
  if (present(left) .and. present(right)) &
-   math_clip = merge (IEEE_value(1.0_pReal,IEEE_quiet_NaN),math_clip, left>right)
-
-end function math_clip
+   math_limit = merge (IEEE_value(1.0_pReal,IEEE_quiet_NaN),math_limit, left>right)
+
+end function math_limit
 
 end module math