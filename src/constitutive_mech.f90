!----------------------------------------------------------------------------------------------------
!> @brief internal microstructure state for all plasticity constitutive models
!----------------------------------------------------------------------------------------------------
submodule(constitutive) constitutive_mech

  enum, bind(c); enumerator :: &
    ELASTICITY_UNDEFINED_ID, &
    ELASTICITY_HOOKE_ID, &
    STIFFNESS_DEGRADATION_UNDEFINED_ID, &
    STIFFNESS_DEGRADATION_DAMAGE_ID
  end enum

  integer(kind(ELASTICITY_undefined_ID)), dimension(:),   allocatable :: &
    phase_elasticity                                                                                !< elasticity of each phase
  integer(kind(SOURCE_undefined_ID)),     dimension(:,:), allocatable :: &
    phase_stiffnessDegradation                                                                      !< active stiffness degradation mechanisms of each phase

  type(tTensorContainer), dimension(:), allocatable :: &
    ! current value
    constitutive_mech_Fe, &
    constitutive_mech_Fi, &
    constitutive_mech_Fp, &
    constitutive_mech_F, &
    constitutive_mech_Li, &
    constitutive_mech_Lp, &
    constitutive_mech_S, &
    constitutive_mech_P, &
    ! converged value at end of last solver increment
    constitutive_mech_Fi0, &
    constitutive_mech_Fp0, &
    constitutive_mech_F0, &
    constitutive_mech_Li0, &
    constitutive_mech_Lp0, &
    constitutive_mech_S0, &
    ! converged value at end of last homogenization increment (RGC only)
    constitutive_mech_partitionedFi0, &
    constitutive_mech_partitionedFp0, &
    constitutive_mech_partitionedF0, &
    constitutive_mech_partitionedLi0, &
    constitutive_mech_partitionedLp0, &
    constitutive_mech_partitionedS0


  interface

    module function plastic_none_init()          result(myPlasticity)
      logical, dimension(:), allocatable :: &
        myPlasticity
    end function plastic_none_init

    module function plastic_isotropic_init()     result(myPlasticity)
      logical, dimension(:), allocatable :: &
        myPlasticity
    end function plastic_isotropic_init

    module function plastic_phenopowerlaw_init() result(myPlasticity)
      logical, dimension(:), allocatable :: &
        myPlasticity
    end function plastic_phenopowerlaw_init

    module function plastic_kinehardening_init() result(myPlasticity)
      logical, dimension(:), allocatable :: &
        myPlasticity
    end function plastic_kinehardening_init

    module function plastic_dislotwin_init()     result(myPlasticity)
      logical, dimension(:), allocatable :: &
        myPlasticity
    end function plastic_dislotwin_init

    module function plastic_dislotungsten_init() result(myPlasticity)
      logical, dimension(:), allocatable :: &
        myPlasticity
    end function plastic_dislotungsten_init

    module function plastic_nonlocal_init()      result(myPlasticity)
      logical, dimension(:), allocatable :: &
        myPlasticity
    end function plastic_nonlocal_init


    module subroutine plastic_isotropic_LpAndItsTangent(Lp,dLp_dMp,Mp,instance,of)
      real(pReal), dimension(3,3),     intent(out) :: &
        Lp                                                                                          !< plastic velocity gradient
      real(pReal), dimension(3,3,3,3), intent(out) :: &
        dLp_dMp                                                                                     !< derivative of Lp with respect to the Mandel stress

      real(pReal), dimension(3,3),     intent(in) :: &
        Mp                                                                                          !< Mandel stress
      integer,                         intent(in) :: &
        instance, &
        of
    end subroutine plastic_isotropic_LpAndItsTangent

    pure module subroutine plastic_phenopowerlaw_LpAndItsTangent(Lp,dLp_dMp,Mp,instance,of)
      real(pReal), dimension(3,3),     intent(out) :: &
        Lp                                                                                          !< plastic velocity gradient
      real(pReal), dimension(3,3,3,3), intent(out) :: &
        dLp_dMp                                                                                     !< derivative of Lp with respect to the Mandel stress
      real(pReal), dimension(3,3),     intent(in) :: &
        Mp                                                                                          !< Mandel stress
      integer,                         intent(in) :: &
        instance, &
        of
    end subroutine plastic_phenopowerlaw_LpAndItsTangent

    pure module subroutine plastic_kinehardening_LpAndItsTangent(Lp,dLp_dMp,Mp,instance,of)
      real(pReal), dimension(3,3),     intent(out) :: &
        Lp                                                                                          !< plastic velocity gradient
      real(pReal), dimension(3,3,3,3), intent(out) :: &
        dLp_dMp                                                                                     !< derivative of Lp with respect to the Mandel stress

      real(pReal), dimension(3,3),     intent(in) :: &
        Mp                                                                                          !< Mandel stress
      integer,                         intent(in) :: &
        instance, &
        of
    end subroutine plastic_kinehardening_LpAndItsTangent

    module subroutine plastic_dislotwin_LpAndItsTangent(Lp,dLp_dMp,Mp,T,instance,of)
      real(pReal), dimension(3,3),     intent(out) :: &
        Lp                                                                                          !< plastic velocity gradient
      real(pReal), dimension(3,3,3,3), intent(out) :: &
        dLp_dMp                                                                                     !< derivative of Lp with respect to the Mandel stress

      real(pReal), dimension(3,3),     intent(in) :: &
        Mp                                                                                          !< Mandel stress
      real(pReal),                     intent(in) :: &
        T
      integer,                         intent(in) :: &
        instance, &
        of
    end subroutine plastic_dislotwin_LpAndItsTangent

    pure module subroutine plastic_dislotungsten_LpAndItsTangent(Lp,dLp_dMp,Mp,T,instance,of)
      real(pReal), dimension(3,3),     intent(out) :: &
        Lp                                                                                          !< plastic velocity gradient
      real(pReal), dimension(3,3,3,3), intent(out) :: &
        dLp_dMp                                                                                     !< derivative of Lp with respect to the Mandel stress

      real(pReal), dimension(3,3),     intent(in) :: &
        Mp                                                                                          !< Mandel stress
      real(pReal),                     intent(in) :: &
        T
      integer,                         intent(in) :: &
        instance, &
        of
    end subroutine plastic_dislotungsten_LpAndItsTangent

    module subroutine plastic_nonlocal_LpAndItsTangent(Lp,dLp_dMp, &
                                                       Mp,Temperature,instance,of,ip,el)
      real(pReal), dimension(3,3),     intent(out) :: &
        Lp                                                                                          !< plastic velocity gradient
      real(pReal), dimension(3,3,3,3), intent(out) :: &
        dLp_dMp                                                                                     !< derivative of Lp with respect to the Mandel stress

      real(pReal), dimension(3,3),     intent(in) :: &
        Mp                                                                                          !< Mandel stress
      real(pReal),                     intent(in) :: &
        Temperature
      integer,                         intent(in) :: &
        instance, &
        of, &
        ip, &                                                                                       !< current integration point
        el                                                                                          !< current element number
    end subroutine plastic_nonlocal_LpAndItsTangent

    module subroutine plastic_isotropic_dotState(Mp,instance,of)
      real(pReal), dimension(3,3),  intent(in) :: &
        Mp                                                                                          !< Mandel stress
      integer,                      intent(in) :: &
        instance, &
        of
    end subroutine plastic_isotropic_dotState

    module subroutine plastic_phenopowerlaw_dotState(Mp,instance,of)
      real(pReal), dimension(3,3),  intent(in) :: &
        Mp                                                                                          !< Mandel stress
      integer,                      intent(in) :: &
        instance, &
        of
    end subroutine plastic_phenopowerlaw_dotState

    module subroutine plastic_kinehardening_dotState(Mp,instance,of)
      real(pReal), dimension(3,3),  intent(in) :: &
        Mp                                                                                          !< Mandel stress
      integer,                      intent(in) :: &
        instance, &
        of
    end subroutine plastic_kinehardening_dotState

    module subroutine plastic_dislotwin_dotState(Mp,T,instance,of)
      real(pReal), dimension(3,3),  intent(in) :: &
        Mp                                                                                          !< Mandel stress
      real(pReal),                  intent(in) :: &
        T
      integer,                      intent(in) :: &
        instance, &
        of
    end subroutine plastic_dislotwin_dotState

    module subroutine plastic_disloTungsten_dotState(Mp,T,instance,of)
      real(pReal), dimension(3,3),  intent(in) :: &
        Mp                                                                                          !< Mandel stress
      real(pReal),                  intent(in) :: &
        T
      integer,                      intent(in) :: &
        instance, &
        of
    end subroutine plastic_disloTungsten_dotState

    module subroutine plastic_nonlocal_dotState(Mp,Temperature,timestep,instance,of,ip,el)
      real(pReal), dimension(3,3), intent(in) :: &
        Mp                                                                                          !< MandelStress
      real(pReal), intent(in) :: &
        Temperature, &                                                                              !< temperature
        timestep                                                                                    !< substepped crystallite time increment
      integer, intent(in) :: &
        instance, &
        of, &
        ip, &                                                                                       !< current integration point
        el                                                                                          !< current element number
    end subroutine plastic_nonlocal_dotState


    module subroutine plastic_dislotwin_dependentState(T,instance,of)
      integer,       intent(in) :: &
        instance, &
        of
      real(pReal),   intent(in) :: &
        T
    end subroutine plastic_dislotwin_dependentState

    module subroutine plastic_dislotungsten_dependentState(instance,of)
      integer,       intent(in) :: &
        instance, &
        of
    end subroutine plastic_dislotungsten_dependentState

    module subroutine plastic_nonlocal_dependentState(instance, of, ip, el)
      integer, intent(in) :: &
        instance, &
        of, &
        ip, &                                                                                       !< current integration point
        el                                                                                          !< current element number
    end subroutine plastic_nonlocal_dependentState

    module subroutine plastic_kinehardening_deltaState(Mp,instance,of)
      real(pReal), dimension(3,3),  intent(in) :: &
        Mp                                                                                          !< Mandel stress
      integer,                      intent(in) :: &
        instance, &
        of
    end subroutine plastic_kinehardening_deltaState

    module subroutine plastic_nonlocal_deltaState(Mp,instance,of,ip,el)
      real(pReal), dimension(3,3), intent(in) :: &
        Mp
      integer, intent(in) :: &
        instance, &
        of, &
        ip, &
        el
    end subroutine plastic_nonlocal_deltaState

    module subroutine plastic_isotropic_results(instance,group)
      integer,          intent(in) :: instance
      character(len=*), intent(in) :: group
    end subroutine plastic_isotropic_results

    module subroutine plastic_phenopowerlaw_results(instance,group)
      integer,          intent(in) :: instance
      character(len=*), intent(in) :: group
    end subroutine plastic_phenopowerlaw_results

    module subroutine plastic_kinehardening_results(instance,group)
      integer,          intent(in) :: instance
      character(len=*), intent(in) :: group
    end subroutine plastic_kinehardening_results

    module subroutine plastic_dislotwin_results(instance,group)
      integer,          intent(in) :: instance
      character(len=*), intent(in) :: group
    end subroutine plastic_dislotwin_results

    module subroutine plastic_dislotungsten_results(instance,group)
      integer,          intent(in) :: instance
      character(len=*), intent(in) :: group
    end subroutine plastic_dislotungsten_results

    module subroutine plastic_nonlocal_results(instance,group)
      integer,          intent(in) :: instance
      character(len=*), intent(in) :: group
    end subroutine plastic_nonlocal_results

    module function plastic_dislotwin_homogenizedC(co,ip,el) result(homogenizedC)
      real(pReal), dimension(6,6) :: &
        homogenizedC
      integer,     intent(in) :: &
        co, &                                                                                      !< component-ID of integration point
        ip, &                                                                                       !< integration point
        el                                                                                          !< element
    end function plastic_dislotwin_homogenizedC


  end interface
  type :: tOutput                                                                                   !< new requested output (per phase)
    character(len=pStringLen), allocatable, dimension(:) :: &
      label
  end type tOutput
  type(tOutput), allocatable, dimension(:) :: output_constituent

  procedure(integrateStateFPI), pointer :: integrateState

contains


!--------------------------------------------------------------------------------------------------
!> @brief Initialize mechanical field related constitutive models
!> @details Initialize elasticity, plasticity and stiffness degradation models.
!--------------------------------------------------------------------------------------------------
module subroutine mech_init

  integer :: &
    el, &
    ip, &
    co, &
    ph, &
    me, &
    stiffDegradationCtr, &
    Nconstituents
  class(tNode), pointer :: &
    num_crystallite, &
    phases, &
    phase, &
    mech, &
    elastic, &
    stiffDegradation

  print'(/,a)', ' <<<+-  constitutive_mech init  -+>>>'

!-------------------------------------------------------------------------------------------------
! initialize elasticity (hooke)                         !ToDO: Maybe move to elastic submodule along with function homogenizedC?
  phases => config_material%get('phase')
  allocate(phase_elasticity(phases%length), source = ELASTICITY_undefined_ID)
  allocate(phase_elasticityInstance(phases%length), source = 0)
  allocate(phase_NstiffnessDegradations(phases%length),source=0)
  allocate(output_constituent(phases%length))

  allocate(constitutive_mech_Fe(phases%length))
  allocate(constitutive_mech_Fi(phases%length))
  allocate(constitutive_mech_Fi0(phases%length))
  allocate(constitutive_mech_partitionedFi0(phases%length))
  allocate(constitutive_mech_Fp(phases%length))
  allocate(constitutive_mech_Fp0(phases%length))
  allocate(constitutive_mech_partitionedFp0(phases%length))
  allocate(constitutive_mech_F(phases%length))
  allocate(constitutive_mech_F0(phases%length))
  allocate(constitutive_mech_partitionedF0(phases%length))
  allocate(constitutive_mech_Li(phases%length))
  allocate(constitutive_mech_Li0(phases%length))
  allocate(constitutive_mech_partitionedLi0(phases%length))
  allocate(constitutive_mech_partitionedLp0(phases%length))
  allocate(constitutive_mech_Lp0(phases%length))
  allocate(constitutive_mech_Lp(phases%length))
  allocate(constitutive_mech_S(phases%length))
  allocate(constitutive_mech_P(phases%length))
  allocate(constitutive_mech_S0(phases%length))
  allocate(constitutive_mech_partitionedS0(phases%length))

  do ph = 1, phases%length
    Nconstituents = count(material_phaseAt == ph) * discretization_nIPs

    allocate(constitutive_mech_Fi(ph)%data(3,3,Nconstituents))
    allocate(constitutive_mech_Fe(ph)%data(3,3,Nconstituents))
    allocate(constitutive_mech_Fi0(ph)%data(3,3,Nconstituents))
    allocate(constitutive_mech_partitionedFi0(ph)%data(3,3,Nconstituents))
    allocate(constitutive_mech_Fp(ph)%data(3,3,Nconstituents))
    allocate(constitutive_mech_Fp0(ph)%data(3,3,Nconstituents))
    allocate(constitutive_mech_partitionedFp0(ph)%data(3,3,Nconstituents))
    allocate(constitutive_mech_Li(ph)%data(3,3,Nconstituents))
    allocate(constitutive_mech_Li0(ph)%data(3,3,Nconstituents))
    allocate(constitutive_mech_partitionedLi0(ph)%data(3,3,Nconstituents))
    allocate(constitutive_mech_partitionedLp0(ph)%data(3,3,Nconstituents))
    allocate(constitutive_mech_Lp0(ph)%data(3,3,Nconstituents))
    allocate(constitutive_mech_Lp(ph)%data(3,3,Nconstituents))
    allocate(constitutive_mech_S(ph)%data(3,3,Nconstituents),source=0.0_pReal)
    allocate(constitutive_mech_P(ph)%data(3,3,Nconstituents),source=0.0_pReal)
    allocate(constitutive_mech_S0(ph)%data(3,3,Nconstituents),source=0.0_pReal)
    allocate(constitutive_mech_partitionedS0(ph)%data(3,3,Nconstituents),source=0.0_pReal)
    allocate(constitutive_mech_F(ph)%data(3,3,Nconstituents))
    allocate(constitutive_mech_F0(ph)%data(3,3,Nconstituents))
    allocate(constitutive_mech_partitionedF0(ph)%data(3,3,Nconstituents))

    phase   => phases%get(ph)
    mech    => phase%get('mechanics')
#if defined(__GFORTRAN__)
    output_constituent(ph)%label  = output_asStrings(mech)
#else
    output_constituent(ph)%label  = mech%get_asStrings('output',defaultVal=emptyStringArray)
#endif
    elastic => mech%get('elasticity')
    if(elastic%get_asString('type') == 'hooke') then
      phase_elasticity(ph) = ELASTICITY_HOOKE_ID
    else
      call IO_error(200,ext_msg=elastic%get_asString('type'))
    endif
    stiffDegradation => mech%get('stiffness_degradation',defaultVal=emptyList)                      ! check for stiffness degradation mechanisms
    phase_NstiffnessDegradations(ph) = stiffDegradation%length
  enddo

  allocate(phase_stiffnessDegradation(maxval(phase_NstiffnessDegradations),phases%length), &
                        source=STIFFNESS_DEGRADATION_undefined_ID)

  if(maxVal(phase_NstiffnessDegradations)/=0) then
    do ph = 1, phases%length
      phase => phases%get(ph)
      mech    => phase%get('mechanics')
      stiffDegradation => mech%get('stiffness_degradation',defaultVal=emptyList)
      do stiffDegradationCtr = 1, stiffDegradation%length
        if(stiffDegradation%get_asString(stiffDegradationCtr) == 'damage') &
            phase_stiffnessDegradation(stiffDegradationCtr,ph) = STIFFNESS_DEGRADATION_damage_ID
      enddo
    enddo
  endif

  !$OMP PARALLEL DO PRIVATE(ph,me)
  do el = 1, size(material_phaseMemberAt,3); do ip = 1, size(material_phaseMemberAt,2)
    do co = 1, homogenization_Nconstituents(material_homogenizationAt(el))

      ph = material_phaseAt(co,el)
      me = material_phaseMemberAt(co,ip,el)

      constitutive_mech_Fp0(ph)%data(1:3,1:3,me) = material_orientation0(co,ip,el)%asMatrix()                      ! Fp reflects initial orientation (see 10.1016/j.actamat.2006.01.005)
      constitutive_mech_Fp0(ph)%data(1:3,1:3,me) = constitutive_mech_Fp0(ph)%data(1:3,1:3,me) &
                                                 / math_det33(constitutive_mech_Fp0(ph)%data(1:3,1:3,me))**(1.0_pReal/3.0_pReal)
      constitutive_mech_Fi0(ph)%data(1:3,1:3,me) = math_I3
      constitutive_mech_F0(ph)%data(1:3,1:3,me)  = math_I3

      constitutive_mech_Fe(ph)%data(1:3,1:3,me) = math_inv33(matmul(constitutive_mech_Fi0(ph)%data(1:3,1:3,me), &
                                                                    constitutive_mech_Fp0(ph)%data(1:3,1:3,me)))           ! assuming that euler angles are given in internal strain free configuration
      constitutive_mech_Fp(ph)%data(1:3,1:3,me) = constitutive_mech_Fp0(ph)%data(1:3,1:3,me)
      constitutive_mech_Fi(ph)%data(1:3,1:3,me) = constitutive_mech_Fi0(ph)%data(1:3,1:3,me)
      constitutive_mech_F(ph)%data(1:3,1:3,me)  = constitutive_mech_F0(ph)%data(1:3,1:3,me)

      constitutive_mech_partitionedFi0(ph)%data(1:3,1:3,me) = constitutive_mech_Fi0(ph)%data(1:3,1:3,me)
      constitutive_mech_partitionedFp0(ph)%data(1:3,1:3,me) = constitutive_mech_Fp0(ph)%data(1:3,1:3,me)
      constitutive_mech_partitionedF0(ph)%data(1:3,1:3,me)  = constitutive_mech_F0(ph)%data(1:3,1:3,me)

    enddo
  enddo; enddo
  !$OMP END PARALLEL DO


! initialize plasticity
  allocate(plasticState(phases%length))
  allocate(phase_plasticity(phases%length),source = PLASTICITY_undefined_ID)
  allocate(phase_plasticityInstance(phases%length),source = 0)
  allocate(phase_localPlasticity(phases%length),   source=.true.)

  where(plastic_none_init())              phase_plasticity = PLASTICITY_NONE_ID
  where(plastic_isotropic_init())         phase_plasticity = PLASTICITY_ISOTROPIC_ID
  where(plastic_phenopowerlaw_init())     phase_plasticity = PLASTICITY_PHENOPOWERLAW_ID
  where(plastic_kinehardening_init())     phase_plasticity = PLASTICITY_KINEHARDENING_ID
  where(plastic_dislotwin_init())         phase_plasticity = PLASTICITY_DISLOTWIN_ID
  where(plastic_dislotungsten_init())     phase_plasticity = PLASTICITY_DISLOTUNGSTEN_ID
  where(plastic_nonlocal_init())          phase_plasticity = PLASTICITY_NONLOCAL_ID

  do ph = 1, phases%length
    phase_elasticityInstance(ph) = count(phase_elasticity(1:ph) == phase_elasticity(ph))
    phase_plasticityInstance(ph) = count(phase_plasticity(1:ph) == phase_plasticity(ph))
  enddo

  num_crystallite => config_numerics%get('crystallite',defaultVal=emptyDict)

  select case(num_crystallite%get_asString('integrator',defaultVal='FPI'))

    case('FPI')
      integrateState => integrateStateFPI

    case('Euler')
      integrateState => integrateStateEuler

    case('AdaptiveEuler')
      integrateState => integrateStateAdaptiveEuler

    case('RK4')
      integrateState => integrateStateRK4

    case('RKCK45')
      integrateState => integrateStateRKCK45

    case default
     call IO_error(301,ext_msg='integrator')

  end select

end subroutine mech_init


!--------------------------------------------------------------------------------------------------
!> @brief checks if a plastic module is active or not
!--------------------------------------------------------------------------------------------------
function plastic_active(plastic_label)  result(active_plastic)

  character(len=*), intent(in)       :: plastic_label                                               !< type of plasticity model
  logical, dimension(:), allocatable :: active_plastic

  class(tNode), pointer :: &
    phases, &
    phase, &
    mech, &
    pl
  integer :: ph

  phases => config_material%get('phase')
  allocate(active_plastic(phases%length), source = .false. )
  do ph = 1, phases%length
    phase => phases%get(ph)
    mech  => phase%get('mechanics')
    pl    => mech%get('plasticity')
    if(pl%get_asString('type') == plastic_label) active_plastic(ph) = .true.
  enddo

end function plastic_active


!--------------------------------------------------------------------------------------------------
!> @brief returns the 2nd Piola-Kirchhoff stress tensor and its tangent with respect to
!> the elastic and intermediate deformation gradients using Hooke's law
!--------------------------------------------------------------------------------------------------
module subroutine constitutive_hooke_SandItsTangents(S, dS_dFe, dS_dFi, &
                                              Fe, Fi, co, ip, el)

  integer, intent(in) :: &
    co, &                                                                                          !< component-ID of integration point
    ip, &                                                                                           !< integration point
    el                                                                                              !< element
  real(pReal),   intent(in),  dimension(3,3) :: &
    Fe, &                                                                                           !< elastic deformation gradient
    Fi                                                                                              !< intermediate deformation gradient
  real(pReal),   intent(out), dimension(3,3) :: &
    S                                                                                               !< 2nd Piola-Kirchhoff stress tensor in lattice configuration
  real(pReal),   intent(out), dimension(3,3,3,3) :: &
    dS_dFe, &                                                                                       !< derivative of 2nd P-K stress with respect to elastic deformation gradient
    dS_dFi                                                                                          !< derivative of 2nd P-K stress with respect to intermediate deformation gradient
  real(pReal), dimension(3,3) :: E
  real(pReal), dimension(3,3,3,3) :: C
  integer :: &
    ho, &                                                                                           !< homogenization
    d                                                                                               !< counter in degradation loop
  integer :: &
    i, j

  ho = material_homogenizationAt(el)
  C = math_66toSym3333(constitutive_homogenizedC(co,ip,el))

  DegradationLoop: do d = 1, phase_NstiffnessDegradations(material_phaseAt(co,el))
    degradationType: select case(phase_stiffnessDegradation(d,material_phaseAt(co,el)))
      case (STIFFNESS_DEGRADATION_damage_ID) degradationType
        C = C * damage(ho)%p(material_homogenizationMemberAt(ip,el))**2
    end select degradationType
  enddo DegradationLoop

  E = 0.5_pReal*(matmul(transpose(Fe),Fe)-math_I3)                                                  !< Green-Lagrange strain in unloaded configuration
  S = math_mul3333xx33(C,matmul(matmul(transpose(Fi),E),Fi))                                        !< 2PK stress in lattice configuration in work conjugate with GL strain pulled back to lattice configuration

  do i =1, 3;do j=1,3
    dS_dFe(i,j,1:3,1:3) = matmul(Fe,matmul(matmul(Fi,C(i,j,1:3,1:3)),transpose(Fi)))                !< dS_ij/dFe_kl = C_ijmn * Fi_lm * Fi_on * Fe_ko
    dS_dFi(i,j,1:3,1:3) = 2.0_pReal*matmul(matmul(E,Fi),C(i,j,1:3,1:3))                             !< dS_ij/dFi_kl = C_ijln * E_km * Fe_mn
  enddo; enddo

end subroutine constitutive_hooke_SandItsTangents


!--------------------------------------------------------------------------------------------------
!> @brief calls microstructure function of the different plasticity constitutive models
!--------------------------------------------------------------------------------------------------
module subroutine constitutive_plastic_dependentState(co, ip, el)

  integer, intent(in) :: &
    co, &                                                                                           !< component-ID of integration point
    ip, &                                                                                           !< integration point
    el                                                                                              !< element

  integer :: &
    ho, &                                                                                           !< homogenization
    tme, &                                                                                          !< thermal member position
    instance, me


  ho  = material_homogenizationAt(el)
  tme = material_homogenizationMemberAt(ip,el)
  me  = material_phasememberAt(co,ip,el)
  instance = phase_plasticityInstance(material_phaseAt(co,el))

  plasticityType: select case (phase_plasticity(material_phaseAt(co,el)))

    case (PLASTICITY_DISLOTWIN_ID) plasticityType
      call plastic_dislotwin_dependentState(temperature(ho)%p(tme),instance,me)

    case (PLASTICITY_DISLOTUNGSTEN_ID) plasticityType
      call plastic_dislotungsten_dependentState(instance,me)

    case (PLASTICITY_NONLOCAL_ID) plasticityType
      call plastic_nonlocal_dependentState(instance,me,ip,el)

  end select plasticityType

end subroutine constitutive_plastic_dependentState


!--------------------------------------------------------------------------------------------------
!> @brief  contains the constitutive equation for calculating the velocity gradient
! ToDo: Discuss whether it makes sense if crystallite handles the configuration conversion, i.e.
! Mp in, dLp_dMp out
!--------------------------------------------------------------------------------------------------
module subroutine constitutive_plastic_LpAndItsTangents(Lp, dLp_dS, dLp_dFi, &
                                     S, Fi, co, ip, el)
  integer, intent(in) :: &
    co, &                                                                                           !< component-ID of integration point
    ip, &                                                                                           !< integration point
    el                                                                                              !< element
  real(pReal),   intent(in),  dimension(3,3) :: &
    S, &                                                                                            !< 2nd Piola-Kirchhoff stress
    Fi                                                                                              !< intermediate deformation gradient
  real(pReal),   intent(out), dimension(3,3) :: &
    Lp                                                                                              !< plastic velocity gradient
  real(pReal),   intent(out), dimension(3,3,3,3) :: &
    dLp_dS, &
    dLp_dFi                                                                                         !< derivative of Lp with respect to Fi

  real(pReal), dimension(3,3,3,3) :: &
    dLp_dMp                                                                                         !< derivative of Lp with respect to Mandel stress
  real(pReal), dimension(3,3) :: &
    Mp                                                                                              !< Mandel stress work conjugate with Lp
  integer :: &
    ho, &                                                                                           !< homogenization
    tme                                                                                             !< thermal member position
  integer :: &
    i, j, instance, me

  ho = material_homogenizationAt(el)
  tme = material_homogenizationMemberAt(ip,el)

  Mp = matmul(matmul(transpose(Fi),Fi),S)
  me = material_phasememberAt(co,ip,el)
  instance = phase_plasticityInstance(material_phaseAt(co,el))

  plasticityType: select case (phase_plasticity(material_phaseAt(co,el)))

    case (PLASTICITY_NONE_ID) plasticityType
      Lp = 0.0_pReal
      dLp_dMp = 0.0_pReal

    case (PLASTICITY_ISOTROPIC_ID) plasticityType
      call plastic_isotropic_LpAndItsTangent(Lp,dLp_dMp,Mp,instance,me)

    case (PLASTICITY_PHENOPOWERLAW_ID) plasticityType
      call plastic_phenopowerlaw_LpAndItsTangent(Lp,dLp_dMp,Mp,instance,me)

    case (PLASTICITY_KINEHARDENING_ID) plasticityType
      call plastic_kinehardening_LpAndItsTangent(Lp,dLp_dMp,Mp,instance,me)

    case (PLASTICITY_NONLOCAL_ID) plasticityType
      call plastic_nonlocal_LpAndItsTangent(Lp,dLp_dMp,Mp, temperature(ho)%p(tme),instance,me,ip,el)

    case (PLASTICITY_DISLOTWIN_ID) plasticityType
      call plastic_dislotwin_LpAndItsTangent(Lp,dLp_dMp,Mp,temperature(ho)%p(tme),instance,me)

    case (PLASTICITY_DISLOTUNGSTEN_ID) plasticityType
      call plastic_dislotungsten_LpAndItsTangent(Lp,dLp_dMp,Mp,temperature(ho)%p(tme),instance,me)

  end select plasticityType

  do i=1,3; do j=1,3
    dLp_dFi(i,j,1:3,1:3) = matmul(matmul(Fi,S),transpose(dLp_dMp(i,j,1:3,1:3))) + &
                           matmul(matmul(Fi,dLp_dMp(i,j,1:3,1:3)),S)
    dLp_dS(i,j,1:3,1:3)  = matmul(matmul(transpose(Fi),Fi),dLp_dMp(i,j,1:3,1:3))                     ! ToDo: @PS: why not:   dLp_dMp:(FiT Fi)
  enddo; enddo

end subroutine constitutive_plastic_LpAndItsTangents


!--------------------------------------------------------------------------------------------------
!> @brief contains the constitutive equation for calculating the rate of change of microstructure
!--------------------------------------------------------------------------------------------------
function mech_collectDotState(subdt,co,ip,el,ph,of) result(broken)

  integer, intent(in) :: &
    co, &                                                                                          !< component-ID of integration point
    ip, &                                                                                           !< integration point
    el, &                                                                                           !< element
    ph, &
    of
  real(pReal),  intent(in) :: &
    subdt                                                                                           !< timestep
  real(pReal),              dimension(3,3) :: &
    Mp
  integer :: &
    ho, &                                                                                           !< homogenization
    tme, &                                                                                          !< thermal member position
    instance
  logical :: broken

  ho = material_homogenizationAt(el)
  tme = material_homogenizationMemberAt(ip,el)
  instance = phase_plasticityInstance(ph)

  Mp = matmul(matmul(transpose(constitutive_mech_Fi(ph)%data(1:3,1:3,of)),&
                     constitutive_mech_Fi(ph)%data(1:3,1:3,of)),constitutive_mech_S(ph)%data(1:3,1:3,of))

  plasticityType: select case (phase_plasticity(ph))

    case (PLASTICITY_ISOTROPIC_ID) plasticityType
      call plastic_isotropic_dotState(Mp,instance,of)

    case (PLASTICITY_PHENOPOWERLAW_ID) plasticityType
      call plastic_phenopowerlaw_dotState(Mp,instance,of)

    case (PLASTICITY_KINEHARDENING_ID) plasticityType
      call plastic_kinehardening_dotState(Mp,instance,of)

    case (PLASTICITY_DISLOTWIN_ID) plasticityType
      call plastic_dislotwin_dotState(Mp,temperature(ho)%p(tme),instance,of)

    case (PLASTICITY_DISLOTUNGSTEN_ID) plasticityType
      call plastic_disloTungsten_dotState(Mp,temperature(ho)%p(tme),instance,of)

    case (PLASTICITY_NONLOCAL_ID) plasticityType
      call plastic_nonlocal_dotState(Mp,temperature(ho)%p(tme),subdt,instance,of,ip,el)
  end select plasticityType
  broken = any(IEEE_is_NaN(plasticState(ph)%dotState(:,of)))


end function mech_collectDotState


!--------------------------------------------------------------------------------------------------
!> @brief for constitutive models having an instantaneous change of state
!> will return false if delta state is not needed/supported by the constitutive model
!--------------------------------------------------------------------------------------------------
function constitutive_deltaState(co, ip, el, ph, of) result(broken)

  integer, intent(in) :: &
    co, &                                                                                          !< component-ID of integration point
    ip, &                                                                                           !< integration point
    el, &                                                                                           !< element
    ph, &
    of
  logical :: &
    broken

  real(pReal),               dimension(3,3) :: &
    Mp
  integer :: &
    instance, &
    myOffset, &
    mySize


  Mp = matmul(matmul(transpose(constitutive_mech_Fi(ph)%data(1:3,1:3,of)),&
                     constitutive_mech_Fi(ph)%data(1:3,1:3,of)),constitutive_mech_S(ph)%data(1:3,1:3,of))
  instance = phase_plasticityInstance(ph)

  plasticityType: select case (phase_plasticity(ph))

    case (PLASTICITY_KINEHARDENING_ID) plasticityType
      call plastic_kinehardening_deltaState(Mp,instance,of)
      broken = any(IEEE_is_NaN(plasticState(ph)%deltaState(:,of)))

    case (PLASTICITY_NONLOCAL_ID) plasticityType
      call plastic_nonlocal_deltaState(Mp,instance,of,ip,el)
      broken = any(IEEE_is_NaN(plasticState(ph)%deltaState(:,of)))

    case default
      broken = .false.

  end select plasticityType

  if(.not. broken) then
    select case(phase_plasticity(ph))
      case (PLASTICITY_NONLOCAL_ID,PLASTICITY_KINEHARDENING_ID)

        myOffset = plasticState(ph)%offsetDeltaState
        mySize   = plasticState(ph)%sizeDeltaState
        plasticState(ph)%state(myOffset + 1:myOffset + mySize,of) = &
        plasticState(ph)%state(myOffset + 1:myOffset + mySize,of) + plasticState(ph)%deltaState(1:mySize,of)
    end select
  endif

end function constitutive_deltaState


module subroutine mech_results(group,ph)

  character(len=*), intent(in) :: group
  integer,          intent(in) :: ph

  if (phase_plasticity(ph) /= PLASTICITY_NONE_ID) &
    call results_closeGroup(results_addGroup(group//'plastic/'))

  select case(phase_plasticity(ph))

    case(PLASTICITY_ISOTROPIC_ID)
      call plastic_isotropic_results(phase_plasticityInstance(ph),group//'plastic/')

    case(PLASTICITY_PHENOPOWERLAW_ID)
      call plastic_phenopowerlaw_results(phase_plasticityInstance(ph),group//'plastic/')

    case(PLASTICITY_KINEHARDENING_ID)
      call plastic_kinehardening_results(phase_plasticityInstance(ph),group//'plastic/')

    case(PLASTICITY_DISLOTWIN_ID)
      call plastic_dislotwin_results(phase_plasticityInstance(ph),group//'plastic/')

    case(PLASTICITY_DISLOTUNGSTEN_ID)
      call plastic_dislotungsten_results(phase_plasticityInstance(ph),group//'plastic/')

    case(PLASTICITY_NONLOCAL_ID)
      call plastic_nonlocal_results(phase_plasticityInstance(ph),group//'plastic/')

  end select

  call crystallite_results(group,ph)

end subroutine mech_results


!--------------------------------------------------------------------------------------------------
!> @brief calculation of stress (P) with time integration based on a residuum in Lp and
!> intermediate acceleration of the Newton-Raphson correction
!--------------------------------------------------------------------------------------------------
function integrateStress(F,subFp0,subFi0,Delta_t,co,ip,el) result(broken)

  real(pReal), dimension(3,3), intent(in) :: F,subFp0,subFi0
  real(pReal),                 intent(in) :: Delta_t
  integer, intent(in)::         el, &                                                               ! element index
                                      ip, &                                                         ! integration point index
                                      co                                                            ! grain index

  real(pReal), dimension(3,3)::       Fp_new, &                                                     ! plastic deformation gradient at end of timestep
                                      invFp_new, &                                                  ! inverse of Fp_new
                                      invFp_current, &                                              ! inverse of Fp_current
                                      Lpguess, &                                                    ! current guess for plastic velocity gradient
                                      Lpguess_old, &                                                ! known last good guess for plastic velocity gradient
                                      Lp_constitutive, &                                            ! plastic velocity gradient resulting from constitutive law
                                      residuumLp, &                                                 ! current residuum of plastic velocity gradient
                                      residuumLp_old, &                                             ! last residuum of plastic velocity gradient
                                      deltaLp, &                                                    ! direction of next guess
                                      Fi_new, &                                                     ! gradient of intermediate deformation stages
                                      invFi_new, &
                                      invFi_current, &                                              ! inverse of Fi_current
                                      Liguess, &                                                    ! current guess for intermediate velocity gradient
                                      Liguess_old, &                                                ! known last good guess for intermediate velocity gradient
                                      Li_constitutive, &                                            ! intermediate velocity gradient resulting from constitutive law
                                      residuumLi, &                                                 ! current residuum of intermediate velocity gradient
                                      residuumLi_old, &                                             ! last residuum of intermediate velocity gradient
                                      deltaLi, &                                                    ! direction of next guess
                                      Fe, &                                                         ! elastic deformation gradient
                                      S, &                                                          ! 2nd Piola-Kirchhoff Stress in plastic (lattice) configuration
                                      A, &
                                      B, &
                                      temp_33
  real(pReal), dimension(9) ::        temp_9                                                        ! needed for matrix inversion by LAPACK
  integer,     dimension(9) ::        devNull_9                                                     ! needed for matrix inversion by LAPACK
  real(pReal), dimension(9,9) ::      dRLp_dLp, &                                                   ! partial derivative of residuum (Jacobian for Newton-Raphson scheme)
                                      dRLi_dLi                                                      ! partial derivative of residuumI (Jacobian for Newton-Raphson scheme)
  real(pReal), dimension(3,3,3,3)::   dS_dFe, &                                                     ! partial derivative of 2nd Piola-Kirchhoff stress
                                      dS_dFi, &
                                      dFe_dLp, &                                                    ! partial derivative of elastic deformation gradient
                                      dFe_dLi, &
                                      dFi_dLi, &
                                      dLp_dFi, &
                                      dLi_dFi, &
                                      dLp_dS, &
                                      dLi_dS
  real(pReal)                         steplengthLp, &
                                      steplengthLi, &
                                      atol_Lp, &
                                      atol_Li, &
                                      devNull
  integer                             NiterationStressLp, &                                         ! number of stress integrations
                                      NiterationStressLi, &                                         ! number of inner stress integrations
                                      ierr, &                                                       ! error indicator for LAPACK
                                      o, &
                                      p, &
                                      m, &
                                      ph, &
                                      me, &
                                      jacoCounterLp, &
                                      jacoCounterLi                                                 ! counters to check for Jacobian update
  logical :: error,broken


<<<<<<< HEAD
  call constitutive_plastic_dependentState(crystallite_F(1:3,1:3,co,ip,el),co,ip,el)
=======
  broken = .true.
>>>>>>> 7595fb73

  ph = material_phaseAt(co,el)
  me = material_phaseMemberAt(co,ip,el)

  call constitutive_plastic_dependentState(co,ip,el)

  Lpguess = constitutive_mech_Lp(ph)%data(1:3,1:3,me)                                              ! take as first guess
  Liguess = constitutive_mech_Li(ph)%data(1:3,1:3,me)                                              ! take as first guess

  call math_invert33(invFp_current,devNull,error,subFp0)
  if (error) return ! error
  call math_invert33(invFi_current,devNull,error,subFi0)
  if (error) return ! error

  A = matmul(F,invFp_current)                                                                       ! intermediate tensor needed later to calculate dFe_dLp

  jacoCounterLi  = 0
  steplengthLi   = 1.0_pReal
  residuumLi_old = 0.0_pReal
  Liguess_old    = Liguess

  NiterationStressLi = 0
  LiLoop: do
    NiterationStressLi = NiterationStressLi + 1
    if (NiterationStressLi>num%nStress) return ! error

    invFi_new = matmul(invFi_current,math_I3 - Delta_t*Liguess)
    Fi_new    = math_inv33(invFi_new)

    jacoCounterLp  = 0
    steplengthLp   = 1.0_pReal
    residuumLp_old = 0.0_pReal
    Lpguess_old    = Lpguess

    NiterationStressLp = 0
    LpLoop: do
      NiterationStressLp = NiterationStressLp + 1
      if (NiterationStressLp>num%nStress) return ! error

      B  = math_I3 - Delta_t*Lpguess
      Fe = matmul(matmul(A,B), invFi_new)
      call constitutive_hooke_SandItsTangents(S, dS_dFe, dS_dFi, &
                                        Fe, Fi_new, co, ip, el)

      call constitutive_plastic_LpAndItsTangents(Lp_constitutive, dLp_dS, dLp_dFi, &
                                         S, Fi_new, co, ip, el)

      !* update current residuum and check for convergence of loop
      atol_Lp = max(num%rtol_crystalliteStress * max(norm2(Lpguess),norm2(Lp_constitutive)), &      ! absolute tolerance from largest acceptable relative error
                    num%atol_crystalliteStress)                                                     ! minimum lower cutoff
      residuumLp = Lpguess - Lp_constitutive

      if (any(IEEE_is_NaN(residuumLp))) then
        return ! error
      elseif (norm2(residuumLp) < atol_Lp) then                                                     ! converged if below absolute tolerance
        exit LpLoop
      elseif (NiterationStressLp == 1 .or. norm2(residuumLp) < norm2(residuumLp_old)) then          ! not converged, but improved norm of residuum (always proceed in first iteration)...
        residuumLp_old = residuumLp                                                                 ! ...remember old values and...
        Lpguess_old    = Lpguess
        steplengthLp   = 1.0_pReal                                                                  ! ...proceed with normal step length (calculate new search direction)
      else                                                                                          ! not converged and residuum not improved...
        steplengthLp = num%subStepSizeLp * steplengthLp                                             ! ...try with smaller step length in same direction
        Lpguess      = Lpguess_old &
                     + deltaLp * stepLengthLp
        cycle LpLoop
      endif

      calculateJacobiLi: if (mod(jacoCounterLp, num%iJacoLpresiduum) == 0) then
        jacoCounterLp = jacoCounterLp + 1

        do o=1,3; do p=1,3
          dFe_dLp(o,1:3,p,1:3) = - Delta_t * A(o,p)*transpose(invFi_new)                            ! dFe_dLp(i,j,k,l) = -Delta_t * A(i,k) invFi(l,j)
        enddo; enddo
        dRLp_dLp = math_eye(9) &
                 - math_3333to99(math_mul3333xx3333(math_mul3333xx3333(dLp_dS,dS_dFe),dFe_dLp))
        temp_9 = math_33to9(residuumLp)
        call dgesv(9,1,dRLp_dLp,9,devNull_9,temp_9,9,ierr)                                          ! solve dRLp/dLp * delta Lp = -res for delta Lp
        if (ierr /= 0) return ! error
        deltaLp = - math_9to33(temp_9)
      endif calculateJacobiLi

      Lpguess = Lpguess &
              + deltaLp * steplengthLp
    enddo LpLoop

    call constitutive_LiAndItsTangents(Li_constitutive, dLi_dS, dLi_dFi, &
                                       S, Fi_new, co, ip, el)

    !* update current residuum and check for convergence of loop
    atol_Li = max(num%rtol_crystalliteStress * max(norm2(Liguess),norm2(Li_constitutive)), &        ! absolute tolerance from largest acceptable relative error
                  num%atol_crystalliteStress)                                                       ! minimum lower cutoff
    residuumLi = Liguess - Li_constitutive
    if (any(IEEE_is_NaN(residuumLi))) then
      return ! error
    elseif (norm2(residuumLi) < atol_Li) then                                                       ! converged if below absolute tolerance
      exit LiLoop
    elseif (NiterationStressLi == 1 .or. norm2(residuumLi) < norm2(residuumLi_old)) then            ! not converged, but improved norm of residuum (always proceed in first iteration)...
      residuumLi_old = residuumLi                                                                   ! ...remember old values and...
      Liguess_old    = Liguess
      steplengthLi   = 1.0_pReal                                                                    ! ...proceed with normal step length (calculate new search direction)
    else                                                                                            ! not converged and residuum not improved...
      steplengthLi = num%subStepSizeLi * steplengthLi                                               ! ...try with smaller step length in same direction
      Liguess      = Liguess_old &
                   + deltaLi * steplengthLi
      cycle LiLoop
    endif

    calculateJacobiLp: if (mod(jacoCounterLi, num%iJacoLpresiduum) == 0) then
      jacoCounterLi = jacoCounterLi + 1

      temp_33 = matmul(matmul(A,B),invFi_current)
      do o=1,3; do p=1,3
        dFe_dLi(1:3,o,1:3,p) = -Delta_t*math_I3(o,p)*temp_33                                        ! dFe_dLp(i,j,k,l) = -Delta_t * A(i,k) invFi(l,j)
        dFi_dLi(1:3,o,1:3,p) = -Delta_t*math_I3(o,p)*invFi_current
      enddo; enddo
      do o=1,3; do p=1,3
        dFi_dLi(1:3,1:3,o,p) = matmul(matmul(Fi_new,dFi_dLi(1:3,1:3,o,p)),Fi_new)
      enddo; enddo
      dRLi_dLi  = math_eye(9) &
                - math_3333to99(math_mul3333xx3333(dLi_dS,  math_mul3333xx3333(dS_dFe, dFe_dLi) &
                                                          + math_mul3333xx3333(dS_dFi, dFi_dLi)))  &
                - math_3333to99(math_mul3333xx3333(dLi_dFi, dFi_dLi))
      temp_9 = math_33to9(residuumLi)
      call dgesv(9,1,dRLi_dLi,9,devNull_9,temp_9,9,ierr)                                            ! solve dRLi/dLp * delta Li = -res for delta Li
      if (ierr /= 0) return ! error
      deltaLi = - math_9to33(temp_9)
    endif calculateJacobiLp

    Liguess = Liguess &
            + deltaLi * steplengthLi
  enddo LiLoop

  invFp_new = matmul(invFp_current,B)
  call math_invert33(Fp_new,devNull,error,invFp_new)
  if (error) return ! error

  constitutive_mech_P(ph)%data(1:3,1:3,me)  = matmul(matmul(F,invFp_new),matmul(S,transpose(invFp_new)))
  constitutive_mech_S(ph)%data(1:3,1:3,me)  = S
  constitutive_mech_Lp(ph)%data(1:3,1:3,me) = Lpguess
  constitutive_mech_Li(ph)%data(1:3,1:3,me) = Liguess
  constitutive_mech_Fp(ph)%data(1:3,1:3,me) = Fp_new / math_det33(Fp_new)**(1.0_pReal/3.0_pReal)    ! regularize
  constitutive_mech_Fi(ph)%data(1:3,1:3,me) = Fi_new
  constitutive_mech_Fe(ph)%data(1:3,1:3,me) = matmul(matmul(F,invFp_new),invFi_new)
  broken = .false.

end function integrateStress


!--------------------------------------------------------------------------------------------------
!> @brief integrate stress, state with adaptive 1st order explicit Euler method
!> using Fixed Point Iteration to adapt the stepsize
!--------------------------------------------------------------------------------------------------
function integrateStateFPI(F_0,F,subFp0,subFi0,subState0,Delta_t,co,ip,el) result(broken)

  real(pReal), intent(in),dimension(3,3) :: F_0,F,subFp0,subFi0
  real(pReal), intent(in),dimension(:)   :: subState0
  real(pReal), intent(in) :: Delta_t
  integer, intent(in) :: &
    el, &                                                                                            !< element index in element loop
    ip, &                                                                                            !< integration point index in ip loop
    co                                                                                               !< grain index in grain loop
  logical :: &
    broken

  integer :: &
    NiterationState, &                                                                              !< number of iterations in state loop
    ph, &
    me, &
    sizeDotState
  real(pReal) :: &
    zeta
  real(pReal), dimension(constitutive_plasticity_maxSizeDotState) :: &
    r                                                                                               ! state residuum
  real(pReal), dimension(constitutive_plasticity_maxSizeDotState,2) :: &
    dotState


  ph = material_phaseAt(co,el)
  me = material_phaseMemberAt(co,ip,el)

  broken = mech_collectDotState(Delta_t, co,ip,el,ph,me)
  if(broken) return

  sizeDotState = plasticState(ph)%sizeDotState
<<<<<<< HEAD
  plasticState(ph)%state(1:sizeDotState,me) = plasticState(ph)%subState0(1:sizeDotState,me) &
=======
  plasticState(ph)%state(1:sizeDotState,me) = subState0 &
>>>>>>> 7595fb73
                                            + plasticState(ph)%dotState (1:sizeDotState,me) * Delta_t
  dotState(1:sizeDotState,2) = 0.0_pReal

  iteration: do NiterationState = 1, num%nState

    if(nIterationState > 1) dotState(1:sizeDotState,2) = dotState(1:sizeDotState,1)
    dotState(1:sizeDotState,1) = plasticState(ph)%dotState(:,me)

    broken = integrateStress(F,subFp0,subFi0,Delta_t,co,ip,el)
    if(broken) exit iteration

    broken = mech_collectDotState(Delta_t, co,ip,el,ph,me)
    if(broken) exit iteration

    zeta = damper(plasticState(ph)%dotState(:,me),dotState(1:sizeDotState,1),&
                                                  dotState(1:sizeDotState,2))
    plasticState(ph)%dotState(:,me) = plasticState(ph)%dotState(:,me) * zeta &
                                    + dotState(1:sizeDotState,1) * (1.0_pReal - zeta)
    r(1:sizeDotState) = plasticState(ph)%state    (1:sizeDotState,me) &
<<<<<<< HEAD
                      - plasticState(ph)%subState0(1:sizeDotState,me) &
=======
                      - subState0 &
>>>>>>> 7595fb73
                      - plasticState(ph)%dotState (1:sizeDotState,me) * Delta_t
    plasticState(ph)%state(1:sizeDotState,me) = plasticState(ph)%state(1:sizeDotState,me) &
                                              - r(1:sizeDotState)
    if (converged(r(1:sizeDotState),plasticState(ph)%state(1:sizeDotState,me),plasticState(ph)%atol(1:sizeDotState))) then
<<<<<<< HEAD
      broken = constitutive_deltaState(crystallite_S(1:3,1:3,co,ip,el), &
                                       constitutive_mech_Fi(ph)%data(1:3,1:3,me),co,ip,el,ph,me)
=======
      broken = constitutive_deltaState(co,ip,el,ph,me)
>>>>>>> 7595fb73
      exit iteration
    endif

  enddo iteration


  contains

  !--------------------------------------------------------------------------------------------------
  !> @brief calculate the damping for correction of state and dot state
  !--------------------------------------------------------------------------------------------------
  real(pReal) pure function damper(current,previous,previous2)

  real(pReal), dimension(:), intent(in) ::&
    current, previous, previous2

  real(pReal) :: dot_prod12, dot_prod22

  dot_prod12 = dot_product(current  - previous,  previous - previous2)
  dot_prod22 = dot_product(previous - previous2, previous - previous2)
  if ((dot_product(current,previous) < 0.0_pReal .or. dot_prod12 < 0.0_pReal) .and. dot_prod22 > 0.0_pReal) then
    damper = 0.75_pReal + 0.25_pReal * tanh(2.0_pReal + 4.0_pReal * dot_prod12 / dot_prod22)
  else
    damper = 1.0_pReal
  endif

  end function damper

end function integrateStateFPI


!--------------------------------------------------------------------------------------------------
!> @brief integrate state with 1st order explicit Euler method
!--------------------------------------------------------------------------------------------------
function integrateStateEuler(F_0,F,subFp0,subFi0,subState0,Delta_t,co,ip,el) result(broken)

  real(pReal), intent(in),dimension(3,3) :: F_0,F,subFp0,subFi0
  real(pReal), intent(in),dimension(:)   :: subState0
  real(pReal), intent(in) :: Delta_t
  integer, intent(in) :: &
    el, &                                                                                            !< element index in element loop
    ip, &                                                                                            !< integration point index in ip loop
    co                                                                                               !< grain index in grain loop
  logical :: &
    broken

  integer :: &
    ph, &
    me, &
    sizeDotState


  ph = material_phaseAt(co,el)
  me = material_phaseMemberAt(co,ip,el)

  broken = mech_collectDotState(Delta_t, co,ip,el,ph,me)
  if(broken) return

  sizeDotState = plasticState(ph)%sizeDotState
  plasticState(ph)%state(1:sizeDotState,me) = subState0 &
                                            + plasticState(ph)%dotState(1:sizeDotState,me) * Delta_t

  broken = constitutive_deltaState(co,ip,el,ph,me)
  if(broken) return

  broken = integrateStress(F,subFp0,subFi0,Delta_t,co,ip,el)

end function integrateStateEuler


!--------------------------------------------------------------------------------------------------
!> @brief integrate stress, state with 1st order Euler method with adaptive step size
!--------------------------------------------------------------------------------------------------
function integrateStateAdaptiveEuler(F_0,F,subFp0,subFi0,subState0,Delta_t,co,ip,el) result(broken)

  real(pReal), intent(in),dimension(3,3) :: F_0,F,subFp0,subFi0
  real(pReal), intent(in),dimension(:)   :: subState0
  real(pReal), intent(in) :: Delta_t
  integer, intent(in) :: &
    el, &                                                                                            !< element index in element loop
    ip, &                                                                                            !< integration point index in ip loop
    co                                                                                               !< grain index in grain loop
  logical :: &
    broken

  integer :: &
    ph, &
    me, &
    sizeDotState
  real(pReal), dimension(constitutive_plasticity_maxSizeDotState) :: residuum_plastic


  ph = material_phaseAt(co,el)
  me = material_phaseMemberAt(co,ip,el)

  broken = mech_collectDotState(Delta_t, co,ip,el,ph,me)
  if(broken) return

  sizeDotState = plasticState(ph)%sizeDotState

  residuum_plastic(1:sizeDotState) = - plasticState(ph)%dotstate(1:sizeDotState,me) * 0.5_pReal * Delta_t
<<<<<<< HEAD
  plasticState(ph)%state(1:sizeDotState,me) = plasticState(ph)%subState0(1:sizeDotState,me) &
=======
  plasticState(ph)%state(1:sizeDotState,me) = subState0 &
>>>>>>> 7595fb73
                                            + plasticState(ph)%dotstate(1:sizeDotState,me) * Delta_t

  broken = constitutive_deltaState(co,ip,el,ph,me)
  if(broken) return

  broken = integrateStress(F,subFp0,subFi0,Delta_t,co,ip,el)
  if(broken) return

  broken = mech_collectDotState(Delta_t, co,ip,el,ph,me)
  if(broken) return

  broken = .not. converged(residuum_plastic(1:sizeDotState) + 0.5_pReal * plasticState(ph)%dotState(:,me) * Delta_t, &
                           plasticState(ph)%state(1:sizeDotState,me), &
                           plasticState(ph)%atol(1:sizeDotState))

end function integrateStateAdaptiveEuler


!---------------------------------------------------------------------------------------------------
!> @brief Integrate state (including stress integration) with the classic Runge Kutta method
!---------------------------------------------------------------------------------------------------
function integrateStateRK4(F_0,F,subFp0,subFi0,subState0,Delta_t,co,ip,el) result(broken)

  real(pReal), intent(in),dimension(3,3) :: F_0,F,subFp0,subFi0
  real(pReal), intent(in),dimension(:)   :: subState0
  real(pReal), intent(in) :: Delta_t
  integer, intent(in) :: co,ip,el
  logical :: broken

  real(pReal), dimension(3,3), parameter :: &
    A = reshape([&
      0.5_pReal, 0.0_pReal, 0.0_pReal, &
      0.0_pReal, 0.5_pReal, 0.0_pReal, &
      0.0_pReal, 0.0_pReal, 1.0_pReal],&
      shape(A))
  real(pReal), dimension(3), parameter :: &
    C = [0.5_pReal, 0.5_pReal, 1.0_pReal]
  real(pReal), dimension(4), parameter :: &
    B = [1.0_pReal/6.0_pReal, 1.0_pReal/3.0_pReal, 1.0_pReal/3.0_pReal, 1.0_pReal/6.0_pReal]


<<<<<<< HEAD
  broken = integrateStateRK(F_0,F,Delta_t,co,ip,el,A,B,C)
=======
  broken = integrateStateRK(F_0,F,subFp0,subFi0,subState0,Delta_t,co,ip,el,A,B,C)
>>>>>>> 7595fb73

end function integrateStateRK4


!---------------------------------------------------------------------------------------------------
!> @brief Integrate state (including stress integration) with the Cash-Carp method
!---------------------------------------------------------------------------------------------------
function integrateStateRKCK45(F_0,F,subFp0,subFi0,subState0,Delta_t,co,ip,el) result(broken)

  real(pReal), intent(in),dimension(3,3) :: F_0,F,subFp0,subFi0
  real(pReal), intent(in),dimension(:)   :: subState0
  real(pReal), intent(in) :: Delta_t
  integer, intent(in) :: co,ip,el
  logical :: broken

  real(pReal), dimension(5,5), parameter :: &
    A = reshape([&
      1._pReal/5._pReal,       .0_pReal,             .0_pReal,               .0_pReal,                  .0_pReal, &
      3._pReal/40._pReal,      9._pReal/40._pReal,   .0_pReal,               .0_pReal,                  .0_pReal, &
      3_pReal/10._pReal,       -9._pReal/10._pReal,  6._pReal/5._pReal,      .0_pReal,                  .0_pReal, &
      -11._pReal/54._pReal,    5._pReal/2._pReal,    -70.0_pReal/27.0_pReal, 35.0_pReal/27.0_pReal,     .0_pReal, &
      1631._pReal/55296._pReal,175._pReal/512._pReal,575._pReal/13824._pReal,44275._pReal/110592._pReal,253._pReal/4096._pReal],&
      shape(A))
  real(pReal), dimension(5), parameter :: &
    C = [0.2_pReal, 0.3_pReal, 0.6_pReal, 1.0_pReal, 0.875_pReal]
  real(pReal), dimension(6), parameter :: &
    B = &
      [37.0_pReal/378.0_pReal, .0_pReal, 250.0_pReal/621.0_pReal, &
      125.0_pReal/594.0_pReal, .0_pReal, 512.0_pReal/1771.0_pReal], &
    DB = B - &
      [2825.0_pReal/27648.0_pReal,    .0_pReal,                18575.0_pReal/48384.0_pReal,&
      13525.0_pReal/55296.0_pReal, 277.0_pReal/14336.0_pReal,  1._pReal/4._pReal]


<<<<<<< HEAD
  broken = integrateStateRK(F_0,F,Delta_t,co,ip,el,A,B,C,DB)
=======
  broken = integrateStateRK(F_0,F,subFp0,subFi0,subState0,Delta_t,co,ip,el,A,B,C,DB)
>>>>>>> 7595fb73

end function integrateStateRKCK45


!--------------------------------------------------------------------------------------------------
!> @brief Integrate state (including stress integration) with an explicit Runge-Kutta method or an
!! embedded explicit Runge-Kutta method
!--------------------------------------------------------------------------------------------------
function integrateStateRK(F_0,F,subFp0,subFi0,subState0,Delta_t,co,ip,el,A,B,C,DB) result(broken)

  real(pReal), intent(in),dimension(3,3) :: F_0,F,subFp0,subFi0
  real(pReal), intent(in),dimension(:)   :: subState0
  real(pReal), intent(in) :: Delta_t
  real(pReal), dimension(:,:), intent(in) :: A
  real(pReal), dimension(:),   intent(in) :: B, C
  real(pReal), dimension(:),   intent(in), optional :: DB
  integer, intent(in) :: &
    el, &                                                                                            !< element index in element loop
    ip, &                                                                                            !< integration point index in ip loop
    co                                                                                               !< grain index in grain loop
  logical :: broken

  integer :: &
    stage, &                                                                                        ! stage index in integration stage loop
    n, &
    ph, &
    me, &
    sizeDotState
  real(pReal), dimension(constitutive_plasticity_maxSizeDotState,size(B)) :: plastic_RKdotState


  ph = material_phaseAt(co,el)
  me = material_phaseMemberAt(co,ip,el)

  broken = mech_collectDotState(Delta_t,co,ip,el,ph,me)
  if(broken) return

  sizeDotState = plasticState(ph)%sizeDotState

  do stage = 1, size(A,1)

    plastic_RKdotState(1:sizeDotState,stage) = plasticState(ph)%dotState(:,me)
    plasticState(ph)%dotState(:,me) = A(1,stage) * plastic_RKdotState(1:sizeDotState,1)

    do n = 2, stage
      plasticState(ph)%dotState(:,me) = plasticState(ph)%dotState(:,me) &
                                      + A(n,stage) * plastic_RKdotState(1:sizeDotState,n)
    enddo

<<<<<<< HEAD
    plasticState(ph)%state(1:sizeDotState,me) = plasticState(ph)%subState0(1:sizeDotState,me) &
=======
    plasticState(ph)%state(1:sizeDotState,me) = subState0 &
>>>>>>> 7595fb73
                                              + plasticState(ph)%dotState (1:sizeDotState,me) * Delta_t

    broken = integrateStress(F_0 + (F - F_0) * Delta_t * C(stage),subFp0,subFi0,Delta_t * C(stage),co,ip,el)
    if(broken) exit

    broken = mech_collectDotState(Delta_t*C(stage),co,ip,el,ph,me)
    if(broken) exit

  enddo
  if(broken) return


  plastic_RKdotState(1:sizeDotState,size(B)) = plasticState (ph)%dotState(:,me)
  plasticState(ph)%dotState(:,me) = matmul(plastic_RKdotState(1:sizeDotState,1:size(B)),B)
  plasticState(ph)%state(1:sizeDotState,me) = subState0 &
                                            + plasticState(ph)%dotState (1:sizeDotState,me) * Delta_t

  if(present(DB)) &
    broken = .not. converged(matmul(plastic_RKdotState(1:sizeDotState,1:size(DB)),DB) * Delta_t, &
                             plasticState(ph)%state(1:sizeDotState,me), &
                             plasticState(ph)%atol(1:sizeDotState))

  if(broken) return

  broken = constitutive_deltaState(co,ip,el,ph,me)
  if(broken) return

  broken = integrateStress(F,subFp0,subFi0,Delta_t,co,ip,el)

end function integrateStateRK


!--------------------------------------------------------------------------------------------------
!> @brief writes crystallite results to HDF5 output file
!--------------------------------------------------------------------------------------------------
subroutine crystallite_results(group,ph)

  character(len=*), intent(in) :: group
  integer,          intent(in) :: ph

  integer :: ou
  real(pReal), allocatable, dimension(:,:,:) :: selected_tensors
  real(pReal), allocatable, dimension(:,:)   :: selected_rotations
  character(len=:), allocatable              :: structureLabel


    call results_closeGroup(results_addGroup(group//'/mechanics/'))

    do ou = 1, size(output_constituent(ph)%label)

      select case (output_constituent(ph)%label(ou))
        case('F')
<<<<<<< HEAD
          selected_tensors = select_tensors(crystallite_F,ph)
          call results_writeDataset(group//'/mechanics/',selected_tensors,output_constituent(ph)%label(ou),&
=======
          call results_writeDataset(group//'/mechanics/',constitutive_mech_F(ph)%data,'F',&
>>>>>>> 7595fb73
                                   'deformation gradient','1')
        case('F_e')
          call results_writeDataset(group//'/mechanics/',constitutive_mech_Fe(ph)%data,'F_e',&
                                   'elastic deformation gradient','1')
        case('F_p')
          call results_writeDataset(group//'/mechanics/',constitutive_mech_Fp(ph)%data,'F_p', &
                                   'plastic deformation gradient','1')
        case('F_i')
          call results_writeDataset(group//'/mechanics/',constitutive_mech_Fi(ph)%data,'F_i', &
                                   'inelastic deformation gradient','1')
        case('L_p')
          call results_writeDataset(group//'/mechanics/',constitutive_mech_Lp(ph)%data,'L_p', &
                                   'plastic velocity gradient','1/s')
        case('L_i')
          call results_writeDataset(group//'/mechanics/',constitutive_mech_Li(ph)%data,'L_i', &
                                   'inelastic velocity gradient','1/s')
        case('P')
          call results_writeDataset(group//'/mechanics/',constitutive_mech_P(ph)%data,'P', &
                                   'First Piola-Kirchhoff stress','Pa')
        case('S')
          call results_writeDataset(group//'/mechanics/',constitutive_mech_S(ph)%data,'S', &
                                   'Second Piola-Kirchhoff stress','Pa')
        case('O')
          select case(lattice_structure(ph))
            case(lattice_ISO_ID)
              structureLabel = 'aP'
            case(lattice_FCC_ID)
              structureLabel = 'cF'
            case(lattice_BCC_ID)
              structureLabel = 'cI'
            case(lattice_BCT_ID)
              structureLabel = 'tI'
            case(lattice_HEX_ID)
              structureLabel = 'hP'
            case(lattice_ORT_ID)
              structureLabel = 'oP'
          end select
          selected_rotations = select_rotations(crystallite_orientation,ph)
          call results_writeDataset(group//'/mechanics/',selected_rotations,output_constituent(ph)%label(ou),&
                                   'crystal orientation as quaternion','q_0 (q_1 q_2 q_3)')
          call results_addAttribute('Lattice',structureLabel,group//'/mechanics/'//output_constituent(ph)%label(ou))
      end select
    enddo


  contains

!--------------------------------------------------------------------------------------------------
!> @brief select rotations for output
!--------------------------------------------------------------------------------------------------
  function select_rotations(dataset,ph)

    integer, intent(in) :: ph
    type(rotation), dimension(:,:,:), intent(in) :: dataset
    real(pReal), allocatable, dimension(:,:) :: select_rotations
    integer :: el,ip,co,j

    allocate(select_rotations(4,count(material_phaseAt==ph)*homogenization_maxNconstituents*discretization_nIPs))

    j=0
    do el = 1, size(material_phaseAt,2)
      do ip = 1, discretization_nIPs
        do co = 1, size(material_phaseAt,1)                                                          !ToDo: this needs to be changed for varying Ngrains
           if (material_phaseAt(co,el) == ph) then
             j = j + 1
             select_rotations(1:4,j) = dataset(co,ip,el)%asQuaternion()
           endif
        enddo
      enddo
   enddo

 end function select_rotations

end subroutine crystallite_results


!--------------------------------------------------------------------------------------------------
!> @brief Backup data for homog cutback.
!--------------------------------------------------------------------------------------------------
module subroutine mech_initializeRestorationPoints(ph,me)

  integer, intent(in) :: ph, me


  constitutive_mech_partitionedFi0(ph)%data(1:3,1:3,me) = constitutive_mech_Fi0(ph)%data(1:3,1:3,me)
  constitutive_mech_partitionedFp0(ph)%data(1:3,1:3,me) = constitutive_mech_Fp0(ph)%data(1:3,1:3,me)
  constitutive_mech_partitionedF0(ph)%data(1:3,1:3,me)  = constitutive_mech_F0(ph)%data(1:3,1:3,me)
  constitutive_mech_partitionedLi0(ph)%data(1:3,1:3,me) = constitutive_mech_Li0(ph)%data(1:3,1:3,me)
  constitutive_mech_partitionedLp0(ph)%data(1:3,1:3,me) = constitutive_mech_Lp0(ph)%data(1:3,1:3,me)
  constitutive_mech_partitionedS0(ph)%data(1:3,1:3,me)  = constitutive_mech_S0(ph)%data(1:3,1:3,me)

  plasticState(ph)%partitionedState0(:,me) = plasticState(ph)%state0(:,me)

end subroutine mech_initializeRestorationPoints


!--------------------------------------------------------------------------------------------------
!> @brief Wind homog inc forward.
!--------------------------------------------------------------------------------------------------
module subroutine constitutive_mech_windForward(ph,me)

  integer, intent(in) :: ph, me


  constitutive_mech_partitionedFp0(ph)%data(1:3,1:3,me) = constitutive_mech_Fp(ph)%data(1:3,1:3,me)
  constitutive_mech_partitionedFi0(ph)%data(1:3,1:3,me) = constitutive_mech_Fi(ph)%data(1:3,1:3,me)
  constitutive_mech_partitionedF0(ph)%data(1:3,1:3,me)  = constitutive_mech_F(ph)%data(1:3,1:3,me)
  constitutive_mech_partitionedLi0(ph)%data(1:3,1:3,me) = constitutive_mech_Li(ph)%data(1:3,1:3,me)
  constitutive_mech_partitionedLp0(ph)%data(1:3,1:3,me) = constitutive_mech_Lp(ph)%data(1:3,1:3,me)
  constitutive_mech_partitionedS0(ph)%data(1:3,1:3,me)  = constitutive_mech_S(ph)%data(1:3,1:3,me)

  plasticState(ph)%partitionedState0(:,me) = plasticState(ph)%state(:,me)

end subroutine constitutive_mech_windForward


!--------------------------------------------------------------------------------------------------
!> @brief Forward data after successful increment.
! ToDo: Any guessing for the current states possible?
!--------------------------------------------------------------------------------------------------
module subroutine constitutive_mech_forward()

  integer :: ph


  do ph = 1, size(plasticState)
    constitutive_mech_Fi0(ph) = constitutive_mech_Fi(ph)
    constitutive_mech_Fp0(ph) = constitutive_mech_Fp(ph)
    constitutive_mech_F0(ph)  = constitutive_mech_F(ph)
    constitutive_mech_Li0(ph) = constitutive_mech_Li(ph)
    constitutive_mech_Lp0(ph) = constitutive_mech_Lp(ph)
    constitutive_mech_S0(ph)  = constitutive_mech_S(ph)
    plasticState(ph)%state0 = plasticState(ph)%state
  enddo

end subroutine constitutive_mech_forward



!--------------------------------------------------------------------------------------------------
!> @brief returns the homogenize elasticity matrix
!> ToDo: homogenizedC66 would be more consistent
!--------------------------------------------------------------------------------------------------
module function constitutive_homogenizedC(co,ip,el) result(C)

  real(pReal), dimension(6,6) :: C
  integer,      intent(in)     :: &
    co, &                                                                                          !< component-ID of integration point
    ip, &                                                                                           !< integration point
    el                                                                                              !< element

  plasticityType: select case (phase_plasticity(material_phaseAt(co,el)))
    case (PLASTICITY_DISLOTWIN_ID) plasticityType
     C = plastic_dislotwin_homogenizedC(co,ip,el)
    case default plasticityType
     C = lattice_C66(1:6,1:6,material_phaseAt(co,el))
  end select plasticityType

end function constitutive_homogenizedC


!--------------------------------------------------------------------------------------------------
!> @brief calculate stress (P)
!--------------------------------------------------------------------------------------------------
module function crystallite_stress(dt,co,ip,el) result(converged_)

  real(pReal), intent(in) :: dt
  integer, intent(in) :: &
    co, &
    ip, &
    el
  logical :: converged_

  real(pReal) :: &
    formerSubStep
  integer :: &
<<<<<<< HEAD
    NiterationCrystallite, &                                                                        ! number of iterations in crystallite loop
    so, ph, me
  logical :: todo
  real(pReal) :: subFrac,subStep
  real(pReal), dimension(3,3) :: &
    subLp0, &                                                                                       !< plastic velocity grad at start of crystallite inc
    subLi0, &                                                                                          !< intermediate velocity grad at start of crystallite inc
    subF0, &
    subF
=======
    so, ph, me, sizeDotState
  logical :: todo
  real(pReal) :: subFrac,subStep
  real(pReal), dimension(3,3) :: &
    subFp0, &
    subFi0, &
    subLp0, &
    subLi0, &
    subF0, &
    subF
  real(pReal), dimension(:), allocatable :: subState0
>>>>>>> 7595fb73


  ph = material_phaseAt(co,el)
  me = material_phaseMemberAt(co,ip,el)
  sizeDotState = plasticState(ph)%sizeDotState

  subLi0 = constitutive_mech_partitionedLi0(ph)%data(1:3,1:3,me)
<<<<<<< HEAD
  subLp0 = crystallite_partitionedLp0(1:3,1:3,co,ip,el)

  plasticState(ph)%subState0(:,me) = plasticState(ph)%partitionedState0(:,me)
=======
  subLp0 = constitutive_mech_partitionedLp0(ph)%data(1:3,1:3,me)
  subState0 = plasticState(ph)%partitionedState0(:,me)


>>>>>>> 7595fb73
  do so = 1, phase_Nsources(ph)
    sourceState(ph)%p(so)%subState0(:,me) = sourceState(ph)%p(so)%partitionedState0(:,me)
  enddo
  subFp0 = constitutive_mech_partitionedFp0(ph)%data(1:3,1:3,me)
  subFi0 = constitutive_mech_partitionedFi0(ph)%data(1:3,1:3,me)
  subF0  = constitutive_mech_partitionedF0(ph)%data(1:3,1:3,me)
  subFrac = 0.0_pReal
  subStep = 1.0_pReal/num%subStepSizeCryst
  todo = .true.
  converged_ = .false.                                                      ! pretend failed step of 1/subStepSizeCryst

  todo = .true.
  cutbackLooping: do while (todo)

    if (converged_) then
      formerSubStep = subStep
      subFrac = subFrac + subStep
      subStep = min(1.0_pReal - subFrac, num%stepIncreaseCryst * subStep)

      todo = subStep > 0.0_pReal                        ! still time left to integrate on?

      if (todo) then
        subF0  = subF
<<<<<<< HEAD
        subLp0 = crystallite_Lp  (1:3,1:3,co,ip,el)
        subLi0 = constitutive_mech_Li(ph)%data(1:3,1:3,me)
        crystallite_subFp0(1:3,1:3,co,ip,el) = constitutive_mech_Fp(ph)%data(1:3,1:3,me)
        crystallite_subFi0(1:3,1:3,co,ip,el) = constitutive_mech_Fi(ph)%data(1:3,1:3,me)
        plasticState(ph)%subState0(:,me) = plasticState(ph)%state(:,me)
=======
        subLp0 = constitutive_mech_Lp(ph)%data(1:3,1:3,me)
        subLi0 = constitutive_mech_Li(ph)%data(1:3,1:3,me)
        subFp0 = constitutive_mech_Fp(ph)%data(1:3,1:3,me)
        subFi0 = constitutive_mech_Fi(ph)%data(1:3,1:3,me)
        subState0 = plasticState(ph)%state(:,me)
>>>>>>> 7595fb73
        do so = 1, phase_Nsources(ph)
          sourceState(ph)%p(so)%subState0(:,me) = sourceState(ph)%p(so)%state(:,me)
        enddo
      endif
!--------------------------------------------------------------------------------------------------
!  cut back (reduced time and restore)
    else
      subStep       = num%subStepSizeCryst * subStep
      constitutive_mech_Fp(ph)%data(1:3,1:3,me) = subFp0
      constitutive_mech_Fi(ph)%data(1:3,1:3,me) = subFi0
      constitutive_mech_S(ph)%data(1:3,1:3,me) = constitutive_mech_S0(ph)%data(1:3,1:3,me)          ! why no subS0 ? is S0 of any use?
      if (subStep < 1.0_pReal) then                                                                 ! actual (not initial) cutback
        constitutive_mech_Lp(ph)%data(1:3,1:3,me) = subLp0
        constitutive_mech_Li(ph)%data(1:3,1:3,me) = subLi0
      endif
<<<<<<< HEAD
      plasticState(ph)%state(:,me) = plasticState(ph)%subState0(:,me)
=======
      plasticState(ph)%state(:,me) = subState0
>>>>>>> 7595fb73
      do so = 1, phase_Nsources(ph)
        sourceState(ph)%p(so)%state(:,me) = sourceState(ph)%p(so)%subState0(:,me)
      enddo

      todo = subStep > num%subStepMinCryst                          ! still on track or already done (beyond repair)
    endif

!--------------------------------------------------------------------------------------------------
!  prepare for integration
    if (todo) then
      subF = subF0 &
<<<<<<< HEAD
           + subStep * (crystallite_F(1:3,1:3,co,ip,el) - crystallite_partitionedF0(1:3,1:3,co,ip,el))
      crystallite_Fe(1:3,1:3,co,ip,el) = matmul(subF,math_inv33(matmul(constitutive_mech_Fi(ph)%data(1:3,1:3,me), &
                                                                       constitutive_mech_Fp(ph)%data(1:3,1:3,me))))
      crystallite_subdt(co,ip,el) = subStep * dt
      converged_ = .not. integrateState(subF0,subF,subStep * dt,co,ip,el)
=======
           + subStep * (constitutive_mech_F(ph)%data(1:3,1:3,me) - constitutive_mech_partitionedF0(ph)%data(1:3,1:3,me))
      constitutive_mech_Fe(ph)%data(1:3,1:3,me) = matmul(subF,math_inv33(matmul(constitutive_mech_Fi(ph)%data(1:3,1:3,me), &
                                                                                constitutive_mech_Fp(ph)%data(1:3,1:3,me))))
      converged_ = .not. integrateState(subF0,subF,subFp0,subFi0,subState0(1:sizeDotState),subStep * dt,co,ip,el)
>>>>>>> 7595fb73
      converged_ = converged_ .and. .not. integrateSourceState(subStep * dt,co,ip,el)
    endif

  enddo cutbackLooping

end function crystallite_stress


!--------------------------------------------------------------------------------------------------
!> @brief Restore data after homog cutback.
!--------------------------------------------------------------------------------------------------
module subroutine mech_restore(ip,el,includeL)

  integer, intent(in) :: &
    ip, &                                                                                            !< integration point number
    el                                                                                               !< element number
  logical, intent(in) :: &
    includeL                                                                                        !< protect agains fake cutback
<<<<<<< HEAD
  integer :: &
    co, p, m                                                                                            !< constituent number

  do co = 1,homogenization_Nconstituents(material_homogenizationAt(el))
  p = material_phaseAt(co,el)
  m = material_phaseMemberAt(co,ip,el)
    if (includeL) then
      crystallite_Lp(1:3,1:3,co,ip,el) = crystallite_partitionedLp0(1:3,1:3,co,ip,el)
      constitutive_mech_Li(p)%data(1:3,1:3,m) = constitutive_mech_partitionedLi0(p)%data(1:3,1:3,m)
    endif                                                                                           ! maybe protecting everything from overwriting makes more sense

    constitutive_mech_Fp(p)%data(1:3,1:3,m)   = constitutive_mech_partitionedFp0(p)%data(1:3,1:3,m)
    constitutive_mech_Fi(p)%data(1:3,1:3,m)   = constitutive_mech_partitionedFi0(p)%data(1:3,1:3,m)
    crystallite_S (1:3,1:3,co,ip,el)   = crystallite_partitionedS0 (1:3,1:3,co,ip,el)
=======

  integer :: &
    co, ph, me


  do co = 1,homogenization_Nconstituents(material_homogenizationAt(el))
    ph = material_phaseAt(co,el)
    me = material_phaseMemberAt(co,ip,el)
    if (includeL) then
      constitutive_mech_Lp(ph)%data(1:3,1:3,me) = constitutive_mech_partitionedLp0(ph)%data(1:3,1:3,me)
      constitutive_mech_Li(ph)%data(1:3,1:3,me) = constitutive_mech_partitionedLi0(ph)%data(1:3,1:3,me)
    endif                                                                                           ! maybe protecting everything from overwriting makes more sense

    constitutive_mech_Fp(ph)%data(1:3,1:3,me)   = constitutive_mech_partitionedFp0(ph)%data(1:3,1:3,me)
    constitutive_mech_Fi(ph)%data(1:3,1:3,me)   = constitutive_mech_partitionedFi0(ph)%data(1:3,1:3,me)
    constitutive_mech_S(ph)%data(1:3,1:3,me)    = constitutive_mech_partitionedS0(ph)%data(1:3,1:3,me)
>>>>>>> 7595fb73

    plasticState    (material_phaseAt(co,el))%state(          :,material_phasememberAt(co,ip,el)) = &
    plasticState    (material_phaseAt(co,el))%partitionedState0(:,material_phasememberAt(co,ip,el))
  enddo

end subroutine mech_restore

<<<<<<< HEAD
=======
!--------------------------------------------------------------------------------------------------
!> @brief Calculate tangent (dPdF).
!--------------------------------------------------------------------------------------------------
module function constitutive_mech_dPdF(dt,co,ip,el) result(dPdF)

  real(pReal), intent(in) :: dt
  integer, intent(in) :: &
    co, &                                                                                            !< counter in constituent loop
    ip, &                                                                                            !< counter in integration point loop
    el                                                                                               !< counter in element loop
  real(pReal), dimension(3,3,3,3) :: dPdF

  integer :: &
    o, &
    p, ph, me
  real(pReal), dimension(3,3)     ::   devNull, &
                                       invSubFp0,invSubFi0,invFp,invFi, &
                                       temp_33_1, temp_33_2, temp_33_3
  real(pReal), dimension(3,3,3,3) ::   dSdFe, &
                                       dSdF, &
                                       dSdFi, &
                                       dLidS, &                                                     ! tangent in lattice configuration
                                       dLidFi, &
                                       dLpdS, &
                                       dLpdFi, &
                                       dFidS, &
                                       dFpinvdF, &
                                       rhs_3333, &
                                       lhs_3333, &
                                       temp_3333
  real(pReal), dimension(9,9)::        temp_99
  logical :: error


  ph = material_phaseAt(co,el)
  me = material_phaseMemberAt(co,ip,el)

  call constitutive_hooke_SandItsTangents(devNull,dSdFe,dSdFi, &
                                          constitutive_mech_Fe(ph)%data(1:3,1:3,me), &
                                          constitutive_mech_Fi(ph)%data(1:3,1:3,me),co,ip,el)
  call constitutive_LiAndItsTangents(devNull,dLidS,dLidFi, &
                                     constitutive_mech_S(ph)%data(1:3,1:3,me), &
                                     constitutive_mech_Fi(ph)%data(1:3,1:3,me), &
                                     co,ip,el)

  invFp = math_inv33(constitutive_mech_Fp(ph)%data(1:3,1:3,me))
  invFi = math_inv33(constitutive_mech_Fi(ph)%data(1:3,1:3,me))
  invSubFp0 = math_inv33(constitutive_mech_partitionedFp0(ph)%data(1:3,1:3,me))
  invSubFi0 = math_inv33(constitutive_mech_partitionedFi0(ph)%data(1:3,1:3,me))

  if (sum(abs(dLidS)) < tol_math_check) then
    dFidS = 0.0_pReal
  else
    lhs_3333 = 0.0_pReal; rhs_3333 = 0.0_pReal
    do o=1,3; do p=1,3
      lhs_3333(1:3,1:3,o,p) = lhs_3333(1:3,1:3,o,p) &
                            + matmul(invSubFi0,dLidFi(1:3,1:3,o,p)) * dt
      lhs_3333(1:3,o,1:3,p) = lhs_3333(1:3,o,1:3,p) &
                            + invFi*invFi(p,o)
      rhs_3333(1:3,1:3,o,p) = rhs_3333(1:3,1:3,o,p) &
                            - matmul(invSubFi0,dLidS(1:3,1:3,o,p)) * dt
    enddo; enddo
    call math_invert(temp_99,error,math_3333to99(lhs_3333))
    if (error) then
      call IO_warning(warning_ID=600,el=el,ip=ip,g=co, &
                      ext_msg='inversion error in analytic tangent calculation')
      dFidS = 0.0_pReal
    else
      dFidS = math_mul3333xx3333(math_99to3333(temp_99),rhs_3333)
    endif
    dLidS = math_mul3333xx3333(dLidFi,dFidS) + dLidS
  endif

  call constitutive_plastic_LpAndItsTangents(devNull,dLpdS,dLpdFi, &
                                             constitutive_mech_S(ph)%data(1:3,1:3,me), &
                                             constitutive_mech_Fi(ph)%data(1:3,1:3,me),co,ip,el)
  dLpdS = math_mul3333xx3333(dLpdFi,dFidS) + dLpdS

!--------------------------------------------------------------------------------------------------
! calculate dSdF
  temp_33_1 = transpose(matmul(invFp,invFi))
  temp_33_2 = matmul(constitutive_mech_F(ph)%data(1:3,1:3,me),invSubFp0)
  temp_33_3 = matmul(matmul(constitutive_mech_F(ph)%data(1:3,1:3,me),invFp), invSubFi0)

  do o=1,3; do p=1,3
    rhs_3333(p,o,1:3,1:3)  = matmul(dSdFe(p,o,1:3,1:3),temp_33_1)
    temp_3333(1:3,1:3,p,o) = matmul(matmul(temp_33_2,dLpdS(1:3,1:3,p,o)), invFi) &
                           + matmul(temp_33_3,dLidS(1:3,1:3,p,o))
  enddo; enddo
  lhs_3333 = math_mul3333xx3333(dSdFe,temp_3333) * dt &
           + math_mul3333xx3333(dSdFi,dFidS)

  call math_invert(temp_99,error,math_eye(9)+math_3333to99(lhs_3333))
  if (error) then
    call IO_warning(warning_ID=600,el=el,ip=ip,g=co, &
                    ext_msg='inversion error in analytic tangent calculation')
    dSdF = rhs_3333
  else
    dSdF = math_mul3333xx3333(math_99to3333(temp_99),rhs_3333)
  endif

!--------------------------------------------------------------------------------------------------
! calculate dFpinvdF
  temp_3333 = math_mul3333xx3333(dLpdS,dSdF)
  do o=1,3; do p=1,3
    dFpinvdF(1:3,1:3,p,o) = - matmul(invSubFp0, matmul(temp_3333(1:3,1:3,p,o),invFi)) * dt
  enddo; enddo

!--------------------------------------------------------------------------------------------------
! assemble dPdF
  temp_33_1 = matmul(constitutive_mech_S(ph)%data(1:3,1:3,me),transpose(invFp))
  temp_33_2 = matmul(constitutive_mech_F(ph)%data(1:3,1:3,me),invFp)
  temp_33_3 = matmul(temp_33_2,constitutive_mech_S(ph)%data(1:3,1:3,me))

  dPdF = 0.0_pReal
  do p=1,3
    dPdF(p,1:3,p,1:3) = transpose(matmul(invFp,temp_33_1))
  enddo
  do o=1,3; do p=1,3
    dPdF(1:3,1:3,p,o) = dPdF(1:3,1:3,p,o) &
                      + matmul(matmul(constitutive_mech_F(ph)%data(1:3,1:3,me),dFpinvdF(1:3,1:3,p,o)),temp_33_1) &
                      + matmul(matmul(temp_33_2,dSdF(1:3,1:3,p,o)),transpose(invFp)) &
                      + matmul(temp_33_3,transpose(dFpinvdF(1:3,1:3,p,o)))
  enddo; enddo

end function constitutive_mech_dPdF


module subroutine mech_restartWrite(groupHandle,ph)

  integer(HID_T), intent(in) :: groupHandle
  integer, intent(in) :: ph


  call HDF5_write(groupHandle,plasticState(ph)%state,'omega')
  call HDF5_write(groupHandle,constitutive_mech_Fi(ph)%data,'F_i')
  call HDF5_write(groupHandle,constitutive_mech_Li(ph)%data,'L_i')
  call HDF5_write(groupHandle,constitutive_mech_Lp(ph)%data,'L_p')
  call HDF5_write(groupHandle,constitutive_mech_Fp(ph)%data,'F_p')
  call HDF5_write(groupHandle,constitutive_mech_S(ph)%data,'S')
  call HDF5_write(groupHandle,constitutive_mech_F(ph)%data,'F')

end subroutine mech_restartWrite


module subroutine mech_restartRead(groupHandle,ph)

  integer(HID_T), intent(in) :: groupHandle
  integer, intent(in) :: ph


  call HDF5_read(groupHandle,plasticState(ph)%state0,'omega')
  call HDF5_read(groupHandle,constitutive_mech_Fi0(ph)%data,'F_i')
  call HDF5_read(groupHandle,constitutive_mech_Li0(ph)%data,'L_i')
  call HDF5_read(groupHandle,constitutive_mech_Lp0(ph)%data,'L_p')
  call HDF5_read(groupHandle,constitutive_mech_Fp0(ph)%data,'F_p')
  call HDF5_read(groupHandle,constitutive_mech_S0(ph)%data,'S')
  call HDF5_read(groupHandle,constitutive_mech_F0(ph)%data,'F')

end subroutine mech_restartRead


! getter for non-mech (e.g. thermal)
module function constitutive_mech_getS(co,ip,el) result(S)

  integer, intent(in) :: co, ip, el
  real(pReal), dimension(3,3) :: S


  S = constitutive_mech_S(material_phaseAt(co,el))%data(1:3,1:3,material_phaseMemberAt(co,ip,el))

end function constitutive_mech_getS


! getter for non-mech (e.g. thermal)
module function constitutive_mech_getLp(co,ip,el) result(Lp)

  integer, intent(in) :: co, ip, el
  real(pReal), dimension(3,3) :: Lp


  Lp = constitutive_mech_Lp(material_phaseAt(co,el))%data(1:3,1:3,material_phaseMemberAt(co,ip,el))

end function constitutive_mech_getLp


! getter for non-mech (e.g. thermal)
module function constitutive_mech_getF(co,ip,el) result(F)

  integer, intent(in) :: co, ip, el
  real(pReal), dimension(3,3) :: F


  F = constitutive_mech_F(material_phaseAt(co,el))%data(1:3,1:3,material_phaseMemberAt(co,ip,el))

end function constitutive_mech_getF


! getter for non-mech (e.g. thermal)
module function constitutive_mech_getF_e(co,ip,el) result(F_e)

  integer, intent(in) :: co, ip, el
  real(pReal), dimension(3,3) :: F_e


  F_e = constitutive_mech_Fe(material_phaseAt(co,el))%data(1:3,1:3,material_phaseMemberAt(co,ip,el))

end function constitutive_mech_getF_e



! getter for non-mech (e.g. thermal)
module function constitutive_mech_getP(co,ip,el) result(P)

  integer, intent(in) :: co, ip, el
  real(pReal), dimension(3,3) :: P


  P = constitutive_mech_P(material_phaseAt(co,el))%data(1:3,1:3,material_phaseMemberAt(co,ip,el))

end function constitutive_mech_getP


! setter for homogenization
module subroutine constitutive_mech_setF(F,co,ip,el)

  real(pReal), dimension(3,3), intent(in) :: F
  integer, intent(in) :: co, ip, el


  constitutive_mech_F(material_phaseAt(co,el))%data(1:3,1:3,material_phaseMemberAt(co,ip,el)) = F

end subroutine constitutive_mech_setF

>>>>>>> 7595fb73
end submodule constitutive_mech
<|MERGE_RESOLUTION|>--- conflicted
+++ resolved
@@ -893,11 +893,7 @@
   logical :: error,broken
 
 
-<<<<<<< HEAD
-  call constitutive_plastic_dependentState(crystallite_F(1:3,1:3,co,ip,el),co,ip,el)
-=======
   broken = .true.
->>>>>>> 7595fb73
 
   ph = material_phaseAt(co,el)
   me = material_phaseMemberAt(co,ip,el)
@@ -1082,11 +1078,7 @@
   if(broken) return
 
   sizeDotState = plasticState(ph)%sizeDotState
-<<<<<<< HEAD
-  plasticState(ph)%state(1:sizeDotState,me) = plasticState(ph)%subState0(1:sizeDotState,me) &
-=======
   plasticState(ph)%state(1:sizeDotState,me) = subState0 &
->>>>>>> 7595fb73
                                             + plasticState(ph)%dotState (1:sizeDotState,me) * Delta_t
   dotState(1:sizeDotState,2) = 0.0_pReal
 
@@ -1106,21 +1098,12 @@
     plasticState(ph)%dotState(:,me) = plasticState(ph)%dotState(:,me) * zeta &
                                     + dotState(1:sizeDotState,1) * (1.0_pReal - zeta)
     r(1:sizeDotState) = plasticState(ph)%state    (1:sizeDotState,me) &
-<<<<<<< HEAD
-                      - plasticState(ph)%subState0(1:sizeDotState,me) &
-=======
                       - subState0 &
->>>>>>> 7595fb73
                       - plasticState(ph)%dotState (1:sizeDotState,me) * Delta_t
     plasticState(ph)%state(1:sizeDotState,me) = plasticState(ph)%state(1:sizeDotState,me) &
                                               - r(1:sizeDotState)
     if (converged(r(1:sizeDotState),plasticState(ph)%state(1:sizeDotState,me),plasticState(ph)%atol(1:sizeDotState))) then
-<<<<<<< HEAD
-      broken = constitutive_deltaState(crystallite_S(1:3,1:3,co,ip,el), &
-                                       constitutive_mech_Fi(ph)%data(1:3,1:3,me),co,ip,el,ph,me)
-=======
       broken = constitutive_deltaState(co,ip,el,ph,me)
->>>>>>> 7595fb73
       exit iteration
     endif
 
@@ -1222,11 +1205,7 @@
   sizeDotState = plasticState(ph)%sizeDotState
 
   residuum_plastic(1:sizeDotState) = - plasticState(ph)%dotstate(1:sizeDotState,me) * 0.5_pReal * Delta_t
-<<<<<<< HEAD
-  plasticState(ph)%state(1:sizeDotState,me) = plasticState(ph)%subState0(1:sizeDotState,me) &
-=======
   plasticState(ph)%state(1:sizeDotState,me) = subState0 &
->>>>>>> 7595fb73
                                             + plasticState(ph)%dotstate(1:sizeDotState,me) * Delta_t
 
   broken = constitutive_deltaState(co,ip,el,ph,me)
@@ -1268,11 +1247,7 @@
     B = [1.0_pReal/6.0_pReal, 1.0_pReal/3.0_pReal, 1.0_pReal/3.0_pReal, 1.0_pReal/6.0_pReal]
 
 
-<<<<<<< HEAD
-  broken = integrateStateRK(F_0,F,Delta_t,co,ip,el,A,B,C)
-=======
   broken = integrateStateRK(F_0,F,subFp0,subFi0,subState0,Delta_t,co,ip,el,A,B,C)
->>>>>>> 7595fb73
 
 end function integrateStateRK4
 
@@ -1307,11 +1282,7 @@
       13525.0_pReal/55296.0_pReal, 277.0_pReal/14336.0_pReal,  1._pReal/4._pReal]
 
 
-<<<<<<< HEAD
-  broken = integrateStateRK(F_0,F,Delta_t,co,ip,el,A,B,C,DB)
-=======
   broken = integrateStateRK(F_0,F,subFp0,subFi0,subState0,Delta_t,co,ip,el,A,B,C,DB)
->>>>>>> 7595fb73
 
 end function integrateStateRKCK45
 
@@ -1361,11 +1332,7 @@
                                       + A(n,stage) * plastic_RKdotState(1:sizeDotState,n)
     enddo
 
-<<<<<<< HEAD
-    plasticState(ph)%state(1:sizeDotState,me) = plasticState(ph)%subState0(1:sizeDotState,me) &
-=======
     plasticState(ph)%state(1:sizeDotState,me) = subState0 &
->>>>>>> 7595fb73
                                               + plasticState(ph)%dotState (1:sizeDotState,me) * Delta_t
 
     broken = integrateStress(F_0 + (F - F_0) * Delta_t * C(stage),subFp0,subFi0,Delta_t * C(stage),co,ip,el)
@@ -1418,12 +1385,7 @@
 
       select case (output_constituent(ph)%label(ou))
         case('F')
-<<<<<<< HEAD
-          selected_tensors = select_tensors(crystallite_F,ph)
-          call results_writeDataset(group//'/mechanics/',selected_tensors,output_constituent(ph)%label(ou),&
-=======
           call results_writeDataset(group//'/mechanics/',constitutive_mech_F(ph)%data,'F',&
->>>>>>> 7595fb73
                                    'deformation gradient','1')
         case('F_e')
           call results_writeDataset(group//'/mechanics/',constitutive_mech_Fe(ph)%data,'F_e',&
@@ -1600,17 +1562,6 @@
   real(pReal) :: &
     formerSubStep
   integer :: &
-<<<<<<< HEAD
-    NiterationCrystallite, &                                                                        ! number of iterations in crystallite loop
-    so, ph, me
-  logical :: todo
-  real(pReal) :: subFrac,subStep
-  real(pReal), dimension(3,3) :: &
-    subLp0, &                                                                                       !< plastic velocity grad at start of crystallite inc
-    subLi0, &                                                                                          !< intermediate velocity grad at start of crystallite inc
-    subF0, &
-    subF
-=======
     so, ph, me, sizeDotState
   logical :: todo
   real(pReal) :: subFrac,subStep
@@ -1622,7 +1573,6 @@
     subF0, &
     subF
   real(pReal), dimension(:), allocatable :: subState0
->>>>>>> 7595fb73
 
 
   ph = material_phaseAt(co,el)
@@ -1630,16 +1580,10 @@
   sizeDotState = plasticState(ph)%sizeDotState
 
   subLi0 = constitutive_mech_partitionedLi0(ph)%data(1:3,1:3,me)
-<<<<<<< HEAD
-  subLp0 = crystallite_partitionedLp0(1:3,1:3,co,ip,el)
-
-  plasticState(ph)%subState0(:,me) = plasticState(ph)%partitionedState0(:,me)
-=======
   subLp0 = constitutive_mech_partitionedLp0(ph)%data(1:3,1:3,me)
   subState0 = plasticState(ph)%partitionedState0(:,me)
 
 
->>>>>>> 7595fb73
   do so = 1, phase_Nsources(ph)
     sourceState(ph)%p(so)%subState0(:,me) = sourceState(ph)%p(so)%partitionedState0(:,me)
   enddo
@@ -1663,19 +1607,11 @@
 
       if (todo) then
         subF0  = subF
-<<<<<<< HEAD
-        subLp0 = crystallite_Lp  (1:3,1:3,co,ip,el)
-        subLi0 = constitutive_mech_Li(ph)%data(1:3,1:3,me)
-        crystallite_subFp0(1:3,1:3,co,ip,el) = constitutive_mech_Fp(ph)%data(1:3,1:3,me)
-        crystallite_subFi0(1:3,1:3,co,ip,el) = constitutive_mech_Fi(ph)%data(1:3,1:3,me)
-        plasticState(ph)%subState0(:,me) = plasticState(ph)%state(:,me)
-=======
         subLp0 = constitutive_mech_Lp(ph)%data(1:3,1:3,me)
         subLi0 = constitutive_mech_Li(ph)%data(1:3,1:3,me)
         subFp0 = constitutive_mech_Fp(ph)%data(1:3,1:3,me)
         subFi0 = constitutive_mech_Fi(ph)%data(1:3,1:3,me)
         subState0 = plasticState(ph)%state(:,me)
->>>>>>> 7595fb73
         do so = 1, phase_Nsources(ph)
           sourceState(ph)%p(so)%subState0(:,me) = sourceState(ph)%p(so)%state(:,me)
         enddo
@@ -1691,11 +1627,7 @@
         constitutive_mech_Lp(ph)%data(1:3,1:3,me) = subLp0
         constitutive_mech_Li(ph)%data(1:3,1:3,me) = subLi0
       endif
-<<<<<<< HEAD
-      plasticState(ph)%state(:,me) = plasticState(ph)%subState0(:,me)
-=======
       plasticState(ph)%state(:,me) = subState0
->>>>>>> 7595fb73
       do so = 1, phase_Nsources(ph)
         sourceState(ph)%p(so)%state(:,me) = sourceState(ph)%p(so)%subState0(:,me)
       enddo
@@ -1707,18 +1639,10 @@
 !  prepare for integration
     if (todo) then
       subF = subF0 &
-<<<<<<< HEAD
-           + subStep * (crystallite_F(1:3,1:3,co,ip,el) - crystallite_partitionedF0(1:3,1:3,co,ip,el))
-      crystallite_Fe(1:3,1:3,co,ip,el) = matmul(subF,math_inv33(matmul(constitutive_mech_Fi(ph)%data(1:3,1:3,me), &
-                                                                       constitutive_mech_Fp(ph)%data(1:3,1:3,me))))
-      crystallite_subdt(co,ip,el) = subStep * dt
-      converged_ = .not. integrateState(subF0,subF,subStep * dt,co,ip,el)
-=======
            + subStep * (constitutive_mech_F(ph)%data(1:3,1:3,me) - constitutive_mech_partitionedF0(ph)%data(1:3,1:3,me))
       constitutive_mech_Fe(ph)%data(1:3,1:3,me) = matmul(subF,math_inv33(matmul(constitutive_mech_Fi(ph)%data(1:3,1:3,me), &
                                                                                 constitutive_mech_Fp(ph)%data(1:3,1:3,me))))
       converged_ = .not. integrateState(subF0,subF,subFp0,subFi0,subState0(1:sizeDotState),subStep * dt,co,ip,el)
->>>>>>> 7595fb73
       converged_ = converged_ .and. .not. integrateSourceState(subStep * dt,co,ip,el)
     endif
 
@@ -1737,22 +1661,6 @@
     el                                                                                               !< element number
   logical, intent(in) :: &
     includeL                                                                                        !< protect agains fake cutback
-<<<<<<< HEAD
-  integer :: &
-    co, p, m                                                                                            !< constituent number
-
-  do co = 1,homogenization_Nconstituents(material_homogenizationAt(el))
-  p = material_phaseAt(co,el)
-  m = material_phaseMemberAt(co,ip,el)
-    if (includeL) then
-      crystallite_Lp(1:3,1:3,co,ip,el) = crystallite_partitionedLp0(1:3,1:3,co,ip,el)
-      constitutive_mech_Li(p)%data(1:3,1:3,m) = constitutive_mech_partitionedLi0(p)%data(1:3,1:3,m)
-    endif                                                                                           ! maybe protecting everything from overwriting makes more sense
-
-    constitutive_mech_Fp(p)%data(1:3,1:3,m)   = constitutive_mech_partitionedFp0(p)%data(1:3,1:3,m)
-    constitutive_mech_Fi(p)%data(1:3,1:3,m)   = constitutive_mech_partitionedFi0(p)%data(1:3,1:3,m)
-    crystallite_S (1:3,1:3,co,ip,el)   = crystallite_partitionedS0 (1:3,1:3,co,ip,el)
-=======
 
   integer :: &
     co, ph, me
@@ -1769,7 +1677,6 @@
     constitutive_mech_Fp(ph)%data(1:3,1:3,me)   = constitutive_mech_partitionedFp0(ph)%data(1:3,1:3,me)
     constitutive_mech_Fi(ph)%data(1:3,1:3,me)   = constitutive_mech_partitionedFi0(ph)%data(1:3,1:3,me)
     constitutive_mech_S(ph)%data(1:3,1:3,me)    = constitutive_mech_partitionedS0(ph)%data(1:3,1:3,me)
->>>>>>> 7595fb73
 
     plasticState    (material_phaseAt(co,el))%state(          :,material_phasememberAt(co,ip,el)) = &
     plasticState    (material_phaseAt(co,el))%partitionedState0(:,material_phasememberAt(co,ip,el))
@@ -1777,8 +1684,6 @@
 
 end subroutine mech_restore
 
-<<<<<<< HEAD
-=======
 !--------------------------------------------------------------------------------------------------
 !> @brief Calculate tangent (dPdF).
 !--------------------------------------------------------------------------------------------------
@@ -2013,5 +1918,4 @@
 
 end subroutine constitutive_mech_setF
 
->>>>>>> 7595fb73
 end submodule constitutive_mech
