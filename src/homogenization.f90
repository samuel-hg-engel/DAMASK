!--------------------------------------------------------------------------------------------------
!> @author Franz Roters, Max-Planck-Institut für Eisenforschung GmbH
!> @author Philip Eisenlohr, Max-Planck-Institut für Eisenforschung GmbH
!> @author Denny Tjahjanto, Max-Planck-Institut für Eisenforschung GmbH
!> @brief homogenization manager, organizing deformation partitioning and stress homogenization
!--------------------------------------------------------------------------------------------------
module homogenization
 use prec, only: &
   pInt, &
   pReal

!--------------------------------------------------------------------------------------------------
! General variables for the homogenization at a  material point
 implicit none
 private
   real(pReal),   dimension(:,:,:,:),   allocatable, public :: &
   materialpoint_F0, &                                                                              !< def grad of IP at start of FE increment
   materialpoint_F, &                                                                               !< def grad of IP to be reached at end of FE increment
   materialpoint_P                                                                                  !< first P--K stress of IP
 real(pReal),   dimension(:,:,:,:,:,:), allocatable, public ::  &
   materialpoint_dPdF                                                                               !< tangent of first P--K stress at IP
 real(pReal),   dimension(:,:,:),       allocatable, public :: &
   materialpoint_results                                                                            !< results array of material point
 integer(pInt),                                      public, protected  :: &
   materialpoint_sizeResults, &
   homogenization_maxSizePostResults, &
   thermal_maxSizePostResults, &
   damage_maxSizePostResults

 real(pReal),   dimension(:,:,:,:),     allocatable, private :: &
   materialpoint_subF0, &                                                                           !< def grad of IP at beginning of homogenization increment
   materialpoint_subF                                                                               !< def grad of IP to be reached at end of homog inc
 real(pReal),   dimension(:,:),         allocatable, private :: &
   materialpoint_subFrac, &
   materialpoint_subStep, &
   materialpoint_subdt
 logical,       dimension(:,:),         allocatable, private :: &
   materialpoint_requested, &
   materialpoint_converged
 logical,       dimension(:,:,:),       allocatable, private :: &
   materialpoint_doneAndHappy

 public ::  &
   homogenization_init, &
   materialpoint_stressAndItsTangent, &
   materialpoint_postResults
 private :: &
   partitionDeformation, &
   updateState, &
   averageStressAndItsTangent, &
   postResults

contains


!--------------------------------------------------------------------------------------------------
!> @brief module initialization
!--------------------------------------------------------------------------------------------------
subroutine homogenization_init
#if defined(__GFORTRAN__) || __INTEL_COMPILER >= 1800
 use, intrinsic :: iso_fortran_env, only: &
   compiler_version, &
   compiler_options
#endif
 use math, only: &
   math_I3
 use debug, only: &
   debug_level, &
   debug_homogenization, &
   debug_levelBasic, &
   debug_e, &
   debug_g
 use mesh, only: &
   mesh_maxNips, &
   mesh_NcpElems, &
   mesh_element, &
   FE_Nips, &
   FE_geomtype
 use constitutive, only: &
   constitutive_plasticity_maxSizePostResults, &
   constitutive_source_maxSizePostResults
 use crystallite, only: &
   crystallite_maxSizePostResults
 use config, only: &
  material_configFile, &
  material_localFileExt, &
  config_deallocate, &
  config_homogenization, &
  homogenization_name
 use material
 use homogenization_none
 use homogenization_isostrain
 use homogenization_RGC
 use thermal_isothermal
 use thermal_adiabatic
 use thermal_conduction
 use damage_none
 use damage_local
 use damage_nonlocal
 use IO
 use numerics, only: &
   worldrank

 implicit none
 integer(pInt), parameter :: FILEUNIT = 200_pInt
 integer(pInt) :: e,i,p
 integer(pInt), dimension(:,:), pointer :: thisSize
 integer(pInt), dimension(:)  , pointer :: thisNoutput
 character(len=64), dimension(:,:), pointer :: thisOutput
 character(len=32) :: outputName                                                                    !< name of output, intermediate fix until HDF5 output is ready
 logical :: valid


!--------------------------------------------------------------------------------------------------
! open material.config
 if (.not. IO_open_jobFile_stat(FILEUNIT,material_localFileExt)) &                                  ! no local material configuration present...
   call IO_open_file(FILEUNIT,material_configFile)                                                  ! ... open material.config file

!--------------------------------------------------------------------------------------------------
! parse homogenization from config file 
 if (any(homogenization_type == HOMOGENIZATION_NONE_ID))      call homogenization_none_init
 if (any(homogenization_type == HOMOGENIZATION_ISOSTRAIN_ID)) call homogenization_isostrain_init
 if (any(homogenization_type == HOMOGENIZATION_RGC_ID))       call homogenization_RGC_init

!--------------------------------------------------------------------------------------------------
! parse thermal from config file
 call IO_checkAndRewind(FILEUNIT)
 if (any(thermal_type == THERMAL_isothermal_ID)) &
   call thermal_isothermal_init
 if (any(thermal_type == THERMAL_adiabatic_ID)) &
   call thermal_adiabatic_init
 if (any(thermal_type == THERMAL_conduction_ID)) &
   call thermal_conduction_init

!--------------------------------------------------------------------------------------------------
! parse damage from config file
 call IO_checkAndRewind(FILEUNIT)
 if (any(damage_type == DAMAGE_none_ID)) &
   call damage_none_init()
 if (any(damage_type == DAMAGE_local_ID)) &
   call damage_local_init(FILEUNIT)
 if (any(damage_type == DAMAGE_nonlocal_ID)) &
   call damage_nonlocal_init(FILEUNIT)

!--------------------------------------------------------------------------------------------------
! write description file for homogenization output
 mainProcess2: if (worldrank == 0) then
   call IO_write_jobFile(FILEUNIT,'outputHomogenization')
   do p = 1,size(config_homogenization)
     if (any(material_homog == p)) then
       i = homogenization_typeInstance(p)                                                               ! which instance of this homogenization type
       valid = .true.                                                                                   ! assume valid
       select case(homogenization_type(p))                                                              ! split per homogenization type
         case (HOMOGENIZATION_NONE_ID)
           outputName = HOMOGENIZATION_NONE_label
           thisOutput => null()
           thisSize   => null()
         case (HOMOGENIZATION_ISOSTRAIN_ID)
           outputName = HOMOGENIZATION_ISOSTRAIN_label
           thisOutput => null()
           thisSize   => null()
         case (HOMOGENIZATION_RGC_ID)
           outputName = HOMOGENIZATION_RGC_label
           thisOutput => homogenization_RGC_output
           thisSize   => homogenization_RGC_sizePostResult
         case default
           valid = .false.
       end select
       write(FILEUNIT,'(/,a,/)')  '['//trim(homogenization_name(p))//']'
       if (valid) then
         write(FILEUNIT,'(a)') '(type)'//char(9)//trim(outputName)
         write(FILEUNIT,'(a,i4)') '(ngrains)'//char(9),homogenization_Ngrains(p)
         if (homogenization_type(p) /= HOMOGENIZATION_NONE_ID .and. &
             homogenization_type(p) /= HOMOGENIZATION_ISOSTRAIN_ID) then
           do e = 1,size(thisOutput(:,i))
             write(FILEUNIT,'(a,i4)') trim(thisOutput(e,i))//char(9),thisSize(e,i)
           enddo
         endif
       endif
       i = thermal_typeInstance(p)                                                                      ! which instance of this thermal type
       valid = .true.                                                                                   ! assume valid
       select case(thermal_type(p))                                                                     ! split per thermal type
         case (THERMAL_isothermal_ID)
           outputName = THERMAL_isothermal_label
           thisNoutput => null()
           thisOutput => null()
           thisSize   => null()
         case (THERMAL_adiabatic_ID)
           outputName = THERMAL_adiabatic_label
           thisNoutput => thermal_adiabatic_Noutput
           thisOutput => thermal_adiabatic_output
           thisSize   => thermal_adiabatic_sizePostResult
         case (THERMAL_conduction_ID)
           outputName = THERMAL_conduction_label
           thisNoutput => thermal_conduction_Noutput
           thisOutput => thermal_conduction_output
           thisSize   => thermal_conduction_sizePostResult
         case default
           valid = .false.
       end select
       if (valid) then
         write(FILEUNIT,'(a)') '(thermal)'//char(9)//trim(outputName)
         if (thermal_type(p) /= THERMAL_isothermal_ID) then
           do e = 1,thisNoutput(i)
             write(FILEUNIT,'(a,i4)') trim(thisOutput(e,i))//char(9),thisSize(e,i)
           enddo
         endif
       endif
       i = damage_typeInstance(p)                                                                       ! which instance of this damage type
       valid = .true.                                                                                   ! assume valid
       select case(damage_type(p))                                                                      ! split per damage type
         case (DAMAGE_none_ID)
           outputName = DAMAGE_none_label
           thisNoutput => null()
           thisOutput => null()
           thisSize   => null()
         case (DAMAGE_local_ID)
           outputName = DAMAGE_local_label
           thisNoutput => damage_local_Noutput
           thisOutput => damage_local_output
           thisSize   => damage_local_sizePostResult
         case (DAMAGE_nonlocal_ID)
           outputName = DAMAGE_nonlocal_label
           thisNoutput => damage_nonlocal_Noutput
           thisOutput => damage_nonlocal_output
           thisSize   => damage_nonlocal_sizePostResult
         case default
           valid = .false.
       end select
       if (valid) then
         write(FILEUNIT,'(a)') '(damage)'//char(9)//trim(outputName)
         if (damage_type(p) /= DAMAGE_none_ID) then
           do e = 1,thisNoutput(i)
             write(FILEUNIT,'(a,i4)') trim(thisOutput(e,i))//char(9),thisSize(e,i)
           enddo
         endif
       endif
     endif
   enddo
   close(FILEUNIT)
 endif mainProcess2

 call config_deallocate('material.config/homogenization')

!--------------------------------------------------------------------------------------------------
! allocate and initialize global variables
 allocate(materialpoint_dPdF(3,3,3,3,mesh_maxNips,mesh_NcpElems),       source=0.0_pReal)
 allocate(materialpoint_F0(3,3,mesh_maxNips,mesh_NcpElems),             source=0.0_pReal)
 materialpoint_F0 = spread(spread(math_I3,3,mesh_maxNips),4,mesh_NcpElems)                          ! initialize to identity
 allocate(materialpoint_F(3,3,mesh_maxNips,mesh_NcpElems),              source=0.0_pReal)
 materialpoint_F = materialpoint_F0                                                                 ! initialize to identity
 allocate(materialpoint_subF0(3,3,mesh_maxNips,mesh_NcpElems),          source=0.0_pReal)
 allocate(materialpoint_subF(3,3,mesh_maxNips,mesh_NcpElems),           source=0.0_pReal)
 allocate(materialpoint_P(3,3,mesh_maxNips,mesh_NcpElems),              source=0.0_pReal)
 allocate(materialpoint_subFrac(mesh_maxNips,mesh_NcpElems),            source=0.0_pReal)
 allocate(materialpoint_subStep(mesh_maxNips,mesh_NcpElems),            source=0.0_pReal)
 allocate(materialpoint_subdt(mesh_maxNips,mesh_NcpElems),              source=0.0_pReal)
 allocate(materialpoint_requested(mesh_maxNips,mesh_NcpElems),          source=.false.)
 allocate(materialpoint_converged(mesh_maxNips,mesh_NcpElems),          source=.true.)
 allocate(materialpoint_doneAndHappy(2,mesh_maxNips,mesh_NcpElems),     source=.true.)

!--------------------------------------------------------------------------------------------------
! allocate and initialize global state and postresutls variables
 homogenization_maxSizePostResults = 0_pInt
 thermal_maxSizePostResults        = 0_pInt
 damage_maxSizePostResults         = 0_pInt
 do p = 1,size(config_homogenization)
   homogenization_maxSizePostResults = max(homogenization_maxSizePostResults,homogState       (p)%sizePostResults)
   thermal_maxSizePostResults        = max(thermal_maxSizePostResults,       thermalState     (p)%sizePostResults)
   damage_maxSizePostResults         = max(damage_maxSizePostResults        ,damageState      (p)%sizePostResults)
 enddo

 materialpoint_sizeResults = 1 &                                                                    ! grain count
                           + 1 + homogenization_maxSizePostResults &                                ! homogSize & homogResult
                               + thermal_maxSizePostResults        &
                               + damage_maxSizePostResults         &
                           + homogenization_maxNgrains * (1 + crystallite_maxSizePostResults &      ! crystallite size & crystallite results
                                                        + 1 + constitutive_plasticity_maxSizePostResults &     ! constitutive size & constitutive results
                                                            + constitutive_source_maxSizePostResults)
 allocate(materialpoint_results(materialpoint_sizeResults,mesh_maxNips,mesh_NcpElems))

 write(6,'(/,a)')   ' <<<+-  homogenization init  -+>>>'
 write(6,'(a15,a)') ' Current time: ',IO_timeStamp()
#include "compilation_info.f90"

 if (iand(debug_level(debug_homogenization), debug_levelBasic) /= 0_pInt) then
#ifdef TODO
   write(6,'(a32,1x,7(i8,1x))')   'homogenization_state0:          ', shape(homogenization_state0)
   write(6,'(a32,1x,7(i8,1x))')   'homogenization_subState0:       ', shape(homogenization_subState0)
   write(6,'(a32,1x,7(i8,1x))')   'homogenization_state:           ', shape(homogenization_state)
#endif
   write(6,'(a32,1x,7(i8,1x))')   'materialpoint_dPdF:             ', shape(materialpoint_dPdF)
   write(6,'(a32,1x,7(i8,1x))')   'materialpoint_F0:               ', shape(materialpoint_F0)
   write(6,'(a32,1x,7(i8,1x))')   'materialpoint_F:                ', shape(materialpoint_F)
   write(6,'(a32,1x,7(i8,1x))')   'materialpoint_subF0:            ', shape(materialpoint_subF0)
   write(6,'(a32,1x,7(i8,1x))')   'materialpoint_subF:             ', shape(materialpoint_subF)
   write(6,'(a32,1x,7(i8,1x))')   'materialpoint_P:                ', shape(materialpoint_P)
   write(6,'(a32,1x,7(i8,1x))')   'materialpoint_subFrac:          ', shape(materialpoint_subFrac)
   write(6,'(a32,1x,7(i8,1x))')   'materialpoint_subStep:          ', shape(materialpoint_subStep)
   write(6,'(a32,1x,7(i8,1x))')   'materialpoint_subdt:            ', shape(materialpoint_subdt)
   write(6,'(a32,1x,7(i8,1x))')   'materialpoint_requested:        ', shape(materialpoint_requested)
   write(6,'(a32,1x,7(i8,1x))')   'materialpoint_converged:        ', shape(materialpoint_converged)
   write(6,'(a32,1x,7(i8,1x),/)') 'materialpoint_doneAndHappy:     ', shape(materialpoint_doneAndHappy)
   write(6,'(a32,1x,7(i8,1x))')   'maxSizePostResults: ', homogenization_maxSizePostResults
 endif
 flush(6)

 if (debug_g < 1 .or. debug_g > homogenization_Ngrains(mesh_element(3,debug_e))) &
   call IO_error(602_pInt,ext_msg='constituent', el=debug_e, g=debug_g)

end subroutine homogenization_init


!--------------------------------------------------------------------------------------------------
!> @brief  parallelized calculation of stress and corresponding tangent at material points
!--------------------------------------------------------------------------------------------------
subroutine materialpoint_stressAndItsTangent(updateJaco,dt)
 use numerics, only: &
   subStepMinHomog, &
   subStepSizeHomog, &
   stepIncreaseHomog, &
   nMPstate
 use FEsolving, only: &
   FEsolving_execElem, &
   FEsolving_execIP, &
   terminallyIll
 use mesh, only: &
   mesh_element
 use material, only: &
   plasticState, &
   sourceState, &
   homogState, &
   thermalState, &
   damageState, &
   phase_Nsources, &
   mappingHomogenization, &
   phaseAt, phasememberAt, &
   homogenization_Ngrains
 use crystallite, only: &
   crystallite_F0, &
   crystallite_Fp0, &
   crystallite_Fp, &
   crystallite_Fi0, &
   crystallite_Fi, &
   crystallite_Lp0, &
   crystallite_Lp, &
   crystallite_Li0, &
   crystallite_Li, &
   crystallite_dPdF, &
   crystallite_Tstar0_v, &
   crystallite_Tstar_v, &
   crystallite_partionedF0, &
   crystallite_partionedF, &
   crystallite_partionedFp0, &
   crystallite_partionedLp0, &
   crystallite_partionedFi0, &
   crystallite_partionedLi0, &
   crystallite_partionedTstar0_v, &
   crystallite_dt, &
   crystallite_requested, &
   crystallite_stress, &
   crystallite_stressTangent, &
   crystallite_orientations
#ifdef DEBUG
 use debug, only: &
   debug_level, &
   debug_homogenization, &
   debug_levelBasic, &
   debug_levelExtensive, &
   debug_levelSelective, &
   debug_e, &
   debug_i
#endif

 implicit none
 real(pReal), intent(in) :: dt                                                                      !< time increment
 logical,     intent(in) :: updateJaco                                                              !< initiating Jacobian update
 integer(pInt) :: &
   NiterationHomog, &
   NiterationMPstate, &
   g, &                                                                                             !< grain number
   i, &                                                                                             !< integration point number
   e, &                                                                                             !< element number
   mySource, &
   myNgrains

#ifdef DEBUG
 if (iand(debug_level(debug_homogenization), debug_levelBasic) /= 0_pInt) then
     write(6,'(/a,i5,1x,i2)') '<< HOMOG >> Material Point start at el ip ', debug_e, debug_i

     write(6,'(a,/,3(12x,3(f14.9,1x)/))') '<< HOMOG >> F0', &
                                     transpose(materialpoint_F0(1:3,1:3,debug_i,debug_e))
     write(6,'(a,/,3(12x,3(f14.9,1x)/))') '<< HOMOG >> F', &
                                     transpose(materialpoint_F(1:3,1:3,debug_i,debug_e))
 endif
#endif

!--------------------------------------------------------------------------------------------------
! initialize restoration points of ...
 do e = FEsolving_execElem(1),FEsolving_execElem(2)
   myNgrains = homogenization_Ngrains(mesh_element(3,e))
   do i = FEsolving_execIP(1,e),FEsolving_execIP(2,e); do g = 1,myNgrains

     plasticState    (phaseAt(g,i,e))%partionedState0(:,phasememberAt(g,i,e)) = &
     plasticState    (phaseAt(g,i,e))%state0(         :,phasememberAt(g,i,e))
     do mySource = 1_pInt, phase_Nsources(phaseAt(g,i,e))
       sourceState(phaseAt(g,i,e))%p(mySource)%partionedState0(:,phasememberAt(g,i,e)) = &
       sourceState(phaseAt(g,i,e))%p(mySource)%state0(         :,phasememberAt(g,i,e))
     enddo

     crystallite_partionedFp0(1:3,1:3,g,i,e) = crystallite_Fp0(1:3,1:3,g,i,e)                       ! ...plastic def grads
     crystallite_partionedLp0(1:3,1:3,g,i,e) = crystallite_Lp0(1:3,1:3,g,i,e)                       ! ...plastic velocity grads
     crystallite_partionedFi0(1:3,1:3,g,i,e) = crystallite_Fi0(1:3,1:3,g,i,e)                       ! ...intermediate def grads
     crystallite_partionedLi0(1:3,1:3,g,i,e) = crystallite_Li0(1:3,1:3,g,i,e)                       ! ...intermediate velocity grads
     crystallite_partionedF0(1:3,1:3,g,i,e) = crystallite_F0(1:3,1:3,g,i,e)                         ! ...def grads
     crystallite_partionedTstar0_v(1:6,g,i,e) = crystallite_Tstar0_v(1:6,g,i,e)                     ! ...2nd PK stress

   enddo; enddo
   forall(i = FEsolving_execIP(1,e):FEsolving_execIP(2,e))
     materialpoint_subF0(1:3,1:3,i,e) = materialpoint_F0(1:3,1:3,i,e)                               ! ...def grad
     materialpoint_subFrac(i,e) = 0.0_pReal
     materialpoint_subStep(i,e) = 1.0_pReal/subStepSizeHomog                                        ! <<added to adopt flexibility in cutback size>>
     materialpoint_converged(i,e) = .false.                                                         ! pretend failed step of twice the required size
     materialpoint_requested(i,e) = .true.                                                          ! everybody requires calculation
   endforall
   forall(i = FEsolving_execIP(1,e):FEsolving_execIP(2,e), &
     homogState(mappingHomogenization(2,i,e))%sizeState > 0_pInt) &
       homogState(mappingHomogenization(2,i,e))%subState0(:,mappingHomogenization(1,i,e)) = &
       homogState(mappingHomogenization(2,i,e))%State0(   :,mappingHomogenization(1,i,e))           ! ...internal homogenization state
   forall(i = FEsolving_execIP(1,e):FEsolving_execIP(2,e), &
     thermalState(mappingHomogenization(2,i,e))%sizeState > 0_pInt) &
       thermalState(mappingHomogenization(2,i,e))%subState0(:,mappingHomogenization(1,i,e)) = &
       thermalState(mappingHomogenization(2,i,e))%State0(   :,mappingHomogenization(1,i,e))         ! ...internal thermal state
   forall(i = FEsolving_execIP(1,e):FEsolving_execIP(2,e), &
     damageState(mappingHomogenization(2,i,e))%sizeState > 0_pInt) &
       damageState(mappingHomogenization(2,i,e))%subState0(:,mappingHomogenization(1,i,e)) = &
       damageState(mappingHomogenization(2,i,e))%State0(   :,mappingHomogenization(1,i,e))          ! ...internal damage state
 enddo
 NiterationHomog = 0_pInt

 cutBackLooping: do while (.not. terminallyIll .and. &
      any(materialpoint_subStep(:,FEsolving_execELem(1):FEsolving_execElem(2)) > subStepMinHomog))

   !$OMP PARALLEL DO PRIVATE(myNgrains)
   elementLooping1: do e = FEsolving_execElem(1),FEsolving_execElem(2)
     myNgrains = homogenization_Ngrains(mesh_element(3,e))
     IpLooping1: do i = FEsolving_execIP(1,e),FEsolving_execIP(2,e)

       converged: if ( materialpoint_converged(i,e) ) then
#ifdef DEBUG
         if (iand(debug_level(debug_homogenization), debug_levelExtensive) /= 0_pInt &
            .and. ((e == debug_e .and. i == debug_i) &
                   .or. .not. iand(debug_level(debug_homogenization),debug_levelSelective) /= 0_pInt)) then
           write(6,'(a,1x,f12.8,1x,a,1x,f12.8,1x,a,i8,1x,i2/)') '<< HOMOG >> winding forward from', &
             materialpoint_subFrac(i,e), 'to current materialpoint_subFrac', &
             materialpoint_subFrac(i,e)+materialpoint_subStep(i,e),'in materialpoint_stressAndItsTangent at el ip',e,i
         endif
#endif

!---------------------------------------------------------------------------------------------------
! calculate new subStep and new subFrac
         materialpoint_subFrac(i,e) = materialpoint_subFrac(i,e) + materialpoint_subStep(i,e)
         materialpoint_subStep(i,e) = min(1.0_pReal-materialpoint_subFrac(i,e), &
                                          stepIncreaseHomog*materialpoint_subStep(i,e))             ! introduce flexibility for step increase/acceleration

         steppingNeeded: if (materialpoint_subStep(i,e) > subStepMinHomog) then

           ! wind forward grain starting point of...
           crystallite_partionedF0(1:3,1:3,1:myNgrains,i,e) =  &
              crystallite_partionedF(1:3,1:3,1:myNgrains,i,e)                                       ! ...def grads

           crystallite_partionedFp0(1:3,1:3,1:myNgrains,i,e) = &
             crystallite_Fp(1:3,1:3,1:myNgrains,i,e)                                                ! ...plastic def grads

           crystallite_partionedLp0(1:3,1:3,1:myNgrains,i,e) = &
             crystallite_Lp(1:3,1:3,1:myNgrains,i,e)                                                ! ...plastic velocity grads

           crystallite_partionedFi0(1:3,1:3,1:myNgrains,i,e) = &
             crystallite_Fi(1:3,1:3,1:myNgrains,i,e)                                                ! ...intermediate def grads

           crystallite_partionedLi0(1:3,1:3,1:myNgrains,i,e) = &
             crystallite_Li(1:3,1:3,1:myNgrains,i,e)                                                ! ...intermediate velocity grads

           crystallite_partionedTstar0_v(1:6,1:myNgrains,i,e) = &
             crystallite_Tstar_v(1:6,1:myNgrains,i,e)                                               ! ...2nd PK stress

           do g = 1,myNgrains
             plasticState    (phaseAt(g,i,e))%partionedState0(:,phasememberAt(g,i,e)) = &
             plasticState    (phaseAt(g,i,e))%state(          :,phasememberAt(g,i,e))
             do mySource = 1_pInt, phase_Nsources(phaseAt(g,i,e))
               sourceState(phaseAt(g,i,e))%p(mySource)%partionedState0(:,phasememberAt(g,i,e)) = &
               sourceState(phaseAt(g,i,e))%p(mySource)%state(          :,phasememberAt(g,i,e))
             enddo
           enddo

           forall(i = FEsolving_execIP(1,e):FEsolving_execIP(2,e), &
             homogState(mappingHomogenization(2,i,e))%sizeState > 0_pInt) &
               homogState(mappingHomogenization(2,i,e))%subState0(:,mappingHomogenization(1,i,e)) = &
               homogState(mappingHomogenization(2,i,e))%State(    :,mappingHomogenization(1,i,e))   ! ...internal homogenization state
           forall(i = FEsolving_execIP(1,e):FEsolving_execIP(2,e), &
             thermalState(mappingHomogenization(2,i,e))%sizeState > 0_pInt) &
               thermalState(mappingHomogenization(2,i,e))%subState0(:,mappingHomogenization(1,i,e)) = &
               thermalState(mappingHomogenization(2,i,e))%State(    :,mappingHomogenization(1,i,e)) ! ...internal thermal state
           forall(i = FEsolving_execIP(1,e):FEsolving_execIP(2,e), &
             damageState(mappingHomogenization(2,i,e))%sizeState > 0_pInt) &
               damageState(mappingHomogenization(2,i,e))%subState0(:,mappingHomogenization(1,i,e)) = &
               damageState(mappingHomogenization(2,i,e))%State(    :,mappingHomogenization(1,i,e))  ! ...internal damage state
           materialpoint_subF0(1:3,1:3,i,e) = materialpoint_subF(1:3,1:3,i,e)                       ! ...def grad
         endif steppingNeeded

       else converged
         if ( (myNgrains == 1_pInt .and. materialpoint_subStep(i,e) <= 1.0 ) .or. &                 ! single grain already tried internal subStepping in crystallite
              subStepSizeHomog * materialpoint_subStep(i,e) <=  subStepMinHomog ) then              ! would require too small subStep
                                                                                                    ! cutback makes no sense
           !$OMP FLUSH(terminallyIll)
           if (.not. terminallyIll) then                                                            ! so first signals terminally ill...
             !$OMP CRITICAL (write2out)
               write(6,*) 'Integration point ', i,' at element ', e, ' terminally ill'
             !$OMP END CRITICAL (write2out)
           endif
           !$OMP CRITICAL (setTerminallyIll)
             terminallyIll = .true.                                                                 ! ...and kills all others
           !$OMP END CRITICAL (setTerminallyIll)
         else                                                                                       ! cutback makes sense
           materialpoint_subStep(i,e) = subStepSizeHomog * materialpoint_subStep(i,e)               ! crystallite had severe trouble, so do a significant cutback

#ifdef DEBUG
           if (iand(debug_level(debug_homogenization), debug_levelExtensive) /= 0_pInt &
              .and. ((e == debug_e .and. i == debug_i) &
                    .or. .not. iand(debug_level(debug_homogenization), debug_levelSelective) /= 0_pInt)) then
             write(6,'(a,1x,f12.8,a,i8,1x,i2/)') &
               '<< HOMOG >> cutback step in materialpoint_stressAndItsTangent with new materialpoint_subStep:',&
               materialpoint_subStep(i,e),' at el ip',e,i
           endif
#endif

!--------------------------------------------------------------------------------------------------
! restore...
           crystallite_Fp(1:3,1:3,1:myNgrains,i,e) = &
             crystallite_partionedFp0(1:3,1:3,1:myNgrains,i,e)                                      ! ...plastic def grads
           crystallite_Lp(1:3,1:3,1:myNgrains,i,e) = &
             crystallite_partionedLp0(1:3,1:3,1:myNgrains,i,e)                                      ! ...plastic velocity grads
           crystallite_Fi(1:3,1:3,1:myNgrains,i,e) = &
             crystallite_partionedFi0(1:3,1:3,1:myNgrains,i,e)                                      ! ...intermediate def grads
           crystallite_Li(1:3,1:3,1:myNgrains,i,e) = &
             crystallite_partionedLi0(1:3,1:3,1:myNgrains,i,e)                                      ! ...intermediate velocity grads
           crystallite_Tstar_v(1:6,1:myNgrains,i,e) = &
              crystallite_partionedTstar0_v(1:6,1:myNgrains,i,e)                                    ! ...2nd PK stress
           do g = 1, myNgrains
             plasticState    (phaseAt(g,i,e))%state(          :,phasememberAt(g,i,e)) = &
             plasticState    (phaseAt(g,i,e))%partionedState0(:,phasememberAt(g,i,e))
             do mySource = 1_pInt, phase_Nsources(phaseAt(g,i,e))
               sourceState(phaseAt(g,i,e))%p(mySource)%state(          :,phasememberAt(g,i,e)) = &
               sourceState(phaseAt(g,i,e))%p(mySource)%partionedState0(:,phasememberAt(g,i,e))
             enddo
           enddo
           forall(i = FEsolving_execIP(1,e):FEsolving_execIP(2,e), &
             homogState(mappingHomogenization(2,i,e))%sizeState > 0_pInt) &
               homogState(mappingHomogenization(2,i,e))%State(    :,mappingHomogenization(1,i,e)) = &
               homogState(mappingHomogenization(2,i,e))%subState0(:,mappingHomogenization(1,i,e))   ! ...internal homogenization state
           forall(i = FEsolving_execIP(1,e):FEsolving_execIP(2,e), &
             thermalState(mappingHomogenization(2,i,e))%sizeState > 0_pInt) &
               thermalState(mappingHomogenization(2,i,e))%State(    :,mappingHomogenization(1,i,e)) = &
               thermalState(mappingHomogenization(2,i,e))%subState0(:,mappingHomogenization(1,i,e)) ! ...internal thermal state
           forall(i = FEsolving_execIP(1,e):FEsolving_execIP(2,e), &
             damageState(mappingHomogenization(2,i,e))%sizeState > 0_pInt) &
               damageState(mappingHomogenization(2,i,e))%State(    :,mappingHomogenization(1,i,e)) = &
               damageState(mappingHomogenization(2,i,e))%subState0(:,mappingHomogenization(1,i,e))  ! ...internal damage state
         endif
       endif converged

       if (materialpoint_subStep(i,e) > subStepMinHomog) then
         materialpoint_requested(i,e) = .true.
         materialpoint_subF(1:3,1:3,i,e) = materialpoint_subF0(1:3,1:3,i,e) &
                                         + materialpoint_subStep(i,e) * (materialpoint_F(1:3,1:3,i,e) &
                                         - materialpoint_F0(1:3,1:3,i,e))
         materialpoint_subdt(i,e) = materialpoint_subStep(i,e) * dt
         materialpoint_doneAndHappy(1:2,i,e) = [.false.,.true.]
       endif
     enddo IpLooping1
   enddo elementLooping1
   !$OMP END PARALLEL DO

   NiterationMPstate = 0_pInt

   convergenceLooping: do while (.not. terminallyIll .and. &
             any(            materialpoint_requested(:,FEsolving_execELem(1):FEsolving_execElem(2)) &
                 .and. .not. materialpoint_doneAndHappy(1,:,FEsolving_execELem(1):FEsolving_execElem(2)) &
                ) .and. &
             NiterationMPstate < nMPstate)
     NiterationMPstate = NiterationMPstate + 1

!--------------------------------------------------------------------------------------------------
! deformation partitioning
! based on materialpoint_subF0,.._subF,crystallite_partionedF0, and homogenization_state,
! results in crystallite_partionedF
     !$OMP PARALLEL DO PRIVATE(myNgrains)
     elementLooping2: do e = FEsolving_execElem(1),FEsolving_execElem(2)
       myNgrains = homogenization_Ngrains(mesh_element(3,e))
       IpLooping2: do i = FEsolving_execIP(1,e),FEsolving_execIP(2,e)
         if (      materialpoint_requested(i,e) .and. &                                             ! process requested but...
             .not. materialpoint_doneAndHappy(1,i,e)) then                                          ! ...not yet done material points
           call partitionDeformation(i,e)                                            ! partition deformation onto constituents
           crystallite_dt(1:myNgrains,i,e) = materialpoint_subdt(i,e)                               ! propagate materialpoint dt to grains
           crystallite_requested(1:myNgrains,i,e) = .true.                                          ! request calculation for constituents
         else
           crystallite_requested(1:myNgrains,i,e) = .false.                                         ! calculation for constituents not required anymore
         endif
       enddo IpLooping2
     enddo elementLooping2
     !$OMP END PARALLEL DO

!--------------------------------------------------------------------------------------------------
! crystallite integration
! based on crystallite_partionedF0,.._partionedF
! incrementing by crystallite_dt
     materialpoint_converged = crystallite_stress() !ToDo: MD not sure if that is the best logic

!--------------------------------------------------------------------------------------------------
! state update
     !$OMP PARALLEL DO
     elementLooping3: do e = FEsolving_execElem(1),FEsolving_execElem(2)
       IpLooping3: do i = FEsolving_execIP(1,e),FEsolving_execIP(2,e)
         if (      materialpoint_requested(i,e) .and. &
             .not. materialpoint_doneAndHappy(1,i,e)) then
           if (.not. materialpoint_converged(i,e)) then
             materialpoint_doneAndHappy(1:2,i,e) = [.true.,.false.]
           else
             materialpoint_doneAndHappy(1:2,i,e) = updateState(i,e)
             materialpoint_converged(i,e) = all(materialpoint_doneAndHappy(1:2,i,e))                  ! converged if done and happy
           endif
         endif
       enddo IpLooping3
     enddo elementLooping3
     !$OMP END PARALLEL DO

   enddo convergenceLooping

   NiterationHomog = NiterationHomog + 1_pInt

 enddo cutBackLooping
 
 if(updateJaco) call crystallite_stressTangent

 if (.not. terminallyIll ) then
   call crystallite_orientations()                                                                  ! calculate crystal orientations
   !$OMP PARALLEL DO
   elementLooping4: do e = FEsolving_execElem(1),FEsolving_execElem(2)
     IpLooping4: do i = FEsolving_execIP(1,e),FEsolving_execIP(2,e)
       call averageStressAndItsTangent(i,e)
     enddo IpLooping4
   enddo elementLooping4
   !$OMP END PARALLEL DO
 else
   write(6,'(/,a,/)') '<< HOMOG >> Material Point terminally ill'
 endif

end subroutine materialpoint_stressAndItsTangent


!--------------------------------------------------------------------------------------------------
!> @brief parallelized calculation of result array at material points
!--------------------------------------------------------------------------------------------------
subroutine materialpoint_postResults
 use FEsolving, only: &
   FEsolving_execElem, &
   FEsolving_execIP
 use mesh, only: &
   mesh_element
 use material, only: &
   mappingHomogenization, &
   homogState, &
   thermalState, &
   damageState, &
   plasticState, &
   sourceState, &
   material_phase, &
   homogenization_Ngrains, &
   microstructure_crystallite
 use crystallite, only: &
   crystallite_sizePostResults, &
   crystallite_postResults

 implicit none
 integer(pInt) :: &
   thePos, &
   theSize, &
   myNgrains, &
   myCrystallite, &
   g, &                                                                                             !< grain number
   i, &                                                                                             !< integration point number
   e                                                                                                !< element number

 !$OMP PARALLEL DO PRIVATE(myNgrains,myCrystallite,thePos,theSize)
   elementLooping: do e = FEsolving_execElem(1),FEsolving_execElem(2)
     myNgrains = homogenization_Ngrains(mesh_element(3,e))
     myCrystallite = microstructure_crystallite(mesh_element(4,e))
     IpLooping: do i = FEsolving_execIP(1,e),FEsolving_execIP(2,e)
       thePos = 0_pInt

       theSize = homogState       (mappingHomogenization(2,i,e))%sizePostResults &
               + thermalState     (mappingHomogenization(2,i,e))%sizePostResults &
               + damageState      (mappingHomogenization(2,i,e))%sizePostResults
       materialpoint_results(thePos+1,i,e) = real(theSize,pReal)                                    ! tell size of homogenization results
       thePos = thePos + 1_pInt

       if (theSize > 0_pInt) then                                                                   ! any homogenization results to mention?
         materialpoint_results(thePos+1:thePos+theSize,i,e) = postResults(i,e)       ! tell homogenization results
         thePos = thePos + theSize
       endif

       materialpoint_results(thePos+1,i,e) = real(myNgrains,pReal)                                  ! tell number of grains at materialpoint
       thePos = thePos + 1_pInt

       grainLooping :do g = 1,myNgrains
         theSize = 1 + crystallite_sizePostResults(myCrystallite) + &
                   1 + plasticState    (material_phase(g,i,e))%sizePostResults + &                    !ToDo
                       sum(sourceState(material_phase(g,i,e))%p(:)%sizePostResults)
         materialpoint_results(thePos+1:thePos+theSize,i,e) = crystallite_postResults(g,i,e)        ! tell crystallite results
         thePos = thePos + theSize
       enddo grainLooping
     enddo IpLooping
   enddo elementLooping
 !$OMP END PARALLEL DO

end subroutine materialpoint_postResults


!--------------------------------------------------------------------------------------------------
!> @brief  partition material point def grad onto constituents
!--------------------------------------------------------------------------------------------------
subroutine partitionDeformation(ip,el)
 use mesh, only: &
   mesh_element
 use material, only: &
   homogenization_type, &
   homogenization_Ngrains, &
   HOMOGENIZATION_NONE_ID, &
   HOMOGENIZATION_ISOSTRAIN_ID, &
   HOMOGENIZATION_RGC_ID
 use crystallite, only: &
   crystallite_partionedF
 use homogenization_isostrain, only: &
   homogenization_isostrain_partitionDeformation
 use homogenization_RGC, only: &
   homogenization_RGC_partitionDeformation

 implicit none
 integer(pInt), intent(in) :: &
   ip, &                                                                                            !< integration point
   el                                                                                               !< element number

 chosenHomogenization: select case(homogenization_type(mesh_element(3,el)))

   case (HOMOGENIZATION_NONE_ID) chosenHomogenization
     crystallite_partionedF(1:3,1:3,1,ip,el) = materialpoint_subF(1:3,1:3,ip,el)

   case (HOMOGENIZATION_ISOSTRAIN_ID) chosenHomogenization
     call homogenization_isostrain_partitionDeformation(&
                          crystallite_partionedF(1:3,1:3,1:homogenization_Ngrains(mesh_element(3,el)),ip,el), &
                          materialpoint_subF(1:3,1:3,ip,el))

   case (HOMOGENIZATION_RGC_ID) chosenHomogenization
     call homogenization_RGC_partitionDeformation(&
                         crystallite_partionedF(1:3,1:3,1:homogenization_Ngrains(mesh_element(3,el)),ip,el), &
                         materialpoint_subF(1:3,1:3,ip,el),&
                         ip, &
                         el)
 end select chosenHomogenization

end subroutine partitionDeformation


!--------------------------------------------------------------------------------------------------
!> @brief update the internal state of the homogenization scheme and tell whether "done" and
!> "happy" with result
!--------------------------------------------------------------------------------------------------
function updateState(ip,el)
 use mesh, only: &
   mesh_element
 use material, only: &
   homogenization_type, &
   thermal_type, &
   damage_type, &
   homogenization_Ngrains, &
   HOMOGENIZATION_RGC_ID, &
   THERMAL_adiabatic_ID, &
   DAMAGE_local_ID
 use crystallite, only: &
   crystallite_P, &
   crystallite_dPdF, &
   crystallite_partionedF,&
   crystallite_partionedF0
 use homogenization_RGC, only: &
   homogenization_RGC_updateState
 use thermal_adiabatic, only: &
   thermal_adiabatic_updateState
 use damage_local, only: &
   damage_local_updateState

 implicit none
 integer(pInt), intent(in) :: &
   ip, &                                                                                            !< integration point
   el                                                                                               !< element number
 logical, dimension(2) :: updateState

 updateState = .true.
 chosenHomogenization: select case(homogenization_type(mesh_element(3,el)))
   case (HOMOGENIZATION_RGC_ID) chosenHomogenization
     updateState = &
       updateState .and. &
        homogenization_RGC_updateState(crystallite_P(1:3,1:3,1:homogenization_Ngrains(mesh_element(3,el)),ip,el), &
                                       crystallite_partionedF(1:3,1:3,1:homogenization_Ngrains(mesh_element(3,el)),ip,el), &
                                       crystallite_partionedF0(1:3,1:3,1:homogenization_Ngrains(mesh_element(3,el)),ip,el),&
                                       materialpoint_subF(1:3,1:3,ip,el),&
                                       materialpoint_subdt(ip,el), &
                                       crystallite_dPdF(1:3,1:3,1:3,1:3,1:homogenization_Ngrains(mesh_element(3,el)),ip,el), &
                                       ip, &
                                       el)
 end select chosenHomogenization

 chosenThermal: select case (thermal_type(mesh_element(3,el)))
   case (THERMAL_adiabatic_ID) chosenThermal
     updateState = &
       updateState .and. &
       thermal_adiabatic_updateState(materialpoint_subdt(ip,el), &
                                     ip, &
                                     el)
 end select chosenThermal

 chosenDamage: select case (damage_type(mesh_element(3,el)))
   case (DAMAGE_local_ID) chosenDamage
     updateState = &
       updateState .and. &
       damage_local_updateState(materialpoint_subdt(ip,el), &
                                ip, &
                                el)
 end select chosenDamage

end function updateState


!--------------------------------------------------------------------------------------------------
!> @brief derive average stress and stiffness from constituent quantities
!--------------------------------------------------------------------------------------------------
subroutine averageStressAndItsTangent(ip,el)
 use mesh, only: &
   mesh_element
 use material, only: &
   homogenization_type, &
   homogenization_typeInstance, &
   homogenization_Ngrains, &
   HOMOGENIZATION_NONE_ID, &
   HOMOGENIZATION_ISOSTRAIN_ID, &
   HOMOGENIZATION_RGC_ID
 use crystallite, only: &
   crystallite_P,crystallite_dPdF
 use homogenization_isostrain, only: &
   homogenization_isostrain_averageStressAndItsTangent
 use homogenization_RGC, only: &
   homogenization_RGC_averageStressAndItsTangent

 implicit none
 integer(pInt), intent(in) :: &
   ip, &                                                                                            !< integration point
   el                                                                                               !< element number

 chosenHomogenization: select case(homogenization_type(mesh_element(3,el)))
   case (HOMOGENIZATION_NONE_ID) chosenHomogenization
       materialpoint_P(1:3,1:3,ip,el)            = crystallite_P(1:3,1:3,1,ip,el)
       materialpoint_dPdF(1:3,1:3,1:3,1:3,ip,el) = crystallite_dPdF(1:3,1:3,1:3,1:3,1,ip,el)

   case (HOMOGENIZATION_ISOSTRAIN_ID) chosenHomogenization
     call homogenization_isostrain_averageStressAndItsTangent(&
       materialpoint_P(1:3,1:3,ip,el), &
       materialpoint_dPdF(1:3,1:3,1:3,1:3,ip,el),&
       crystallite_P(1:3,1:3,1:homogenization_Ngrains(mesh_element(3,el)),ip,el), &
       crystallite_dPdF(1:3,1:3,1:3,1:3,1:homogenization_Ngrains(mesh_element(3,el)),ip,el), &
       homogenization_typeInstance(mesh_element(3,el)))

   case (HOMOGENIZATION_RGC_ID) chosenHomogenization
     call homogenization_RGC_averageStressAndItsTangent(&
       materialpoint_P(1:3,1:3,ip,el), &
       materialpoint_dPdF(1:3,1:3,1:3,1:3,ip,el),&
       crystallite_P(1:3,1:3,1:homogenization_Ngrains(mesh_element(3,el)),ip,el), &
       crystallite_dPdF(1:3,1:3,1:3,1:3,1:homogenization_Ngrains(mesh_element(3,el)),ip,el), &
       homogenization_typeInstance(mesh_element(3,el)))
 end select chosenHomogenization

end subroutine averageStressAndItsTangent


!--------------------------------------------------------------------------------------------------
!> @brief return array of homogenization results for post file inclusion. call only,
!> if homogenization_sizePostResults(i,e) > 0 !!
!--------------------------------------------------------------------------------------------------
function postResults(ip,el)
 use mesh, only: &
   mesh_element
 use material, only: &
<<<<<<< HEAD
   thermalMapping, &
   thermal_typeInstance, &
=======
   material_homogenizationAt, &
   homogenization_typeInstance,&
>>>>>>> 79b7ae1b
   mappingHomogenization, &
   homogState, &
   thermalState, &
   damageState, &
   homogenization_type, &
   thermal_type, &
   damage_type, &
   HOMOGENIZATION_NONE_ID, &
   HOMOGENIZATION_ISOSTRAIN_ID, &
   HOMOGENIZATION_RGC_ID, &
   THERMAL_isothermal_ID, &
   THERMAL_adiabatic_ID, &
   THERMAL_conduction_ID, &
   DAMAGE_none_ID, &
   DAMAGE_local_ID, &
   DAMAGE_nonlocal_ID
 use homogenization_RGC, only: &
   homogenization_RGC_postResults
 use thermal_adiabatic, only: &
   thermal_adiabatic_postResults
 use thermal_conduction, only: &
   thermal_conduction_postResults
 use damage_local, only: &
   damage_local_postResults
 use damage_nonlocal, only: &
   damage_nonlocal_postResults

 implicit none
 integer(pInt), intent(in) :: &
   ip, &                                                                                            !< integration point
   el                                                                                               !< element number
 real(pReal), dimension(  homogState       (mappingHomogenization(2,ip,el))%sizePostResults &
                        + thermalState     (mappingHomogenization(2,ip,el))%sizePostResults &
                        + damageState      (mappingHomogenization(2,ip,el))%sizePostResults) :: &
   postResults
 integer(pInt) :: &
<<<<<<< HEAD
   startPos, endPos, homog
=======
   startPos, endPos ,&
   of, instance
>>>>>>> 79b7ae1b


 postResults = 0.0_pReal
 startPos = 1_pInt
 endPos   = homogState(mappingHomogenization(2,ip,el))%sizePostResults
 chosenHomogenization: select case (homogenization_type(mesh_element(3,el)))

   case (HOMOGENIZATION_RGC_ID) chosenHomogenization
     instance = homogenization_typeInstance(material_homogenizationAt(el))
     of = mappingHomogenization(1,ip,el)
     postResults(startPos:endPos) = homogenization_RGC_postResults(instance,of)
     
 end select chosenHomogenization

 startPos = endPos + 1_pInt
 endPos   = endPos + thermalState(mappingHomogenization(2,ip,el))%sizePostResults
 chosenThermal: select case (thermal_type(mesh_element(3,el)))

   case (THERMAL_adiabatic_ID) chosenThermal
<<<<<<< HEAD
     homog = mappingHomogenization(2,ip,el)
     homogenization_postResults(startPos:endPos) = &
       thermal_adiabatic_postResults(homog,thermal_typeInstance(homog),thermalMapping(homog)%p(ip,el))
   case (THERMAL_conduction_ID) chosenThermal
     homog = mappingHomogenization(2,ip,el)
     homogenization_postResults(startPos:endPos) = &
       thermal_conduction_postResults(homog,thermal_typeInstance(homog),thermalMapping(homog)%p(ip,el))
=======
     postResults(startPos:endPos) = thermal_adiabatic_postResults(ip, el)
   case (THERMAL_conduction_ID) chosenThermal
     postResults(startPos:endPos) =  thermal_conduction_postResults(ip, el)
     
>>>>>>> 79b7ae1b
 end select chosenThermal

 startPos = endPos + 1_pInt
 endPos   = endPos + damageState(mappingHomogenization(2,ip,el))%sizePostResults
 chosenDamage: select case (damage_type(mesh_element(3,el)))

   case (DAMAGE_local_ID) chosenDamage
     postResults(startPos:endPos) = damage_local_postResults(ip, el)
   case (DAMAGE_nonlocal_ID) chosenDamage
     postResults(startPos:endPos) = damage_nonlocal_postResults(ip, el)
     
 end select chosenDamage

end function postResults

end module homogenization<|MERGE_RESOLUTION|>--- conflicted
+++ resolved
@@ -125,12 +125,9 @@
 !--------------------------------------------------------------------------------------------------
 ! parse thermal from config file
  call IO_checkAndRewind(FILEUNIT)
- if (any(thermal_type == THERMAL_isothermal_ID)) &
-   call thermal_isothermal_init
- if (any(thermal_type == THERMAL_adiabatic_ID)) &
-   call thermal_adiabatic_init
- if (any(thermal_type == THERMAL_conduction_ID)) &
-   call thermal_conduction_init
+ if (any(thermal_type == THERMAL_isothermal_ID)) call thermal_isothermal_init
+ if (any(thermal_type == THERMAL_adiabatic_ID))  call thermal_adiabatic_init
+ if (any(thermal_type == THERMAL_conduction_ID)) call thermal_conduction_init
 
 !--------------------------------------------------------------------------------------------------
 ! parse damage from config file
@@ -898,13 +895,10 @@
  use mesh, only: &
    mesh_element
  use material, only: &
-<<<<<<< HEAD
    thermalMapping, &
    thermal_typeInstance, &
-=======
    material_homogenizationAt, &
    homogenization_typeInstance,&
->>>>>>> 79b7ae1b
    mappingHomogenization, &
    homogState, &
    thermalState, &
@@ -941,12 +935,8 @@
                         + damageState      (mappingHomogenization(2,ip,el))%sizePostResults) :: &
    postResults
  integer(pInt) :: &
-<<<<<<< HEAD
-   startPos, endPos, homog
-=======
    startPos, endPos ,&
-   of, instance
->>>>>>> 79b7ae1b
+   of, instance, homog
 
 
  postResults = 0.0_pReal
@@ -966,20 +956,14 @@
  chosenThermal: select case (thermal_type(mesh_element(3,el)))
 
    case (THERMAL_adiabatic_ID) chosenThermal
-<<<<<<< HEAD
      homog = mappingHomogenization(2,ip,el)
-     homogenization_postResults(startPos:endPos) = &
+     postResults(startPos:endPos) = &
        thermal_adiabatic_postResults(homog,thermal_typeInstance(homog),thermalMapping(homog)%p(ip,el))
    case (THERMAL_conduction_ID) chosenThermal
      homog = mappingHomogenization(2,ip,el)
-     homogenization_postResults(startPos:endPos) = &
+     postResults(startPos:endPos) = &
        thermal_conduction_postResults(homog,thermal_typeInstance(homog),thermalMapping(homog)%p(ip,el))
-=======
-     postResults(startPos:endPos) = thermal_adiabatic_postResults(ip, el)
-   case (THERMAL_conduction_ID) chosenThermal
-     postResults(startPos:endPos) =  thermal_conduction_postResults(ip, el)
-     
->>>>>>> 79b7ae1b
+
  end select chosenThermal
 
  startPos = endPos + 1_pInt
