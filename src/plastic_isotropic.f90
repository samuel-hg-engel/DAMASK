!--------------------------------------------------------------------------------------------------
!> @author Franz Roters, Max-Planck-Institut für Eisenforschung GmbH
!> @author Philip Eisenlohr, Max-Planck-Institut für Eisenforschung GmbH
!> @author Martin Diehl, Max-Planck-Institut für Eisenforschung GmbH
!> @brief material subroutine for isotropic plasticity
!> @details Isotropic Plasticity which resembles the phenopowerlaw plasticity without
!! resolving the stress on the slip systems. Will give the response of phenopowerlaw for an
!! untextured polycrystal
!--------------------------------------------------------------------------------------------------
module plastic_isotropic
  use prec
  use debug
  use math
  use IO
  use material
  use config
  use discretization
  use results
 
  implicit none
  private
  
  integer,           dimension(:,:),   allocatable, target, public :: &
    plastic_isotropic_sizePostResult                                                                !< size of each post result output
  character(len=64), dimension(:,:),   allocatable, target, public :: &
    plastic_isotropic_output                                                                        !< name of each post result output
 
  enum, bind(c)
    enumerator :: &
      undefined_ID, &
      xi_ID, &
      dot_gamma_ID
  end enum
 
  type :: tParameters
    real(pReal) :: &
      M, &                                                                                          !< Taylor factor
      xi_0, &                                                                                       !< initial critical stress
      dot_gamma_0, &                                                                                !< reference strain rate
      n, &                                                                                          !< stress exponent
      h0, &
      h_ln, &
      xi_inf, &                                                                                     !< maximum critical stress
      a, &
      c_1, &
      c_4, &
      c_3, &
      c_2, &
      aTol_xi, &
      aTol_gamma
    integer :: &
      of_debug = 0
    integer(kind(undefined_ID)), allocatable, dimension(:) :: &
      outputID
    logical :: &
      dilatation
  end type tParameters
 
  type :: tIsotropicState
    real(pReal), pointer, dimension(:) :: &
      xi, &
      gamma
  end type tIsotropicState

!--------------------------------------------------------------------------------------------------
! containers for parameters and state
 type(tParameters),     allocatable, dimension(:) :: param
 type(tIsotropicState), allocatable, dimension(:) :: &
   dotState, &
   state

 public :: &
   plastic_isotropic_init, &
   plastic_isotropic_LpAndItsTangent, &
   plastic_isotropic_LiAndItsTangent, &
   plastic_isotropic_dotState, &
   plastic_isotropic_postResults, &
   plastic_isotropic_results

contains

!--------------------------------------------------------------------------------------------------
!> @brief module initialization
!> @details reads in material parameters, allocates arrays, and does sanity checks
!--------------------------------------------------------------------------------------------------
subroutine plastic_isotropic_init

  integer :: &
    Ninstance, &
    p, i, &
    NipcMyPhase, &
    sizeState, sizeDotState
 
  character(len=65536),   dimension(0), parameter :: emptyStringArray = [character(len=65536)::]
 
  integer(kind(undefined_ID)) :: &
    outputID
 
  character(len=pStringLen) :: &
    extmsg = ''
  character(len=65536), dimension(:), allocatable :: &
    outputs
 
  write(6,'(/,a)')   ' <<<+-  plastic_'//PLASTICITY_ISOTROPIC_label//' init  -+>>>'
 
  write(6,'(/,a)')   ' Maiti and Eisenlohr, Scripta Materialia 145:37–40, 2018'
  write(6,'(a)')     ' https://doi.org/10.1016/j.scriptamat.2017.09.047'
 
  Ninstance = count(phase_plasticity == PLASTICITY_ISOTROPIC_ID)
  if (iand(debug_level(debug_constitutive),debug_levelBasic) /= 0) &
    write(6,'(a16,1x,i5,/)') '# instances:',Ninstance
 
  allocate(plastic_isotropic_sizePostResult(maxval(phase_Noutput),Ninstance),source=0)
  allocate(plastic_isotropic_output(maxval(phase_Noutput),Ninstance))
           plastic_isotropic_output = ''
 
  allocate(param(Ninstance))
  allocate(state(Ninstance))
  allocate(dotState(Ninstance))
 
  do p = 1, size(phase_plasticity)
    if (phase_plasticity(p) /= PLASTICITY_ISOTROPIC_ID) cycle
    associate(prm => param(phase_plasticityInstance(p)), &
              dot => dotState(phase_plasticityInstance(p)), &
              stt => state(phase_plasticityInstance(p)), &
              config => config_phase(p))
 
#ifdef DEBUG
    if  (p==material_phaseAt(debug_g,debug_e)) &
      prm%of_debug = material_phasememberAt(debug_g,debug_i,debug_e)
#endif
 
    prm%xi_0            = config%getFloat('tau0')
    prm%xi_inf          = config%getFloat('tausat')
    prm%dot_gamma_0     = config%getFloat('gdot0')
    prm%n               = config%getFloat('n')
    prm%h0              = config%getFloat('h0')
    prm%M               = config%getFloat('m')
    prm%h_ln            = config%getFloat('h0_slopelnrate', defaultVal=0.0_pReal)
    prm%c_1             = config%getFloat('tausat_sinhfita',defaultVal=0.0_pReal)
    prm%c_4             = config%getFloat('tausat_sinhfitb',defaultVal=0.0_pReal)
    prm%c_3             = config%getFloat('tausat_sinhfitc',defaultVal=0.0_pReal)
    prm%c_2             = config%getFloat('tausat_sinhfitd',defaultVal=0.0_pReal)
    prm%a               = config%getFloat('a')
    prm%aTol_xi         = config%getFloat('atol_flowstress',defaultVal=1.0_pReal)
    prm%aTol_gamma      = config%getFloat('atol_shear',     defaultVal=1.0e-6_pReal)
 
    prm%dilatation      = config%keyExists('/dilatation/')
 
!--------------------------------------------------------------------------------------------------
!  sanity checks
    extmsg = ''
    if (prm%aTol_gamma     <= 0.0_pReal) extmsg = trim(extmsg)//' aTol_gamma'
    if (prm%xi_0           < 0.0_pReal) extmsg = trim(extmsg)//' xi_0'
    if (prm%dot_gamma_0    <= 0.0_pReal) extmsg = trim(extmsg)//' dot_gamma_0'
    if (prm%n              <= 0.0_pReal) extmsg = trim(extmsg)//' n'
    if (prm%a              <= 0.0_pReal) extmsg = trim(extmsg)//' a'
    if (prm%M              <= 0.0_pReal) extmsg = trim(extmsg)//' m'
    if (prm%aTol_xi        <= 0.0_pReal) extmsg = trim(extmsg)//' atol_xi'
    if (prm%aTol_gamma     <= 0.0_pReal) extmsg = trim(extmsg)//' atol_shear'
 
!--------------------------------------------------------------------------------------------------
!  exit if any parameter is out of range
    if (extmsg /= '') &
      call IO_error(211,ext_msg=trim(extmsg)//'('//PLASTICITY_ISOTROPIC_label//')')
 
!--------------------------------------------------------------------------------------------------
!  output pararameters
    outputs = config%getStrings('(output)',defaultVal=emptyStringArray)
    allocate(prm%outputID(0))
    do i=1, size(outputs)
      outputID = undefined_ID
      select case(outputs(i))
 
        case ('flowstress')
          outputID = xi_ID
        case ('strainrate')
          outputID = dot_gamma_ID
 
      end select
 
      if (outputID /= undefined_ID) then
        plastic_isotropic_output(i,phase_plasticityInstance(p)) = outputs(i)
        plastic_isotropic_sizePostResult(i,phase_plasticityInstance(p)) = 1
        prm%outputID = [prm%outputID, outputID]
     endif
 
    enddo
 
!--------------------------------------------------------------------------------------------------
! allocate state arrays
    NipcMyPhase = count(material_phaseAt == p) * discretization_nIP
    sizeDotState = size(['xi               ','accumulated_shear'])
    sizeState = sizeDotState
 
    call material_allocatePlasticState(p,NipcMyPhase,sizeState,sizeDotState,0, &
                                       1,0,0)
    plasticState(p)%sizePostResults = sum(plastic_isotropic_sizePostResult(:,phase_plasticityInstance(p)))
 
!--------------------------------------------------------------------------------------------------
! locally defined state aliases and initialization of state0 and aTolState
    stt%xi  => plasticState(p)%state   (1,:)
    stt%xi  = prm%xi_0
    dot%xi  => plasticState(p)%dotState(1,:)
    plasticState(p)%aTolState(1) = prm%aTol_xi
 
    stt%gamma  => plasticState(p)%state   (2,:)
    dot%gamma  => plasticState(p)%dotState(2,:)
    plasticState(p)%aTolState(2) = prm%aTol_gamma
    ! global alias
    plasticState(p)%slipRate        => plasticState(p)%dotState(2:2,:)
    plasticState(p)%accumulatedSlip => plasticState(p)%state   (2:2,:)
 
    plasticState(p)%state0 = plasticState(p)%state                                                  ! ToDo: this could be done centrally
 
    end associate
 
  enddo

end subroutine plastic_isotropic_init


!--------------------------------------------------------------------------------------------------
!> @brief calculates plastic velocity gradient and its tangent
!--------------------------------------------------------------------------------------------------
subroutine plastic_isotropic_LpAndItsTangent(Lp,dLp_dMp,Mp,instance,of)
 
  real(pReal), dimension(3,3),     intent(out) :: &
    Lp                                                                                              !< plastic velocity gradient
  real(pReal), dimension(3,3,3,3), intent(out) :: &
    dLp_dMp                                                                                         !< derivative of Lp with respect to the Mandel stress
 
  real(pReal), dimension(3,3), intent(in) :: &
    Mp                                                                                              !< Mandel stress
  integer,                     intent(in) :: &
    instance, &
    of
 
  real(pReal), dimension(3,3) :: &
    Mp_dev                                                                                          !< deviatoric part of the Mandel stress
  real(pReal) :: &
    dot_gamma, &                                                                                    !< strainrate
    norm_Mp_dev, &                                                                                  !< norm of the deviatoric part of the Mandel stress
    squarenorm_Mp_dev                                                                               !< square of the norm of the deviatoric part of the Mandel stress
  integer :: &
    k, l, m, n
 
  associate(prm => param(instance), stt => state(instance))
 
  Mp_dev = math_deviatoric33(Mp)
  squarenorm_Mp_dev = math_mul33xx33(Mp_dev,Mp_dev)
  norm_Mp_dev = sqrt(squarenorm_Mp_dev)
 
  if (norm_Mp_dev > 0.0_pReal) then
    dot_gamma = prm%dot_gamma_0 * (sqrt(1.5_pReal) * norm_Mp_dev/(prm%M*stt%xi(of))) **prm%n
 
    Lp = dot_gamma/prm%M * Mp_dev/norm_Mp_dev
#ifdef DEBUG
    if (iand(debug_level(debug_constitutive), debug_levelExtensive) /= 0 &
        .and. (of == prm%of_debug .or. .not. iand(debug_level(debug_constitutive),debug_levelSelective) /= 0)) then
      write(6,'(/,a,/,3(12x,3(f12.4,1x)/))') '<< CONST isotropic >> Tstar (dev) / MPa', &
                                       transpose(Mp_dev)*1.0e-6_pReal
      write(6,'(/,a,/,f12.5)') '<< CONST isotropic >> norm Tstar / MPa', norm_Mp_dev*1.0e-6_pReal
      write(6,'(/,a,/,f12.5)') '<< CONST isotropic >> gdot', dot_gamma
    end if
#endif
    forall (k=1:3,l=1:3,m=1:3,n=1:3) &
      dLp_dMp(k,l,m,n) = (prm%n-1.0_pReal) * Mp_dev(k,l)*Mp_dev(m,n) / squarenorm_Mp_dev
    forall (k=1:3,l=1:3) &
      dLp_dMp(k,l,k,l) = dLp_dMp(k,l,k,l) + 1.0_pReal
    forall (k=1:3,m=1:3) &
      dLp_dMp(k,k,m,m) = dLp_dMp(k,k,m,m) - 1.0_pReal/3.0_pReal
    dLp_dMp = dot_gamma / prm%M * dLp_dMp / norm_Mp_dev
  else
    Lp = 0.0_pReal
    dLp_dMp = 0.0_pReal
  end if
 
  end associate

end subroutine plastic_isotropic_LpAndItsTangent


!--------------------------------------------------------------------------------------------------
!> @brief calculates plastic velocity gradient and its tangent
!--------------------------------------------------------------------------------------------------
subroutine plastic_isotropic_LiAndItsTangent(Li,dLi_dMi,Mi,instance,of)
 
  real(pReal), dimension(3,3), intent(out) :: &
    Li                                                                                              !< inleastic velocity gradient
  real(pReal), dimension(3,3,3,3), intent(out)  :: &
    dLi_dMi                                                                                         !< derivative of Li with respect to Mandel stress
 
  real(pReal), dimension(3,3),   intent(in) :: &
    Mi                                                                                              !< Mandel stress 
  integer,                       intent(in) :: &
    instance, &
    of
 
<<<<<<< HEAD
  real(pReal) :: &
    tr                                                                                              !< pressure
=======
  real(pReal), dimension(3,3) :: &
    Mi_sph                                                                                          !< spherical part of Mandel stress
  real(pReal) :: &
    dot_gamma, &                                                                                    !< shear rate
    tr                                                                                              !< trace of spherical part of Mandel stress (= 3 x pressure)
>>>>>>> 31f39fac
  integer :: &
    k, l, m, n
 
  associate(prm => param(instance), stt => state(instance))
 
  tr = math_trace33(math_spherical33(Mi))

  if (prm%dilatation .and. abs(tr) > 0.0_pReal) then                                                ! no stress or J2 plasticity --> Li and its derivative are zero
    Li = math_I3 &
       * prm%dot_gamma_0/prm%M * (3.0_pReal*prm%M*stt%xi(of))**(-prm%n) &
       * tr * abs(tr)**(prm%n-1.0_pReal)
 
#ifdef DEBUG
    if (iand(debug_level(debug_constitutive), debug_levelExtensive) /= 0 &
        .and. (of == prm%of_debug .or. .not. iand(debug_level(debug_constitutive),debug_levelSelective) /= 0)) then
      write(6,'(/,a,/,f12.5)') '<< CONST isotropic >> pressure / MPa', tr/3.0_pReal*1.0e-6_pReal
      write(6,'(/,a,/,f12.5)') '<< CONST isotropic >> gdot', prm%dot_gamma_0 * (3.0_pReal*prm%M*stt%xi(of))**(-prm%n) &
                                                           * tr * abs(tr)**(prm%n-1.0_pReal)
    end if
#endif

    forall (k=1:3,l=1:3,m=1:3,n=1:3) &
<<<<<<< HEAD
      dLi_dMi(k,l,m,n) = real(n,pReal) / tr * Li(k,l) * math_I3(m,n)
=======
      dLi_dMi(k,l,m,n) = prm%n / tr * Li(k,l) * math_I3(m,n)
>>>>>>> 31f39fac

  else
    Li      = 0.0_pReal
    dLi_dMi = 0.0_pReal
  endif
 
  end associate

 end subroutine plastic_isotropic_LiAndItsTangent


!--------------------------------------------------------------------------------------------------
!> @brief calculates the rate of change of microstructure
!--------------------------------------------------------------------------------------------------
subroutine plastic_isotropic_dotState(Mp,instance,of)
 
  real(pReal), dimension(3,3),  intent(in) :: &
    Mp                                                                                              !< Mandel stress
  integer,                      intent(in) :: &
    instance, &
    of
 
  real(pReal) :: &
    dot_gamma, &                                                                                    !< strainrate
    xi_inf_star, &                                                                                  !< saturation xi
    norm_Mp                                                                                         !< norm of the (deviatoric) Mandel stress
 
  associate(prm => param(instance), stt => state(instance), dot => dotState(instance))
 
  if (prm%dilatation) then
    norm_Mp = sqrt(math_mul33xx33(Mp,Mp))
  else
    norm_Mp = sqrt(math_mul33xx33(math_deviatoric33(Mp),math_deviatoric33(Mp)))
  endif
 
  dot_gamma = prm%dot_gamma_0 * (sqrt(1.5_pReal) * norm_Mp /(prm%M*stt%xi(of))) **prm%n
 
  if (dot_gamma > 1e-12_pReal) then
    if (dEq0(prm%c_1)) then
      xi_inf_star = prm%xi_inf
    else
      xi_inf_star = prm%xi_inf &
                  + asinh( (dot_gamma / prm%c_1)**(1.0_pReal / prm%c_2))**(1.0_pReal / prm%c_3) &
                     / prm%c_4 * (dot_gamma / prm%dot_gamma_0)**(1.0_pReal / prm%n)
    endif
    dot%xi(of) = dot_gamma &
               * ( prm%h0 + prm%h_ln * log(dot_gamma) ) &
               * abs( 1.0_pReal - stt%xi(of)/xi_inf_star )**prm%a &
               * sign(1.0_pReal, 1.0_pReal - stt%xi(of)/xi_inf_star)
  else
    dot%xi(of) = 0.0_pReal
  endif
 
  dot%gamma(of) = dot_gamma                                                                         ! ToDo: not really used
 
  end associate

end subroutine plastic_isotropic_dotState


!--------------------------------------------------------------------------------------------------
!> @brief return array of constitutive results
!--------------------------------------------------------------------------------------------------
function plastic_isotropic_postResults(Mp,instance,of) result(postResults)
 
  real(pReal), dimension(3,3),  intent(in) :: &
    Mp                                                                                              !< Mandel stress
  integer,                      intent(in) :: &
    instance, &
    of
 
  real(pReal), dimension(sum(plastic_isotropic_sizePostResult(:,instance))) :: &
    postResults
 
  real(pReal) :: &
    norm_Mp                                                                                         !< norm of the Mandel stress
  integer :: &
    o,c
 
  associate(prm => param(instance), stt => state(instance))
 
  if (prm%dilatation) then
    norm_Mp = sqrt(math_mul33xx33(Mp,Mp))
  else
    norm_Mp = sqrt(math_mul33xx33(math_deviatoric33(Mp),math_deviatoric33(Mp)))
  endif
 
  c = 0
 
  outputsLoop: do o = 1,size(prm%outputID)
    select case(prm%outputID(o))
 
      case (xi_ID)
        postResults(c+1) = stt%xi(of)
        c = c + 1
      case (dot_gamma_ID)
        postResults(c+1) = prm%dot_gamma_0 &
                              * (sqrt(1.5_pReal) * norm_Mp /(prm%M * stt%xi(of)))**prm%n
        c = c + 1
 
    end select
  enddo outputsLoop
 
  end associate

end function plastic_isotropic_postResults


!--------------------------------------------------------------------------------------------------
!> @brief writes results to HDF5 output file
!--------------------------------------------------------------------------------------------------
subroutine plastic_isotropic_results(instance,group)
#if defined(PETSc) || defined(DAMASKHDF5)

  integer, intent(in) :: instance
  character(len=*), intent(in) :: group
  
  integer :: o

  associate(prm => param(instance), stt => state(instance))
  outputsLoop: do o = 1,size(prm%outputID)
    select case(prm%outputID(o))
      case (xi_ID)
        call results_writeDataset(group,stt%xi,'xi','resistance against plastic flow','Pa')
    end select
  enddo outputsLoop
  end associate
#else
  integer, intent(in) :: instance
  character(len=*) :: group
#endif

end subroutine plastic_isotropic_results


end module plastic_isotropic<|MERGE_RESOLUTION|>--- conflicted
+++ resolved
@@ -297,24 +297,16 @@
     instance, &
     of
  
-<<<<<<< HEAD
   real(pReal) :: &
-    tr                                                                                              !< pressure
-=======
-  real(pReal), dimension(3,3) :: &
-    Mi_sph                                                                                          !< spherical part of Mandel stress
-  real(pReal) :: &
-    dot_gamma, &                                                                                    !< shear rate
     tr                                                                                              !< trace of spherical part of Mandel stress (= 3 x pressure)
->>>>>>> 31f39fac
   integer :: &
     k, l, m, n
  
   associate(prm => param(instance), stt => state(instance))
  
-  tr = math_trace33(math_spherical33(Mi))
-
-  if (prm%dilatation .and. abs(tr) > 0.0_pReal) then                                                ! no stress or J2 plasticity --> Li and its derivative are zero
+  tr=math_trace33(math_spherical33(Mi))
+
+  if (prm%dilatation .and. abs(tr) > 0.0_pReal) then                                                 ! no stress or J2 plasticity --> Li and its derivative are zero
     Li = math_I3 &
        * prm%dot_gamma_0/prm%M * (3.0_pReal*prm%M*stt%xi(of))**(-prm%n) &
        * tr * abs(tr)**(prm%n-1.0_pReal)
@@ -329,11 +321,7 @@
 #endif
 
     forall (k=1:3,l=1:3,m=1:3,n=1:3) &
-<<<<<<< HEAD
-      dLi_dMi(k,l,m,n) = real(n,pReal) / tr * Li(k,l) * math_I3(m,n)
-=======
       dLi_dMi(k,l,m,n) = prm%n / tr * Li(k,l) * math_I3(m,n)
->>>>>>> 31f39fac
 
   else
     Li      = 0.0_pReal
