--- conflicted
+++ resolved
@@ -97,13 +97,8 @@
   external :: &
     quit
   class (tNode), pointer :: &
-<<<<<<< HEAD
     num_grid, &
-    num_generic, &
     debug_grid                                                                                      ! pointer to grid debug options
-=======
-    num_grid
->>>>>>> 6f9f4946
 
 !--------------------------------------------------------------------------------------------------
 ! init DAMASK (all modules)
@@ -134,12 +129,7 @@
 !--------------------------------------------------------------------------------------------------
 ! assign mechanics solver depending on selected type
  
-<<<<<<< HEAD
   debug_grid => debug_root%get('grid',defaultVal=emptyList)
-  num_grid => numerics_root%get('grid',defaultVal=emptyDict)
-   
-=======
->>>>>>> 6f9f4946
   select case (trim(num_grid%get_asString('solver', defaultVal = 'Basic'))) 
     case ('Basic')
       mech_init         => grid_mech_spectral_basic_init
