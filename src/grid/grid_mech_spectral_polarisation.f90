!--------------------------------------------------------------------------------------------------
!> @author Pratheek Shanthraj, Max-Planck-Institut für Eisenforschung GmbH
!> @author Martin Diehl, Max-Planck-Institut für Eisenforschung GmbH
!> @author Philip Eisenlohr, Max-Planck-Institut für Eisenforschung GmbH
!> @brief Grid solver for mechanics: Spectral Polarisation
!--------------------------------------------------------------------------------------------------
module grid_mech_spectral_polarisation
#include <petsc/finclude/petscsnes.h>
#include <petsc/finclude/petscdmda.h>
  use PETScdmda
  use PETScsnes

  use prec
  use DAMASK_interface
  use HDF5_utilities
  use math
  use rotations
  use spectral_utilities
  use FEsolving
  use config
  use numerics
  use homogenization
  use discretization_grid
  use debug
  use YAML_types

  implicit none
  private

!--------------------------------------------------------------------------------------------------
! derived types
  type(tSolutionParams), private :: params

  type, private :: tNumerics
    logical :: update_gamma                                                                         !< update gamma operator with current stiffness
    character(len=:), allocatable :: &
      petsc_options
    integer :: &
      itmin, &                                                                                      !< minimum number of iterations
      itmax                                                                                         !< maximum number of iterations
    real(pReal) :: &
      eps_div_atol, &                                                                               !< absolute tolerance for equilibrium
      eps_div_rtol, &                                                                               !< relative tolerance for equilibrium
      eps_curl_atol, &                                                                              !< absolute tolerance for compatibility
      eps_curl_rtol, &                                                                              !< relative tolerance for compatibility
      eps_stress_atol, &                                                                            !< absolute tolerance for fullfillment of stress BC
      eps_stress_rtol                                                                               !< relative tolerance for fullfillment of stress BC
    real(pReal) :: &
      alpha, &                                                                                 !< polarization scheme parameter 0.0 < alpha < 2.0. alpha = 1.0 ==> AL scheme, alpha = 2.0 ==> accelerated scheme
      beta                                                                                     !< polarization scheme parameter 0.0 < beta < 2.0. beta = 1.0 ==> AL scheme, beta = 2.0 ==> accelerated scheme
  end type tNumerics

  type(tNumerics), private :: num                                                                   ! numerics parameters. Better name?

!--------------------------------------------------------------------------------------------------
! PETSc data
  DM,   private :: da
  SNES, private :: snes
  Vec,  private :: solution_vec

!--------------------------------------------------------------------------------------------------
! common pointwise data
  real(pReal), private, dimension(:,:,:,:,:), allocatable :: &
    F_lastInc, &                                                                                    !< field of previous compatible deformation gradients
    F_tau_lastInc, &                                                                                !< field of previous incompatible deformation gradient
    Fdot, &                                                                                         !< field of assumed rate of compatible deformation gradient
    F_tauDot                                                                                        !< field of assumed rate of incopatible deformation gradient

!--------------------------------------------------------------------------------------------------
! stress, stiffness and compliance average etc.
  real(pReal), private, dimension(3,3) :: &
    F_aimDot = 0.0_pReal, &                                                                         !< assumed rate of average deformation gradient
    F_aim = math_I3, &                                                                              !< current prescribed deformation gradient
    F_aim_lastInc = math_I3, &                                                                      !< previous average deformation gradient
    F_av = 0.0_pReal, &                                                                             !< average incompatible def grad field
    P_av = 0.0_pReal                                                                                !< average 1st Piola--Kirchhoff stress

  character(len=pStringLen), private :: incInfo                                                     !< time and increment information
  real(pReal), private, dimension(3,3,3,3) :: &
    C_volAvg = 0.0_pReal, &                                                                         !< current volume average stiffness
    C_volAvgLastInc = 0.0_pReal, &                                                                  !< previous volume average stiffness
    C_minMaxAvg = 0.0_pReal, &                                                                      !< current (min+max)/2 stiffness
    C_minMaxAvgLastInc = 0.0_pReal, &                                                               !< previous (min+max)/2 stiffness
    S = 0.0_pReal, &                                                                                !< current compliance (filled up with zeros)
    C_scale = 0.0_pReal, &
    S_scale = 0.0_pReal

  real(pReal), private :: &
    err_BC, &                                                                                       !< deviation from stress BC
    err_curl, &                                                                                     !< RMS of curl of F
    err_div                                                                                         !< RMS of div of P

  integer, private :: &
    totalIter = 0                                                                                   !< total iteration in current increment

  public :: &
    grid_mech_spectral_polarisation_init, &
    grid_mech_spectral_polarisation_solution, &
    grid_mech_spectral_polarisation_forward, &
    grid_mech_spectral_polarisation_updateCoords, &
    grid_mech_spectral_polarisation_restartWrite

contains

!--------------------------------------------------------------------------------------------------
!> @brief allocates all necessary fields and fills them with data, potentially from restart info
!--------------------------------------------------------------------------------------------------
subroutine grid_mech_spectral_polarisation_init

  real(pReal), dimension(3,3,grid(1),grid(2),grid3) :: P
  real(pReal), dimension(3,3) :: &
    temp33_Real = 0.0_pReal
  class (tNode), pointer :: &
    num_grid

  PetscErrorCode :: ierr
  PetscScalar, pointer, dimension(:,:,:,:) :: &
    FandF_tau, &                                                                                    ! overall pointer to solution data
    F, &                                                                                            ! specific (sub)pointer
    F_tau                                                                                           ! specific (sub)pointer
  PetscInt, dimension(0:worldsize-1) :: localK
  integer(HID_T) :: fileHandle, groupHandle
  integer        :: fileUnit
  character(len=pStringLen) :: &
    fileName

  write(6,'(/,a)') ' <<<+-  grid_mech_spectral_polarisation init  -+>>>'; flush(6)

  write(6,'(/,a)') ' Shanthraj et al., International Journal of Plasticity 66:31–45, 2015'
  write(6,'(a)')   ' https://doi.org/10.1016/j.ijplas.2014.02.006'

!-------------------------------------------------------------------------------------------------
! read numerical parameters
  num_grid => numerics_root%get('grid',defaultVal=emptyDict)

  num%petsc_options      = num_grid%get_asString('petsc_options',   defaultVal='')
  num%update_gamma       = num_grid%get_asBool  ('update_gamma',    defaultVal=.false.)
  num%eps_div_atol       = num_grid%get_asFloat ('eps_div_atol',    defaultVal=1.0e-4_pReal)
  num%eps_div_rtol       = num_grid%get_asFloat ('eps_div_rtol',    defaultVal=5.0e-4_pReal)
  num%eps_curl_atol      = num_grid%get_asFloat ('eps_curl_atol',   defaultVal=1.0e-10_pReal)
  num%eps_curl_rtol      = num_grid%get_asFloat ('eps_curl_rtol',   defaultVal=5.0e-4_pReal)
  num%eps_stress_atol    = num_grid%get_asFloat ('eps_stress_atol', defaultVal=1.0e3_pReal)
  num%eps_stress_rtol    = num_grid%get_asFloat ('eps_stress_rtol', defaultVal=0.01_pReal)
  num%itmin              = num_grid%get_asInt   ('itmin',           defaultVal=1)
  num%itmax              = num_grid%get_asInt   ('itmax',           defaultVal=250)
  num%alpha              = num_grid%get_asFloat ('alpha',           defaultVal=1.0_pReal)
  num%beta               = num_grid%get_asFloat ('beta',            defaultVal=1.0_pReal)

  if (num%eps_div_atol <= 0.0_pReal)                                call IO_error(301,ext_msg='eps_div_atol')
  if (num%eps_div_rtol < 0.0_pReal)                                 call IO_error(301,ext_msg='eps_div_rtol')
  if (num%eps_curl_atol <= 0.0_pReal)                               call IO_error(301,ext_msg='eps_curl_atol')
  if (num%eps_curl_rtol < 0.0_pReal)                                call IO_error(301,ext_msg='eps_curl_rtol')
  if (num%eps_stress_atol <= 0.0_pReal)                             call IO_error(301,ext_msg='eps_stress_atol')
  if (num%eps_stress_rtol < 0.0_pReal)                              call IO_error(301,ext_msg='eps_stress_rtol')
  if (num%itmax <= 1)                                               call IO_error(301,ext_msg='itmax')
  if (num%itmin > num%itmax .or. num%itmin < 1)                     call IO_error(301,ext_msg='itmin')
  if (num%alpha <= 0.0_pReal .or. num%alpha >  2.0_pReal)           call IO_error(301,ext_msg='alpha')
  if (num%beta < 0.0_pReal .or. num%beta > 2.0_pReal)               call IO_error(301,ext_msg='beta')

!--------------------------------------------------------------------------------------------------
! set default and user defined options for PETSc
  call PETScOptionsInsertString(PETSC_NULL_OPTIONS,'-mech_snes_type ngmres',ierr)
  CHKERRQ(ierr)
  call PETScOptionsInsertString(PETSC_NULL_OPTIONS,num%petsc_options,ierr)
  CHKERRQ(ierr)

!--------------------------------------------------------------------------------------------------
! allocate global fields
  allocate(F_lastInc    (3,3,grid(1),grid(2),grid3),source = 0.0_pReal)
  allocate(Fdot         (3,3,grid(1),grid(2),grid3),source = 0.0_pReal)
  allocate(F_tau_lastInc(3,3,grid(1),grid(2),grid3),source = 0.0_pReal)
  allocate(F_tauDot     (3,3,grid(1),grid(2),grid3),source = 0.0_pReal)

!--------------------------------------------------------------------------------------------------
! initialize solver specific parts of PETSc
  call SNESCreate(PETSC_COMM_WORLD,snes,ierr); CHKERRQ(ierr)
  call SNESSetOptionsPrefix(snes,'mech_',ierr);CHKERRQ(ierr)
  localK            = 0
  localK(worldrank) = grid3
  call MPI_Allreduce(MPI_IN_PLACE,localK,worldsize,MPI_INTEGER,MPI_SUM,PETSC_COMM_WORLD,ierr)
  call DMDACreate3d(PETSC_COMM_WORLD, &
         DM_BOUNDARY_NONE, DM_BOUNDARY_NONE, DM_BOUNDARY_NONE, &                                    ! cut off stencil at boundary
         DMDA_STENCIL_BOX, &                                                                        ! Moore (26) neighborhood around central point
         grid(1),grid(2),grid(3), &                                                                 ! global grid
         1 , 1, worldsize, &
         18, 0, &                                                                                   ! #dof (F tensor), ghost boundary width (domain overlap)
         [grid(1)],[grid(2)],localK, &                                                              ! local grid
         da,ierr)                                                                                   ! handle, error
  CHKERRQ(ierr)
  call SNESSetDM(snes,da,ierr); CHKERRQ(ierr)                                                       ! connect snes to da
  call DMsetFromOptions(da,ierr); CHKERRQ(ierr)
  call DMsetUp(da,ierr); CHKERRQ(ierr)
  call DMcreateGlobalVector(da,solution_vec,ierr); CHKERRQ(ierr)                                    ! global solution vector (grid x 18, i.e. every def grad tensor)
  call DMDASNESsetFunctionLocal(da,INSERT_VALUES,formResidual,PETSC_NULL_SNES,ierr)                 ! residual vector of same shape as solution vector
  CHKERRQ(ierr)
  call SNESsetConvergenceTest(snes,converged,PETSC_NULL_SNES,PETSC_NULL_FUNCTION,ierr)              ! specify custom convergence check function "converged"
  CHKERRQ(ierr)
  call SNESsetFromOptions(snes,ierr); CHKERRQ(ierr)                                                 ! pull it all together with additional CLI arguments

!--------------------------------------------------------------------------------------------------
! init fields
  call DMDAVecGetArrayF90(da,solution_vec,FandF_tau,ierr); CHKERRQ(ierr)                             ! places pointer on PETSc data
  F     => FandF_tau(0: 8,:,:,:)
  F_tau => FandF_tau(9:17,:,:,:)

  restartRead: if (interface_restartInc > 0) then
    write(6,'(/,a,i0,a)') ' reading restart data of increment ', interface_restartInc, ' from file'

    write(fileName,'(a,a,i0,a)') trim(getSolverJobName()),'_',worldrank,'.hdf5'
    fileHandle  = HDF5_openFile(fileName)
    groupHandle = HDF5_openGroup(fileHandle,'solver')

    call HDF5_read(groupHandle,F_aim,        'F_aim')
    call HDF5_read(groupHandle,F_aim_lastInc,'F_aim_lastInc')
    call HDF5_read(groupHandle,F_aimDot,     'F_aimDot')
    call HDF5_read(groupHandle,F,            'F')
    call HDF5_read(groupHandle,F_lastInc,    'F_lastInc')
    call HDF5_read(groupHandle,F_tau,        'F_tau')
    call HDF5_read(groupHandle,F_tau_lastInc,'F_tau_lastInc')

  elseif (interface_restartInc == 0) then restartRead
    F_lastInc = spread(spread(spread(math_I3,3,grid(1)),4,grid(2)),5,grid3)                         ! initialize to identity
    F = reshape(F_lastInc,[9,grid(1),grid(2),grid3])
    F_tau = 2.0_pReal*F
    F_tau_lastInc = 2.0_pReal*F_lastInc
  endif restartRead

  materialpoint_F0 = reshape(F_lastInc, [3,3,1,product(grid(1:2))*grid3])                           ! set starting condition for materialpoint_stressAndItsTangent
  call Utilities_updateCoords(reshape(F,shape(F_lastInc)))
  call Utilities_constitutiveResponse(P,temp33_Real,C_volAvg,C_minMaxAvg, &                         ! stress field, stress avg, global average of stiffness and (min+max)/2
                                      reshape(F,shape(F_lastInc)), &                                ! target F
                                      0.0_pReal)                                                    ! time increment
  call DMDAVecRestoreArrayF90(da,solution_vec,FandF_tau,ierr); CHKERRQ(ierr)                        ! deassociate pointer

  restartRead2: if (interface_restartInc > 0) then
    write(6,'(/,a,i0,a)') ' reading more restart data of increment ', interface_restartInc, ' from file'
    call HDF5_read(groupHandle,C_volAvg,       'C_volAvg')
    call HDF5_read(groupHandle,C_volAvgLastInc,'C_volAvgLastInc')

    call HDF5_closeGroup(groupHandle)
    call HDF5_closeFile(fileHandle)

    call MPI_File_open(PETSC_COMM_WORLD, trim(getSolverJobName())//'.C_ref', &
                       MPI_MODE_RDONLY,MPI_INFO_NULL,fileUnit,ierr)
    call MPI_File_read(fileUnit,C_minMaxAvg,81,MPI_DOUBLE,MPI_STATUS_IGNORE,ierr)
    call MPI_File_close(fileUnit,ierr)
  endif restartRead2

  call utilities_updateGamma(C_minMaxAvg)
  call utilities_saveReferenceStiffness
  C_scale = C_minMaxAvg
  S_scale = math_invSym3333(C_minMaxAvg)

end subroutine grid_mech_spectral_polarisation_init


!--------------------------------------------------------------------------------------------------
!> @brief solution for the Polarisation scheme with internal iterations
!--------------------------------------------------------------------------------------------------
function grid_mech_spectral_polarisation_solution(incInfoIn,timeinc,timeinc_old,stress_BC,rotation_BC) result(solution)

!--------------------------------------------------------------------------------------------------
! input data for solution
  character(len=*), intent(in) :: &
    incInfoIn
  real(pReal),                 intent(in) :: &
    timeinc, &                                                                                      !< time increment of current solution
    timeinc_old                                                                                     !< time increment of last successful increment
  type(tBoundaryCondition),    intent(in) :: &
    stress_BC
  type(rotation),              intent(in) :: &
    rotation_BC
  type(tSolutionState)                    :: &
    solution
!--------------------------------------------------------------------------------------------------
! PETSc Data
  PetscErrorCode :: ierr
  SNESConvergedReason :: reason

  incInfo = incInfoIn

!--------------------------------------------------------------------------------------------------
! update stiffness (and gamma operator)
  S = utilities_maskedCompliance(rotation_BC,stress_BC%maskLogical,C_volAvg)
  if (num%update_gamma) then
    call utilities_updateGamma(C_minMaxAvg)
    C_scale = C_minMaxAvg
    S_scale = math_invSym3333(C_minMaxAvg)
  endif

!--------------------------------------------------------------------------------------------------
! set module wide available data
  params%stress_mask = stress_BC%maskFloat
  params%stress_BC   = stress_BC%values
  params%rotation_BC = rotation_BC
  params%timeinc     = timeinc
  params%timeincOld  = timeinc_old

!--------------------------------------------------------------------------------------------------
! solve BVP
  call SNESsolve(snes,PETSC_NULL_VEC,solution_vec,ierr); CHKERRQ(ierr)

!--------------------------------------------------------------------------------------------------
! check convergence
  call SNESGetConvergedReason(snes,reason,ierr); CHKERRQ(ierr)

  solution%converged = reason > 0
  solution%iterationsNeeded = totalIter
  solution%termIll = terminallyIll
  terminallyIll = .false.

end function grid_mech_spectral_polarisation_solution


!--------------------------------------------------------------------------------------------------
!> @brief forwarding routine
!> @details find new boundary conditions and best F estimate for end of current timestep
!> possibly writing restart information, triggering of state increment in DAMASK, and updating of IPcoordinates
!--------------------------------------------------------------------------------------------------
subroutine grid_mech_spectral_polarisation_forward(cutBack,guess,timeinc,timeinc_old,loadCaseTime,&
                                                   deformation_BC,stress_BC,rotation_BC)

  logical,                     intent(in) :: &
    cutBack, &
    guess
  real(pReal), intent(in) :: &
    timeinc_old, &
    timeinc, &
    loadCaseTime                                                                                    !< remaining time of current load case
  type(tBoundaryCondition),      intent(in) :: &
    stress_BC, &
    deformation_BC
  type(rotation), intent(in) :: &
    rotation_BC
  PetscErrorCode :: ierr
  PetscScalar, dimension(:,:,:,:), pointer :: FandF_tau, F, F_tau
  integer :: i, j, k
  real(pReal), dimension(3,3) :: F_lambda33

  call DMDAVecGetArrayF90(da,solution_vec,FandF_tau,ierr); CHKERRQ(ierr)
  F     => FandF_tau(0: 8,:,:,:)
  F_tau => FandF_tau(9:17,:,:,:)

  if (cutBack) then
    C_volAvg    = C_volAvgLastInc
    C_minMaxAvg = C_minMaxAvgLastInc
  else
    C_volAvgLastInc    = C_volAvg
    C_minMaxAvgLastInc = C_minMaxAvg

    F_aimDot = merge(stress_BC%maskFloat*(F_aim-F_aim_lastInc)/timeinc_old, 0.0_pReal, guess)
    F_aim_lastInc = F_aim

    !-----------------------------------------------------------------------------------------------
    ! calculate rate for aim
    if     (deformation_BC%myType=='l') then                                                        ! calculate F_aimDot from given L and current F
      F_aimDot = &
      F_aimDot + deformation_BC%maskFloat * matmul(deformation_BC%values, F_aim_lastInc)
    elseif(deformation_BC%myType=='fdot') then                                                      ! F_aimDot is prescribed
      F_aimDot = &
      F_aimDot + deformation_BC%maskFloat * deformation_BC%values
    elseif (deformation_BC%myType=='f') then                                                        ! aim at end of load case is prescribed
      F_aimDot = &
      F_aimDot + deformation_BC%maskFloat * (deformation_BC%values - F_aim_lastInc)/loadCaseTime
    endif

    Fdot     = utilities_calculateRate(guess, &
                                       F_lastInc,reshape(F,[3,3,grid(1),grid(2),grid3]),timeinc_old, &
                                       rotation_BC%rotate(F_aimDot,active=.true.))
    F_tauDot = utilities_calculateRate(guess, &
                                       F_tau_lastInc,reshape(F_tau,[3,3,grid(1),grid(2),grid3]), timeinc_old, &
                                       rotation_BC%rotate(F_aimDot,active=.true.))
    F_lastInc     = reshape(F,    [3,3,grid(1),grid(2),grid3])
    F_tau_lastInc = reshape(F_tau,[3,3,grid(1),grid(2),grid3])

    materialpoint_F0 = reshape(F,[3,3,1,product(grid(1:2))*grid3])
  endif

!--------------------------------------------------------------------------------------------------
! update average and local deformation gradients
  F_aim = F_aim_lastInc + F_aimDot * timeinc
  F = reshape(utilities_forwardField(timeinc,F_lastInc,Fdot, &                                      ! estimate of F at end of time+timeinc that matches rotated F_aim on average
                                     rotation_BC%rotate(F_aim,active=.true.)),&
              [9,grid(1),grid(2),grid3])
  if (guess) then
     F_tau = reshape(Utilities_forwardField(timeinc,F_tau_lastInc,F_taudot), &
                     [9,grid(1),grid(2),grid3])                                                     ! does not have any average value as boundary condition
   else
    do k = 1, grid3; do j = 1, grid(2); do i = 1, grid(1)
       F_lambda33 = reshape(F_tau(1:9,i,j,k)-F(1:9,i,j,k),[3,3])
       F_lambda33 = math_mul3333xx33(S_scale,matmul(F_lambda33, &
                                   math_mul3333xx33(C_scale,&
                                                    matmul(transpose(F_lambda33),&
                                                           F_lambda33)-math_I3))*0.5_pReal) &
                  + math_I3
       F_tau(1:9,i,j,k) = reshape(F_lambda33,[9])+F(1:9,i,j,k)
    enddo; enddo; enddo
  endif

  call DMDAVecRestoreArrayF90(da,solution_vec,FandF_tau,ierr); CHKERRQ(ierr)

end subroutine grid_mech_spectral_polarisation_forward


!--------------------------------------------------------------------------------------------------
!> @brief Age
!--------------------------------------------------------------------------------------------------
subroutine grid_mech_spectral_polarisation_updateCoords

  PetscErrorCode :: ierr
  PetscScalar, dimension(:,:,:,:), pointer :: FandF_tau

  call DMDAVecGetArrayF90(da,solution_vec,FandF_tau,ierr); CHKERRQ(ierr)
  call utilities_updateCoords(FandF_tau(0:8,:,:,:))
  call DMDAVecRestoreArrayF90(da,solution_vec,FandF_tau,ierr); CHKERRQ(ierr)

end subroutine grid_mech_spectral_polarisation_updateCoords


!--------------------------------------------------------------------------------------------------
!> @brief Write current solver and constitutive data for restart to file
!--------------------------------------------------------------------------------------------------
subroutine grid_mech_spectral_polarisation_restartWrite

  PetscErrorCode :: ierr
  integer(HID_T) :: fileHandle, groupHandle
  PetscScalar, dimension(:,:,:,:), pointer :: FandF_tau, F, F_tau
  character(len=pStringLen) :: fileName

  call DMDAVecGetArrayF90(da,solution_vec,FandF_tau,ierr); CHKERRQ(ierr)
  F     => FandF_tau(0: 8,:,:,:)
  F_tau => FandF_tau(9:17,:,:,:)

  write(6,'(a)') ' writing solver data required for restart to file'; flush(6)

  write(fileName,'(a,a,i0,a)') trim(getSolverJobName()),'_',worldrank,'.hdf5'
  fileHandle  = HDF5_openFile(fileName,'w')
  groupHandle = HDF5_addGroup(fileHandle,'solver')

  call HDF5_write(groupHandle,F_aim,        'F_aim')
  call HDF5_write(groupHandle,F_aim_lastInc,'F_aim_lastInc')
  call HDF5_write(groupHandle,F_aimDot,     'F_aimDot')
  call HDF5_write(groupHandle,F,            'F')
  call HDF5_write(groupHandle,F_lastInc,    'F_lastInc')
  call HDF5_write(groupHandle,F_tau,        'F_tau')
  call HDF5_write(groupHandle,F_tau_lastInc,'F_tau_lastInc')

  call HDF5_write(groupHandle,C_volAvg,       'C_volAvg')
  call HDF5_write(groupHandle,C_volAvgLastInc,'C_volAvgLastInc')

  call HDF5_closeGroup(groupHandle)
  call HDF5_closeFile(fileHandle)

  if(num%update_gamma) call utilities_saveReferenceStiffness

  call DMDAVecRestoreArrayF90(da,solution_vec,FandF_tau,ierr); CHKERRQ(ierr)

end subroutine grid_mech_spectral_polarisation_restartWrite


!--------------------------------------------------------------------------------------------------
!> @brief convergence check
!--------------------------------------------------------------------------------------------------
subroutine converged(snes_local,PETScIter,devNull1,devNull2,devNull3,reason,dummy,ierr)

  SNES :: snes_local
  PetscInt,  intent(in) :: PETScIter
  PetscReal, intent(in) :: &
    devNull1, &
    devNull2, &
    devNull3
  SNESConvergedReason :: reason
  PetscObject :: dummy
  PetscErrorCode :: ierr
  real(pReal) :: &
    curlTol, &
    divTol, &
    BCTol

  curlTol    = max(maxval(abs(F_aim-math_I3))*num%eps_curl_rtol  ,num%eps_curl_atol)
  divTol     = max(maxval(abs(P_av))         *num%eps_div_rtol   ,num%eps_div_atol)
  BCTol      = max(maxval(abs(P_av))         *num%eps_stress_rtol,num%eps_stress_atol)

  if ((totalIter >= num%itmin .and. &
                            all([ err_div /divTol, &
                                  err_curl/curlTol, &
                                  err_BC  /BCTol       ] < 1.0_pReal)) &
              .or.    terminallyIll) then
    reason = 1
  elseif (totalIter >= num%itmax) then
    reason = -1
  else
    reason = 0
  endif

!--------------------------------------------------------------------------------------------------
! report
  write(6,'(1/,a)') ' ... reporting .............................................................'
  write(6,'(1/,a,f12.2,a,es8.2,a,es9.2,a)') ' error divergence = ', &
            err_div/divTol,  ' (',err_div, ' / m, tol = ',divTol,')'
  write(6,  '(a,f12.2,a,es8.2,a,es9.2,a)') ' error curl       = ', &
            err_curl/curlTol,' (',err_curl,' -,   tol = ',curlTol,')'
  write(6,  '(a,f12.2,a,es8.2,a,es9.2,a)') ' error BC         = ', &
            err_BC/BCTol,    ' (',err_BC,  ' Pa,  tol = ',BCTol,')'
  write(6,'(/,a)') ' ==========================================================================='
  flush(6)

end subroutine converged


!--------------------------------------------------------------------------------------------------
!> @brief forms the residual vector
!--------------------------------------------------------------------------------------------------
subroutine formResidual(in, FandF_tau, &
                        residuum, dummy,ierr)

  DMDALocalInfo, dimension(DMDA_LOCAL_INFO_SIZE) :: in                                              !< DMDA info (needs to be named "in" for macros like XRANGE to work)
  PetscScalar, dimension(3,3,2,XG_RANGE,YG_RANGE,ZG_RANGE), &
    target, intent(in) :: FandF_tau
  PetscScalar, dimension(3,3,2,X_RANGE,Y_RANGE,Z_RANGE),&
    target,  intent(out) :: residuum                                                                !< residuum field
  PetscScalar, pointer, dimension(:,:,:,:,:) :: &
    F, &
    F_tau, &
    residual_F, &
    residual_F_tau
  PetscInt :: &
    PETScIter, &
    nfuncs
  PetscObject :: dummy
  PetscErrorCode :: ierr
<<<<<<< HEAD
  class(tNode), pointer :: &
    num_grid, &
    num_generic, &
    debug_grid                                                                                      !  pointer to grid  debug options
  real(pReal) :: &
    polarAlpha, &                                                                                   !< polarization scheme parameter 0.0 < alpha < 2.0. alpha = 1.0 ==> AL scheme, alpha = 2.0 ==> accelerated scheme
    polarBeta                                                                                       !< polarization scheme parameter 0.0 < beta < 2.0. beta = 1.0 ==> AL scheme, beta = 2.0 ==> accelerated scheme
  integer :: &
    i, j, k, e, &
    itmin, itmax

!--------------------------------------------------------------------------------------------------
! debug pointer for grid
  debug_grid => debug_root%get('grid',defaultVal=emptyList)

!--------------------------------------------------------------------------------------------------
! read numerical paramteters and do sanity checks
  num_grid       => numerics_root%get('grid',defaultVal = emptyDict)
  polarAlpha     =  num_grid%get_asFloat('polaralpha',defaultVal=1.0_pReal)
  polarBeta      =  num_grid%get_asFloat('polarbeta', defaultVal=1.0_pReal)

  num_generic => numerics_root%get('generic',defaultVal=emptyDict)
  itmin = num_generic%get_asInt('itmin',defaultVal=1)
  itmax = num_generic%get_asInt('itmax',defaultVal=250)

  if (itmax <= 1)                                           call IO_error(301,ext_msg='itmax')
  if (itmin > itmax .or. itmin < 1)                         call IO_error(301,ext_msg='itmin')
  if (polarAlpha <= 0.0_pReal .or. polarAlpha >  2.0_pReal) call IO_error(301,ext_msg='polarAlpha')
  if (polarBeta < 0.0_pReal .or. polarBeta > 2.0_pReal)     call IO_error(301,ext_msg='polarBeta')
=======
 integer :: &
    i, j, k, e

>>>>>>> 6f9f4946
!---------------------------------------------------------------------------------------------------

  F              => FandF_tau(1:3,1:3,1,&
                                 XG_RANGE,YG_RANGE,ZG_RANGE)
  F_tau          => FandF_tau(1:3,1:3,2,&
                                 XG_RANGE,YG_RANGE,ZG_RANGE)
  residual_F     => residuum(1:3,1:3,1,&
                                 X_RANGE, Y_RANGE, Z_RANGE)
  residual_F_tau => residuum(1:3,1:3,2,&
                                 X_RANGE, Y_RANGE, Z_RANGE)

  F_av = sum(sum(sum(F,dim=5),dim=4),dim=3) * wgt
  call MPI_Allreduce(MPI_IN_PLACE,F_av,9,MPI_DOUBLE,MPI_SUM,PETSC_COMM_WORLD,ierr)

  call SNESGetNumberFunctionEvals(snes,nfuncs,ierr); CHKERRQ(ierr)
  call SNESGetIterationNumber(snes,PETScIter,ierr);  CHKERRQ(ierr)

  if (nfuncs == 0 .and. PETScIter == 0) totalIter = -1                                              ! new increment
!--------------------------------------------------------------------------------------------------
! begin of new iteration
  newIteration: if (totalIter <= PETScIter) then
    totalIter = totalIter + 1
<<<<<<< HEAD
    write(6,'(1x,a,3(a,i0))') trim(incInfo), ' @ Iteration ', itmin, '≤',totalIter, '≤', itmax
    if(debug_grid%contains('rotation')) &
=======
    write(6,'(1x,a,3(a,i0))') trim(incInfo), ' @ Iteration ', num%itmin, '≤',totalIter, '≤', num%itmax
    if (iand(debug_level(debug_spectral),debug_spectralRotation) /= 0) &
>>>>>>> 6f9f4946
      write(6,'(/,a,/,3(3(f12.7,1x)/))',advance='no') &
              ' deformation gradient aim (lab) =', transpose(params%rotation_BC%rotate(F_aim,active=.true.))
    write(6,'(/,a,/,3(3(f12.7,1x)/))',advance='no') &
              ' deformation gradient aim       =', transpose(F_aim)
    flush(6)
  endif newIteration

!--------------------------------------------------------------------------------------------------
!
  tensorField_real = 0.0_pReal
  do k = 1, grid3; do j = 1, grid(2); do i = 1, grid(1)
    tensorField_real(1:3,1:3,i,j,k) = &
      num%beta*math_mul3333xx33(C_scale,F(1:3,1:3,i,j,k) - math_I3) -&
      num%alpha*matmul(F(1:3,1:3,i,j,k), &
                         math_mul3333xx33(C_scale,F_tau(1:3,1:3,i,j,k) - F(1:3,1:3,i,j,k) - math_I3))
  enddo; enddo; enddo

!--------------------------------------------------------------------------------------------------
! doing convolution in Fourier space
  call utilities_FFTtensorForward
  call utilities_fourierGammaConvolution(params%rotation_BC%rotate(num%beta*F_aim,active=.true.))
  call utilities_FFTtensorBackward

!--------------------------------------------------------------------------------------------------
! constructing residual
  residual_F_tau = num%beta*F - tensorField_real(1:3,1:3,1:grid(1),1:grid(2),1:grid3)

!--------------------------------------------------------------------------------------------------
! evaluate constitutive response
  call utilities_constitutiveResponse(residual_F, &                                                 ! "residuum" gets field of first PK stress (to save memory)
                                      P_av,C_volAvg,C_minMaxAvg, &
                                      F - residual_F_tau/num%beta,params%timeinc,params%rotation_BC)
  call MPI_Allreduce(MPI_IN_PLACE,terminallyIll,1,MPI_LOGICAL,MPI_LOR,PETSC_COMM_WORLD,ierr)

!--------------------------------------------------------------------------------------------------
! stress BC handling
  F_aim = F_aim - math_mul3333xx33(S, ((P_av - params%stress_BC)))                                  ! S = 0.0 for no bc
  err_BC = maxval(abs((1.0_pReal-params%stress_mask) * math_mul3333xx33(C_scale,F_aim &
                                                 -params%rotation_BC%rotate(F_av)) + &
                                 params%stress_mask  * (P_av-params%stress_BC)))                    ! mask = 0.0 for no bc
! calculate divergence
  tensorField_real = 0.0_pReal
  tensorField_real(1:3,1:3,1:grid(1),1:grid(2),1:grid3) = residual_F                                !< stress field in disguise
  call utilities_FFTtensorForward
  err_div = Utilities_divergenceRMS()                                                               !< root mean squared error in divergence of stress

!--------------------------------------------------------------------------------------------------
! constructing residual
  e = 0
  do k = 1, grid3; do j = 1, grid(2); do i = 1, grid(1)
    e = e + 1
    residual_F(1:3,1:3,i,j,k) = &
      math_mul3333xx33(math_invSym3333(materialpoint_dPdF(1:3,1:3,1:3,1:3,1,e) + C_scale), &
                       residual_F(1:3,1:3,i,j,k) - matmul(F(1:3,1:3,i,j,k), &
                       math_mul3333xx33(C_scale,F_tau(1:3,1:3,i,j,k) - F(1:3,1:3,i,j,k) - math_I3))) &
                       + residual_F_tau(1:3,1:3,i,j,k)
  enddo; enddo; enddo

!--------------------------------------------------------------------------------------------------
! calculating curl
  tensorField_real = 0.0_pReal
  tensorField_real(1:3,1:3,1:grid(1),1:grid(2),1:grid3) = F
  call utilities_FFTtensorForward
  err_curl = Utilities_curlRMS()

end subroutine formResidual

end module grid_mech_spectral_polarisation<|MERGE_RESOLUTION|>--- conflicted
+++ resolved
@@ -529,41 +529,13 @@
     nfuncs
   PetscObject :: dummy
   PetscErrorCode :: ierr
-<<<<<<< HEAD
   class(tNode), pointer :: &
-    num_grid, &
-    num_generic, &
     debug_grid                                                                                      !  pointer to grid  debug options
-  real(pReal) :: &
-    polarAlpha, &                                                                                   !< polarization scheme parameter 0.0 < alpha < 2.0. alpha = 1.0 ==> AL scheme, alpha = 2.0 ==> accelerated scheme
-    polarBeta                                                                                       !< polarization scheme parameter 0.0 < beta < 2.0. beta = 1.0 ==> AL scheme, beta = 2.0 ==> accelerated scheme
   integer :: &
-    i, j, k, e, &
-    itmin, itmax
-
-!--------------------------------------------------------------------------------------------------
-! debug pointer for grid
+    i, j, k, e
+
   debug_grid => debug_root%get('grid',defaultVal=emptyList)
 
-!--------------------------------------------------------------------------------------------------
-! read numerical paramteters and do sanity checks
-  num_grid       => numerics_root%get('grid',defaultVal = emptyDict)
-  polarAlpha     =  num_grid%get_asFloat('polaralpha',defaultVal=1.0_pReal)
-  polarBeta      =  num_grid%get_asFloat('polarbeta', defaultVal=1.0_pReal)
-
-  num_generic => numerics_root%get('generic',defaultVal=emptyDict)
-  itmin = num_generic%get_asInt('itmin',defaultVal=1)
-  itmax = num_generic%get_asInt('itmax',defaultVal=250)
-
-  if (itmax <= 1)                                           call IO_error(301,ext_msg='itmax')
-  if (itmin > itmax .or. itmin < 1)                         call IO_error(301,ext_msg='itmin')
-  if (polarAlpha <= 0.0_pReal .or. polarAlpha >  2.0_pReal) call IO_error(301,ext_msg='polarAlpha')
-  if (polarBeta < 0.0_pReal .or. polarBeta > 2.0_pReal)     call IO_error(301,ext_msg='polarBeta')
-=======
- integer :: &
-    i, j, k, e
-
->>>>>>> 6f9f4946
 !---------------------------------------------------------------------------------------------------
 
   F              => FandF_tau(1:3,1:3,1,&
@@ -582,17 +554,13 @@
   call SNESGetIterationNumber(snes,PETScIter,ierr);  CHKERRQ(ierr)
 
   if (nfuncs == 0 .and. PETScIter == 0) totalIter = -1                                              ! new increment
+
 !--------------------------------------------------------------------------------------------------
 ! begin of new iteration
   newIteration: if (totalIter <= PETScIter) then
     totalIter = totalIter + 1
-<<<<<<< HEAD
-    write(6,'(1x,a,3(a,i0))') trim(incInfo), ' @ Iteration ', itmin, '≤',totalIter, '≤', itmax
+    write(6,'(1x,a,3(a,i0))') trim(incInfo), ' @ Iteration ', num%itmin, '≤',totalIter, '≤', num%itmax
     if(debug_grid%contains('rotation')) &
-=======
-    write(6,'(1x,a,3(a,i0))') trim(incInfo), ' @ Iteration ', num%itmin, '≤',totalIter, '≤', num%itmax
-    if (iand(debug_level(debug_spectral),debug_spectralRotation) /= 0) &
->>>>>>> 6f9f4946
       write(6,'(/,a,/,3(3(f12.7,1x)/))',advance='no') &
               ' deformation gradient aim (lab) =', transpose(params%rotation_BC%rotate(F_aim,active=.true.))
     write(6,'(/,a,/,3(3(f12.7,1x)/))',advance='no') &
