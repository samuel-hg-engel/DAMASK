!--------------------------------------------------------------------------------------------------
!> @author Martin Diehl, Max-Planck-Institut für Eisenforschung GmbH
!> @author Pratheek Shanthraj, Max-Planck-Institut für Eisenforschung GmbH
!> @author Shaokang Zhang, Max-Planck-Institut für Eisenforschung GmbH
!> @brief Spectral solver for thermal conduction
!--------------------------------------------------------------------------------------------------
module grid_thermal_spectral
#include <petsc/finclude/petscsnes.h>
#include <petsc/finclude/petscdmda.h>
  use PETScDMDA
  use PETScSNES
#if (PETSC_VERSION_MAJOR==3 && PETSC_VERSION_MINOR>14) && !defined(PETSC_HAVE_MPI_F90MODULE_VISIBILITY)
  use MPI_f08
#endif

  use prec
  use parallelization
  use IO
  use spectral_utilities
  use discretization_grid
  use homogenization
  use YAML_types
  use config

  implicit none
  private

  type :: tNumerics
    integer :: &
      itmax                                                                                         !< maximum number of iterations
    real(pReal) :: &
      eps_thermal_atol, &                                                                           !< absolute tolerance for thermal equilibrium
      eps_thermal_rtol                                                                              !< relative tolerance for thermal equilibrium
  end type tNumerics

  type(tNumerics) :: num

  type(tSolutionParams) :: params
!--------------------------------------------------------------------------------------------------
! PETSc data
  SNES     :: thermal_snes
  Vec      :: solution_vec
  real(pReal), dimension(:,:,:), allocatable :: &
    T_current, &                                                                                    !< field of current temperature
    T_lastInc, &                                                                                    !< field of previous temperature
    T_stagInc                                                                                       !< field of staggered temperature

!--------------------------------------------------------------------------------------------------
! reference diffusion tensor, mobility etc.
  integer                     :: totalIter = 0                                                      !< total iteration in current increment
  real(pReal), dimension(3,3) :: K_ref
  real(pReal)                 :: mu_ref

  public :: &
    grid_thermal_spectral_init, &
    grid_thermal_spectral_solution, &
    grid_thermal_spectral_forward

contains

!--------------------------------------------------------------------------------------------------
!> @brief allocates all neccessary fields and fills them with data
! ToDo: Restart not implemented
!--------------------------------------------------------------------------------------------------
subroutine grid_thermal_spectral_init(T_0)

  real(pReal), intent(in) :: T_0

  PetscInt, dimension(0:worldsize-1) :: localK
  integer :: i, j, k, ce
  DM :: thermal_grid
  PetscScalar, dimension(:,:,:), pointer :: T_PETSc
  integer(MPI_INTEGER_KIND) :: err_MPI
  PetscErrorCode :: err_PETSc
  class(tNode), pointer :: &
    num_grid

  print'(/,1x,a)', '<<<+-  grid_thermal_spectral init  -+>>>'

  print'(/,1x,a)', 'P. Shanthraj et al., Handbook of Mechanics of Materials, 2019'
  print'(  1x,a)', 'https://doi.org/10.1007/978-981-10-6855-3_80'

!-------------------------------------------------------------------------------------------------
! read numerical parameters and do sanity checks
  num_grid => config_numerics%get('grid',defaultVal=emptyDict)
  num%itmax            = num_grid%get_asInt   ('itmax',           defaultVal=250)
  num%eps_thermal_atol = num_grid%get_asFloat ('eps_thermal_atol',defaultVal=1.0e-2_pReal)
  num%eps_thermal_rtol = num_grid%get_asFloat ('eps_thermal_rtol',defaultVal=1.0e-6_pReal)

  if (num%itmax <= 1)                    call IO_error(301,ext_msg='itmax')
  if (num%eps_thermal_atol <= 0.0_pReal) call IO_error(301,ext_msg='eps_thermal_atol')
  if (num%eps_thermal_rtol <= 0.0_pReal) call IO_error(301,ext_msg='eps_thermal_rtol')

!--------------------------------------------------------------------------------------------------
! set default and user defined options for PETSc
 call PetscOptionsInsertString(PETSC_NULL_OPTIONS,'-thermal_snes_type newtonls -thermal_snes_mf &
                               &-thermal_snes_ksp_ew -thermal_ksp_type fgmres',err_PETSc)
 CHKERRQ(err_PETSc)
 call PetscOptionsInsertString(PETSC_NULL_OPTIONS,num_grid%get_asString('petsc_options',defaultVal=''),err_PETSc)
 CHKERRQ(err_PETSc)

!--------------------------------------------------------------------------------------------------
! init fields
  allocate(T_current(grid(1),grid(2),grid3), source=T_0)
  allocate(T_lastInc(grid(1),grid(2),grid3), source=T_0)
  allocate(T_stagInc(grid(1),grid(2),grid3), source=T_0)

  ce = 0
  do k = 1, grid3; do j = 1, grid(2); do i = 1,grid(1)
    ce = ce + 1
    call homogenization_thermal_setField(T_0,0.0_pReal,ce)
  end do; end do; end do

!--------------------------------------------------------------------------------------------------
! initialize solver specific parts of PETSc
  call SNESCreate(PETSC_COMM_WORLD,thermal_snes,err_PETSc); CHKERRQ(err_PETSc)
  call SNESSetOptionsPrefix(thermal_snes,'thermal_',err_PETSc);CHKERRQ(err_PETSc)
  localK            = 0_pPetscInt
  localK(worldrank) = int(grid3,pPetscInt)
  call MPI_Allreduce(MPI_IN_PLACE,localK,worldsize,MPI_INTEGER,MPI_SUM,MPI_COMM_WORLD,err_MPI)
  if (err_MPI /= 0_MPI_INTEGER_KIND) error stop 'MPI error'
  call DMDACreate3D(PETSC_COMM_WORLD, &
         DM_BOUNDARY_NONE, DM_BOUNDARY_NONE, DM_BOUNDARY_NONE, &                                    ! cut off stencil at boundary
         DMDA_STENCIL_BOX, &                                                                        ! Moore (26) neighborhood around central point
         int(grid(1),pPetscInt),int(grid(2),pPetscInt),int(grid(3),pPetscInt), &                    ! global grid
         1_pPetscInt, 1_pPetscInt, int(worldsize,pPetscInt), &
         1_pPetscInt, 0_pPetscInt, &                                                                ! #dof (T, scalar), ghost boundary width (domain overlap)
         [int(grid(1),pPetscInt)],[int(grid(2),pPetscInt)],localK, &                                ! local grid
         thermal_grid,err_PETSc)                                                                    ! handle, error
  CHKERRQ(err_PETSc)
  call SNESSetDM(thermal_snes,thermal_grid,err_PETSc); CHKERRQ(err_PETSc)                           ! connect snes to da
  call DMsetFromOptions(thermal_grid,err_PETSc); CHKERRQ(err_PETSc)
  call DMsetUp(thermal_grid,err_PETSc); CHKERRQ(err_PETSc)
  call DMCreateGlobalVector(thermal_grid,solution_vec,err_PETSc)                                    ! global solution vector (grid x 1, i.e. every def grad tensor)
  CHKERRQ(err_PETSc)
  call DMDASNESSetFunctionLocal(thermal_grid,INSERT_VALUES,formResidual,PETSC_NULL_SNES,err_PETSc)  ! residual vector of same shape as solution vector
  CHKERRQ(err_PETSc)
  call SNESSetFromOptions(thermal_snes,err_PETSc); CHKERRQ(err_PETSc)                               ! pull it all together with additional CLI arguments

!--------------------------------------------------------------------------------------------------
<<<<<<< HEAD
! init fields
  allocate(T_current(grid(1),grid(2),grid3), source=0.0_pReal)
  allocate(T_lastInc(grid(1),grid(2),grid3), source=0.0_pReal)
  allocate(T_stagInc(grid(1),grid(2),grid3), source=0.0_pReal)

  ce = 0
  do k = 1, grid3; do j = 1, grid(2); do i = 1,grid(1)
    ce = ce + 1
    T_current(i,j,k) = T_0
    T_lastInc(i,j,k) = T_current(i,j,k)
    T_stagInc(i,j,k) = T_current(i,j,k)
    call homogenization_thermal_setField(T_0,0.0_pReal,ce)
  end do; end do; end do

=======
>>>>>>> 1ad537b6
  call DMDAVecGetArrayF90(thermal_grid,solution_vec,T_PETSc,err_PETSc)
  CHKERRQ(err_PETSc)
  T_PETSc = T_current
  call DMDAVecRestoreArrayF90(thermal_grid,solution_vec,T_PETSc,err_PETSc)
  CHKERRQ(err_PETSc)

  call updateReference

end subroutine grid_thermal_spectral_init


!--------------------------------------------------------------------------------------------------
!> @brief solution for the spectral thermal scheme with internal iterations
!--------------------------------------------------------------------------------------------------
function grid_thermal_spectral_solution(Delta_t) result(solution)

  real(pReal), intent(in) :: &
    Delta_t                                                                                         !< increment in time for current solution
  integer :: i, j, k, ce
  type(tSolutionState) :: solution
  PetscInt  :: devNull
  PetscReal :: T_min, T_max, stagNorm

  integer(MPI_INTEGER_KIND) :: err_MPI
  PetscErrorCode :: err_PETSc
  SNESConvergedReason :: reason

  solution%converged =.false.

!--------------------------------------------------------------------------------------------------
! set module wide availabe data
  params%Delta_t = Delta_t

  call SNESSolve(thermal_snes,PETSC_NULL_VEC,solution_vec,err_PETSc)
  CHKERRQ(err_PETSc)
  call SNESGetConvergedReason(thermal_snes,reason,err_PETSc)
  CHKERRQ(err_PETSc)

  if (reason < 1) then
    solution%converged = .false.
    solution%iterationsNeeded = num%itmax
  else
    solution%converged = .true.
    solution%iterationsNeeded = totalIter
  end if
  stagNorm = maxval(abs(T_current - T_stagInc))
  call MPI_Allreduce(MPI_IN_PLACE,stagNorm,1_MPI_INTEGER_KIND,MPI_DOUBLE,MPI_MAX,MPI_COMM_WORLD,err_MPI)
  if (err_MPI /= 0_MPI_INTEGER_KIND) error stop 'MPI error'
  solution%stagConverged = stagNorm < max(num%eps_thermal_atol, num%eps_thermal_rtol*maxval(T_current))
  call MPI_Allreduce(MPI_IN_PLACE,solution%stagConverged,1_MPI_INTEGER_KIND,MPI_LOGICAL,MPI_LAND,MPI_COMM_WORLD,err_MPI)
  if (err_MPI /= 0_MPI_INTEGER_KIND) error stop 'MPI error'
  T_stagInc = T_current

!--------------------------------------------------------------------------------------------------
! updating thermal state
  ce = 0
  do k = 1, grid3;  do j = 1, grid(2);  do i = 1,grid(1)
    ce = ce + 1
    call homogenization_thermal_setField(T_current(i,j,k),(T_current(i,j,k)-T_lastInc(i,j,k))/params%Delta_t,ce)
  end do; end do; end do

  call VecMin(solution_vec,devNull,T_min,err_PETSc); CHKERRQ(err_PETSc)
  call VecMax(solution_vec,devNull,T_max,err_PETSc); CHKERRQ(err_PETSc)
  if (solution%converged) &
    print'(/,1x,a)', '... thermal conduction converged ..................................'
  print'(/,1x,a,f8.4,2x,f8.4,2x,f8.4)', 'Minimum|Maximum|Delta Temperature / K = ', T_min, T_max, stagNorm
  print'(/,1x,a)', '==========================================================================='
  flush(IO_STDOUT)

end function grid_thermal_spectral_solution


!--------------------------------------------------------------------------------------------------
!> @brief forwarding routine
!--------------------------------------------------------------------------------------------------
subroutine grid_thermal_spectral_forward(cutBack)

  logical, intent(in) :: cutBack
  integer :: i, j, k, ce
  DM :: dm_local
  PetscScalar,  dimension(:,:,:), pointer :: x_scal
  PetscErrorCode :: err_PETSc

  if (cutBack) then
    T_current = T_lastInc
    T_stagInc = T_lastInc

!--------------------------------------------------------------------------------------------------
! reverting thermal field state
    call SNESGetDM(thermal_snes,dm_local,err_PETSc)
    CHKERRQ(err_PETSc)
    call DMDAVecGetArrayF90(dm_local,solution_vec,x_scal,err_PETSc)                                 !< get the data out of PETSc to work with
    CHKERRQ(err_PETSc)
    x_scal = T_current
    call DMDAVecRestoreArrayF90(dm_local,solution_vec,x_scal,err_PETSc)
    CHKERRQ(err_PETSc)
    ce = 0
    do k = 1, grid3;  do j = 1, grid(2);  do i = 1,grid(1)
      ce = ce + 1
      call homogenization_thermal_setField(T_current(i,j,k),(T_current(i,j,k)-T_lastInc(i,j,k))/params%Delta_t,ce)
    end do; end do; end do
  else
    T_lastInc = T_current
    call updateReference
  end if

end subroutine grid_thermal_spectral_forward


!--------------------------------------------------------------------------------------------------
!> @brief forms the spectral thermal residual vector
!--------------------------------------------------------------------------------------------------
subroutine formResidual(in,x_scal,f_scal,dummy,dummy_err)

  DMDALocalInfo, dimension(DMDA_LOCAL_INFO_SIZE) :: &
    in
  PetscScalar, dimension( &
    XG_RANGE,YG_RANGE,ZG_RANGE), intent(in) :: &
    x_scal
  PetscScalar, dimension( &
    X_RANGE,Y_RANGE,Z_RANGE), intent(out) :: &
    f_scal
  PetscObject :: dummy
  PetscErrorCode :: dummy_err
  integer :: i, j, k, ce

  T_current = x_scal
!--------------------------------------------------------------------------------------------------
! evaluate polarization field
  scalarField_real = 0.0_pReal
  scalarField_real(1:grid(1),1:grid(2),1:grid3) = T_current
  call utilities_FFTscalarForward
  call utilities_fourierScalarGradient                                                              !< calculate gradient of temperature field
  call utilities_FFTvectorBackward
  ce = 0
  do k = 1, grid3;  do j = 1, grid(2);  do i = 1,grid(1)
    ce = ce + 1
    vectorField_real(1:3,i,j,k) = matmul(homogenization_K_T(ce) - K_ref, vectorField_real(1:3,i,j,k))
  end do; end do; end do
  call utilities_FFTvectorForward
  call utilities_fourierVectorDivergence                                                            !< calculate temperature divergence in fourier field
  call utilities_FFTscalarBackward
  ce = 0
  do k = 1, grid3;  do j = 1, grid(2);  do i = 1,grid(1)
    ce = ce + 1
    scalarField_real(i,j,k) = params%Delta_t*(scalarField_real(i,j,k) + homogenization_f_T(ce)) &
                            + homogenization_mu_T(ce) * (T_lastInc(i,j,k) - T_current(i,j,k)) &
                            + mu_ref*T_current(i,j,k)
  end do; end do; end do

!--------------------------------------------------------------------------------------------------
! convolution of temperature field with green operator
  call utilities_FFTscalarForward
  call utilities_fourierGreenConvolution(K_ref, mu_ref, params%Delta_t)
  call utilities_FFTscalarBackward

!--------------------------------------------------------------------------------------------------
! constructing residual
  f_scal = T_current - scalarField_real(1:grid(1),1:grid(2),1:grid3)

end subroutine formResidual


!--------------------------------------------------------------------------------------------------
!> @brief update reference viscosity and conductivity
!--------------------------------------------------------------------------------------------------
subroutine updateReference()

  integer :: ce
  integer(MPI_INTEGER_KIND) :: err_MPI


  K_ref = 0.0_pReal
  mu_ref = 0.0_pReal
  do ce = 1, product(grid(1:2))*grid3
    K_ref  = K_ref  + homogenization_K_T(ce)
    mu_ref = mu_ref + homogenization_mu_T(ce)
  end do

  K_ref = K_ref*wgt
  call MPI_Allreduce(MPI_IN_PLACE,K_ref,9_MPI_INTEGER_KIND,MPI_DOUBLE,MPI_SUM,MPI_COMM_WORLD,err_MPI)
  if (err_MPI /= 0_MPI_INTEGER_KIND) error stop 'MPI error'
  mu_ref = mu_ref*wgt
  call MPI_Allreduce(MPI_IN_PLACE,mu_ref,1_MPI_INTEGER_KIND,MPI_DOUBLE,MPI_SUM,MPI_COMM_WORLD,err_MPI)
  if (err_MPI /= 0_MPI_INTEGER_KIND) error stop 'MPI error'

end subroutine updateReference


end module grid_thermal_spectral<|MERGE_RESOLUTION|>--- conflicted
+++ resolved
@@ -38,8 +38,8 @@
   type(tSolutionParams) :: params
 !--------------------------------------------------------------------------------------------------
 ! PETSc data
-  SNES     :: thermal_snes
-  Vec      :: solution_vec
+  SNES :: thermal_snes
+  Vec :: solution_vec
   real(pReal), dimension(:,:,:), allocatable :: &
     T_current, &                                                                                    !< field of current temperature
     T_lastInc, &                                                                                    !< field of previous temperature
@@ -138,23 +138,6 @@
   call SNESSetFromOptions(thermal_snes,err_PETSc); CHKERRQ(err_PETSc)                               ! pull it all together with additional CLI arguments
 
 !--------------------------------------------------------------------------------------------------
-<<<<<<< HEAD
-! init fields
-  allocate(T_current(grid(1),grid(2),grid3), source=0.0_pReal)
-  allocate(T_lastInc(grid(1),grid(2),grid3), source=0.0_pReal)
-  allocate(T_stagInc(grid(1),grid(2),grid3), source=0.0_pReal)
-
-  ce = 0
-  do k = 1, grid3; do j = 1, grid(2); do i = 1,grid(1)
-    ce = ce + 1
-    T_current(i,j,k) = T_0
-    T_lastInc(i,j,k) = T_current(i,j,k)
-    T_stagInc(i,j,k) = T_current(i,j,k)
-    call homogenization_thermal_setField(T_0,0.0_pReal,ce)
-  end do; end do; end do
-
-=======
->>>>>>> 1ad537b6
   call DMDAVecGetArrayF90(thermal_grid,solution_vec,T_PETSc,err_PETSc)
   CHKERRQ(err_PETSc)
   T_PETSc = T_current
