--- conflicted
+++ resolved
@@ -382,18 +382,10 @@
   PetscErrorCode :: err_PETSc
   real(pREAL), dimension(:,:,:,:), pointer :: F
 
-<<<<<<< HEAD
-
-  call DMDAVecGetArrayF90(da,solution_vec,F,err_PETSc)
+  call DMDAVecGetArrayReadF90(da,solution_vec,F,err_PETSc)
   CHKERRQ(err_PETSc)
   call utilities_updateCoords(reshape(F,[3,3,size(F,2),size(F,3),size(F,4)]))
-  call DMDAVecRestoreArrayF90(da,solution_vec,F,err_PETSc)
-=======
-  call DMDAVecGetArrayReadF90(da,solution_vec,F,err_PETSc)
-  CHKERRQ(err_PETSc)
-  call utilities_updateCoords(F)
   call DMDAVecRestoreArrayReadF90(da,solution_vec,F,err_PETSc)
->>>>>>> ad6220c2
   CHKERRQ(err_PETSc)
 
 end subroutine grid_mechanical_spectral_basic_updateCoords
@@ -408,12 +400,7 @@
   integer(HID_T) :: fileHandle, groupHandle
   real(pREAL), dimension(:,:,:,:), pointer :: F
 
-<<<<<<< HEAD
-
-  call DMDAVecGetArrayF90(da,solution_vec,F,err_PETSc)
-=======
   call DMDAVecGetArrayReadF90(da,solution_vec,F,err_PETSc)
->>>>>>> ad6220c2
   CHKERRQ(err_PETSc)
 
   if (num%update_gamma) C_minMaxAvgRestart = C_minMaxAvg
