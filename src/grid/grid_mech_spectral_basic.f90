!--------------------------------------------------------------------------------------------------
!> @author Pratheek Shanthraj, Max-Planck-Institut für Eisenforschung GmbH
!> @author Martin Diehl, Max-Planck-Institut für Eisenforschung GmbH
!> @author Philip Eisenlohr, Max-Planck-Institut für Eisenforschung GmbH
!> @brief Grid solver for mechanics: Spectral basic
!--------------------------------------------------------------------------------------------------
module grid_mech_spectral_basic
#include <petsc/finclude/petscsnes.h>
#include <petsc/finclude/petscdmda.h>
  use PETScdmda
  use PETScsnes

  use prec
  use parallelization
  use DAMASK_interface
  use IO
  use HDF5_utilities
  use math
  use rotations
  use spectral_utilities
  use FEsolving
  use config
  use homogenization
  use discretization_grid

  implicit none
  private

  type(tSolutionParams) :: params

  type :: tNumerics
    logical :: update_gamma                                                                         !< update gamma operator with current stiffness
    integer :: &
      itmin, &                                                                                      !< minimum number of iterations
      itmax                                                                                         !< maximum number of iterations
    real(pReal) :: &
      eps_div_atol, &                                                                               !< absolute tolerance for equilibrium
      eps_div_rtol, &                                                                               !< relative tolerance for equilibrium
      eps_stress_atol, &                                                                            !< absolute tolerance for fullfillment of stress BC
      eps_stress_rtol                                                                               !< relative tolerance for fullfillment of stress BC
  end type tNumerics

  type(tNumerics) :: num                                                                            ! numerics parameters. Better name?

  logical :: debugRotation

!--------------------------------------------------------------------------------------------------
! PETSc data
  DM   :: da
  SNES :: snes
  Vec  :: solution_vec

!--------------------------------------------------------------------------------------------------
! common pointwise data
  real(pReal), dimension(:,:,:,:,:), allocatable ::  &
    F_lastInc, &                                                                                    !< field of previous compatible deformation gradients
    Fdot                                                                                            !< field of assumed rate of compatible deformation gradient

!--------------------------------------------------------------------------------------------------
! stress, stiffness and compliance average etc.
  real(pReal), dimension(3,3) :: &
    F_aimDot = 0.0_pReal, &                                                                         !< assumed rate of average deformation gradient
    F_aim = math_I3, &                                                                              !< current prescribed deformation gradient
    F_aim_lastInc = math_I3, &                                                                      !< previous average deformation gradient
    P_av = 0.0_pReal, &                                                                             !< average 1st Piola--Kirchhoff stress
    P_aim = 0.0_pReal
  character(len=:), allocatable :: incInfo                                                          !< time and increment information
  real(pReal), dimension(3,3,3,3) :: &
    C_volAvg = 0.0_pReal, &                                                                         !< current volume average stiffness
    C_volAvgLastInc = 0.0_pReal, &                                                                  !< previous volume average stiffness
    C_minMaxAvg = 0.0_pReal, &                                                                      !< current (min+max)/2 stiffness
    C_minMaxAvgLastInc = 0.0_pReal, &                                                               !< previous (min+max)/2 stiffness
    S = 0.0_pReal                                                                                   !< current compliance (filled up with zeros)

  real(pReal) :: &
    err_BC, &                                                                                       !< deviation from stress BC
    err_div                                                                                         !< RMS of div of P

  integer :: &
    totalIter = 0                                                                                   !< total iteration in current increment

  public :: &
    grid_mech_spectral_basic_init, &
    grid_mech_spectral_basic_solution, &
    grid_mech_spectral_basic_forward, &
    grid_mech_spectral_basic_updateCoords, &
    grid_mech_spectral_basic_restartWrite

contains

!--------------------------------------------------------------------------------------------------
!> @brief allocates all necessary fields and fills them with data, potentially from restart info
!--------------------------------------------------------------------------------------------------
subroutine grid_mech_spectral_basic_init

  real(pReal), dimension(3,3,grid(1),grid(2),grid3) :: P
  PetscErrorCode :: ierr
  PetscScalar, pointer, dimension(:,:,:,:) :: &
    F                                                                                               ! pointer to solution data
  PetscInt, dimension(0:worldsize-1) :: localK
  integer(HID_T) :: fileHandle, groupHandle
  integer        :: fileUnit
  character(len=pStringLen) :: &
    fileName
  class (tNode), pointer :: &
    num_grid, &
    debug_grid

  print'(/,a)', ' <<<+-  grid_mech_spectral_basic init  -+>>>'; flush(IO_STDOUT)

  print*, 'Eisenlohr et al., International Journal of Plasticity 46:37–53, 2013'
  print*, 'https://doi.org/10.1016/j.ijplas.2012.09.012'//IO_EOL

  print*, 'Shanthraj et al., International Journal of Plasticity 66:31–45, 2015'
  print*, 'https://doi.org/10.1016/j.ijplas.2014.02.006'

!-------------------------------------------------------------------------------------------------
! debugging options
  debug_grid => config_debug%get('grid',defaultVal=emptyList)
  debugRotation = debug_grid%contains('rotation')

!-------------------------------------------------------------------------------------------------
! read numerical parameters and do sanity checks
  num_grid => config_numerics%get('grid',defaultVal=emptyDict)

  num%update_gamma    = num_grid%get_asBool ('update_gamma',   defaultVal=.false.)
  num%eps_div_atol    = num_grid%get_asFloat('eps_div_atol',   defaultVal=1.0e-4_pReal)
  num%eps_div_rtol    = num_grid%get_asFloat('eps_div_rtol',   defaultVal=5.0e-4_pReal)
  num%eps_stress_atol = num_grid%get_asFloat('eps_stress_atol',defaultVal=1.0e3_pReal)
  num%eps_stress_rtol = num_grid%get_asFloat('eps_stress_rtol',defaultVal=1.0e-3_pReal)
  num%itmin           = num_grid%get_asInt  ('itmin',defaultVal=1)
  num%itmax           = num_grid%get_asInt  ('itmax',defaultVal=250)

  if (num%eps_div_atol <= 0.0_pReal)             call IO_error(301,ext_msg='eps_div_atol')
  if (num%eps_div_rtol < 0.0_pReal)              call IO_error(301,ext_msg='eps_div_rtol')
  if (num%eps_stress_atol <= 0.0_pReal)          call IO_error(301,ext_msg='eps_stress_atol')
  if (num%eps_stress_rtol < 0.0_pReal)           call IO_error(301,ext_msg='eps_stress_rtol')
  if (num%itmax <= 1)                            call IO_error(301,ext_msg='itmax')
  if (num%itmin > num%itmax .or. num%itmin < 1)  call IO_error(301,ext_msg='itmin')

!--------------------------------------------------------------------------------------------------
! set default and user defined options for PETSc
  call PetscOptionsInsertString(PETSC_NULL_OPTIONS,'-mech_snes_type ngmres',ierr)
  CHKERRQ(ierr)
  call PetscOptionsInsertString(PETSC_NULL_OPTIONS,num_grid%get_asString('petsc_options',defaultVal=''),ierr)
  CHKERRQ(ierr)

!--------------------------------------------------------------------------------------------------
! allocate global fields
  allocate(F_lastInc(3,3,grid(1),grid(2),grid3),source = 0.0_pReal)
  allocate(Fdot     (3,3,grid(1),grid(2),grid3),source = 0.0_pReal)

!--------------------------------------------------------------------------------------------------
! initialize solver specific parts of PETSc
  call SNESCreate(PETSC_COMM_WORLD,snes,ierr); CHKERRQ(ierr)
  call SNESSetOptionsPrefix(snes,'mech_',ierr);CHKERRQ(ierr)
  localK            = 0
  localK(worldrank) = grid3
  call MPI_Allreduce(MPI_IN_PLACE,localK,worldsize,MPI_INTEGER,MPI_SUM,PETSC_COMM_WORLD,ierr)
  call DMDACreate3d(PETSC_COMM_WORLD, &
         DM_BOUNDARY_NONE, DM_BOUNDARY_NONE, DM_BOUNDARY_NONE, &                                    ! cut off stencil at boundary
         DMDA_STENCIL_BOX, &                                                                        ! Moore (26) neighborhood around central point
         grid(1),grid(2),grid(3), &                                                                 ! global grid
         1 , 1, worldsize, &
         9, 0, &                                                                                    ! #dof (F tensor), ghost boundary width (domain overlap)
         [grid(1)],[grid(2)],localK, &                                                              ! local grid
         da,ierr)                                                                                   ! handle, error
  CHKERRQ(ierr)
  call SNESSetDM(snes,da,ierr); CHKERRQ(ierr)                                                       ! connect snes to da
  call DMsetFromOptions(da,ierr); CHKERRQ(ierr)
  call DMsetUp(da,ierr); CHKERRQ(ierr)
  call DMcreateGlobalVector(da,solution_vec,ierr); CHKERRQ(ierr)                                    ! global solution vector (grid x 9, i.e. every def grad tensor)
  call DMDASNESsetFunctionLocal(da,INSERT_VALUES,formResidual,PETSC_NULL_SNES,ierr)                 ! residual vector of same shape as solution vector
  CHKERRQ(ierr)
  call SNESsetConvergenceTest(snes,converged,PETSC_NULL_SNES,PETSC_NULL_FUNCTION,ierr)              ! specify custom convergence check function "converged"
  CHKERRQ(ierr)
  call SNESsetFromOptions(snes,ierr); CHKERRQ(ierr)                                                 ! pull it all together with additional CLI arguments

!--------------------------------------------------------------------------------------------------
! init fields
  call DMDAVecGetArrayF90(da,solution_vec,F,ierr); CHKERRQ(ierr)                                   ! places pointer on PETSc data

  restartRead: if (interface_restartInc > 0) then
    print'(/,a,i0,a)', ' reading restart data of increment ', interface_restartInc, ' from file'

    write(fileName,'(a,a,i0,a)') trim(getSolverJobName()),'_',worldrank,'.hdf5'
    fileHandle  = HDF5_openFile(fileName)
    groupHandle = HDF5_openGroup(fileHandle,'solver')

    call HDF5_read(groupHandle,P_aim,        'P_aim')
    call HDF5_read(groupHandle,F_aim,        'F_aim')
    call HDF5_read(groupHandle,F_aim_lastInc,'F_aim_lastInc')
    call HDF5_read(groupHandle,F_aimDot,     'F_aimDot')
    call HDF5_read(groupHandle,F,            'F')
    call HDF5_read(groupHandle,F_lastInc,    'F_lastInc')

  elseif (interface_restartInc == 0) then restartRead
    F_lastInc = spread(spread(spread(math_I3,3,grid(1)),4,grid(2)),5,grid3)                         ! initialize to identity
    F = reshape(F_lastInc,[9,grid(1),grid(2),grid3])
  endif restartRead

  homogenization_F0 = reshape(F_lastInc, [3,3,1,product(grid(1:2))*grid3])                          ! set starting condition for materialpoint_stressAndItsTangent
  call utilities_updateCoords(reshape(F,shape(F_lastInc)))
  call utilities_constitutiveResponse(P,P_av,C_volAvg,C_minMaxAvg, &                                ! stress field, stress avg, global average of stiffness and (min+max)/2
                                      reshape(F,shape(F_lastInc)), &                                ! target F
                                      0.0_pReal)                                                    ! time increment
  call DMDAVecRestoreArrayF90(da,solution_vec,F,ierr); CHKERRQ(ierr)                                ! deassociate pointer

  restartRead2: if (interface_restartInc > 0) then
    print'(a,i0,a)', ' reading more restart data of increment ', interface_restartInc, ' from file'
    call HDF5_read(groupHandle,C_volAvg,       'C_volAvg')
    call HDF5_read(groupHandle,C_volAvgLastInc,'C_volAvgLastInc')

    call HDF5_closeGroup(groupHandle)
    call HDF5_closeFile(fileHandle)

    call MPI_File_open(PETSC_COMM_WORLD, trim(getSolverJobName())//'.C_ref', &
                       MPI_MODE_RDONLY,MPI_INFO_NULL,fileUnit,ierr)
    call MPI_File_read(fileUnit,C_minMaxAvg,81,MPI_DOUBLE,MPI_STATUS_IGNORE,ierr)
    call MPI_File_close(fileUnit,ierr)
  endif restartRead2

  call utilities_updateGamma(C_minMaxAvg)
  call utilities_saveReferenceStiffness

end subroutine grid_mech_spectral_basic_init


!--------------------------------------------------------------------------------------------------
!> @brief solution for the basic scheme with internal iterations
!--------------------------------------------------------------------------------------------------
function grid_mech_spectral_basic_solution(incInfoIn) result(solution)

!--------------------------------------------------------------------------------------------------
! input data for solution
  character(len=*),            intent(in) :: &
    incInfoIn
  type(tSolutionState)                    :: &
    solution
!--------------------------------------------------------------------------------------------------
! PETSc Data
  PetscErrorCode :: ierr
  SNESConvergedReason :: reason

  incInfo = incInfoIn

!--------------------------------------------------------------------------------------------------
! update stiffness (and gamma operator)
  S = utilities_maskedCompliance(params%rotation_BC,params%stress_mask,C_volAvg)
  if(num%update_gamma) call utilities_updateGamma(C_minMaxAvg)

!--------------------------------------------------------------------------------------------------
! solve BVP
  call SNESsolve(snes,PETSC_NULL_VEC,solution_vec,ierr); CHKERRQ(ierr)

!--------------------------------------------------------------------------------------------------
! check convergence
  call SNESGetConvergedReason(snes,reason,ierr); CHKERRQ(ierr)

  solution%converged = reason > 0
  solution%iterationsNeeded = totalIter
  solution%termIll = terminallyIll
  terminallyIll = .false.
  P_aim = merge(P_aim,P_av,params%stress_mask)

end function grid_mech_spectral_basic_solution


!--------------------------------------------------------------------------------------------------
!> @brief forwarding routine
!> @details find new boundary conditions and best F estimate for end of current timestep
!--------------------------------------------------------------------------------------------------
subroutine grid_mech_spectral_basic_forward(cutBack,guess,Delta_t,Delta_t_old,t_remaining,&
                                            deformation_BC,stress_BC,rotation_BC)

  logical,                  intent(in) :: &
    cutBack, &
    guess
  real(pReal),              intent(in) :: &
    Delta_t_old, &
    Delta_t, &
    t_remaining                                                                                     !< remaining time of current load case
  type(tBoundaryCondition), intent(in) :: &
    stress_BC, &
    deformation_BC
  type(rotation),           intent(in) :: &
    rotation_BC
  PetscErrorCode :: ierr
  PetscScalar, pointer, dimension(:,:,:,:) :: F


  call DMDAVecGetArrayF90(da,solution_vec,F,ierr); CHKERRQ(ierr)

  if (cutBack) then
    C_volAvg    = C_volAvgLastInc
    C_minMaxAvg = C_minMaxAvgLastInc
  else
    C_volAvgLastInc    = C_volAvg
    C_minMaxAvgLastInc = C_minMaxAvg

    F_aimDot = merge(merge((F_aim-F_aim_lastInc)/Delta_t_old,0.0_pReal,stress_BC%mask), 0.0_pReal, guess)  ! estimate deformation rate for prescribed stress components
    F_aim_lastInc = F_aim

    !-----------------------------------------------------------------------------------------------
    ! calculate rate for aim
    if     (deformation_BC%myType=='L') then                                                        ! calculate F_aimDot from given L and current F
      F_aimDot = F_aimDot &
               + merge(matmul(deformation_BC%values, F_aim_lastInc),.0_pReal,deformation_BC%mask)
    elseif (deformation_BC%myType=='dot_F') then                                                    ! F_aimDot is prescribed
      F_aimDot = F_aimDot &
               + merge(deformation_BC%values,.0_pReal,deformation_BC%mask)
    elseif (deformation_BC%myType=='F') then                                                        ! aim at end of load case is prescribed
      F_aimDot = F_aimDot &
               + merge((deformation_BC%values - F_aim_lastInc)/t_remaining,.0_pReal,deformation_BC%mask)
    endif

    Fdot = utilities_calculateRate(guess, &
                                   F_lastInc,reshape(F,[3,3,grid(1),grid(2),grid3]),Delta_t_old, &
                                   rotation_BC%rotate(F_aimDot,active=.true.))
    F_lastInc = reshape(F,[3,3,grid(1),grid(2),grid3])

    homogenization_F0 = reshape(F,[3,3,1,product(grid(1:2))*grid3])
  endif

!--------------------------------------------------------------------------------------------------
! update average and local deformation gradients
  F_aim = F_aim_lastInc + F_aimDot * Delta_t
  if (stress_BC%myType=='P')     P_aim = P_aim &
                                       + merge((stress_BC%values - P_aim)/t_remaining,0.0_pReal,stress_BC%mask)*Delta_t
  if (stress_BC%myType=='dot_P') P_aim = P_aim &
                                       + merge(stress_BC%values,0.0_pReal,stress_BC%mask)*Delta_t

  F = reshape(utilities_forwardField(Delta_t,F_lastInc,Fdot, &                                      ! estimate of F at end of time+Delta_t that matches rotated F_aim on average
              rotation_BC%rotate(F_aim,active=.true.)),[9,grid(1),grid(2),grid3])
  call DMDAVecRestoreArrayF90(da,solution_vec,F,ierr); CHKERRQ(ierr)

!--------------------------------------------------------------------------------------------------
! set module wide available data
  params%stress_mask = stress_BC%mask
  params%rotation_BC = rotation_BC
  params%timeinc     = Delta_t

end subroutine grid_mech_spectral_basic_forward


!--------------------------------------------------------------------------------------------------
!> @brief Update coordinates
!--------------------------------------------------------------------------------------------------
subroutine grid_mech_spectral_basic_updateCoords

  PetscErrorCode :: ierr
  PetscScalar, dimension(:,:,:,:), pointer :: F

  call DMDAVecGetArrayF90(da,solution_vec,F,ierr); CHKERRQ(ierr)
  call utilities_updateCoords(F)
  call DMDAVecRestoreArrayF90(da,solution_vec,F,ierr); CHKERRQ(ierr)

end subroutine grid_mech_spectral_basic_updateCoords


!--------------------------------------------------------------------------------------------------
!> @brief Write current solver and constitutive data for restart to file
!--------------------------------------------------------------------------------------------------
subroutine grid_mech_spectral_basic_restartWrite

  PetscErrorCode :: ierr
  integer(HID_T) :: fileHandle, groupHandle
  PetscScalar, dimension(:,:,:,:), pointer :: F
  character(len=pStringLen) :: fileName

  call DMDAVecGetArrayF90(da,solution_vec,F,ierr); CHKERRQ(ierr)

  print*, 'writing solver data required for restart to file'; flush(IO_STDOUT)

  write(fileName,'(a,a,i0,a)') trim(getSolverJobName()),'_',worldrank,'.hdf5'
  fileHandle  = HDF5_openFile(fileName,'w')
  groupHandle = HDF5_addGroup(fileHandle,'solver')

  call HDF5_write(groupHandle,P_aim,        'P_aim')
  call HDF5_write(groupHandle,F_aim,        'F_aim')
  call HDF5_write(groupHandle,F_aim_lastInc,'F_aim_lastInc')
  call HDF5_write(groupHandle,F_aimDot,     'F_aimDot')
  call HDF5_write(groupHandle,F,            'F')
  call HDF5_write(groupHandle,F_lastInc,    'F_lastInc')

  call HDF5_write(groupHandle,C_volAvg,       'C_volAvg')
  call HDF5_write(groupHandle,C_volAvgLastInc,'C_volAvgLastInc')
  call HDF5_write(groupHandle,C_minMaxAvg,    'C_minMaxAvg')

  call HDF5_closeGroup(groupHandle)
  call HDF5_closeFile(fileHandle)

  if (num%update_gamma) call utilities_saveReferenceStiffness

  call DMDAVecRestoreArrayF90(da,solution_vec,F,ierr); CHKERRQ(ierr)

end subroutine grid_mech_spectral_basic_restartWrite


!--------------------------------------------------------------------------------------------------
!> @brief convergence check
!--------------------------------------------------------------------------------------------------
subroutine converged(snes_local,PETScIter,devNull1,devNull2,devNull3,reason,dummy,ierr)

  SNES :: snes_local
  PetscInt,  intent(in) :: PETScIter
  PetscReal, intent(in) :: &
    devNull1, &
    devNull2, &
    devNull3
  SNESConvergedReason :: reason
  PetscObject :: dummy
  PetscErrorCode :: ierr
  real(pReal) :: &
    divTol, &
    BCTol

  divTol = max(maxval(abs(P_av))*num%eps_div_rtol   ,num%eps_div_atol)
  BCTol  = max(maxval(abs(P_av))*num%eps_stress_rtol,num%eps_stress_atol)

  if ((totalIter >= num%itmin .and. &
                            all([ err_div/divTol, &
                                  err_BC /BCTol       ] < 1.0_pReal)) &
              .or.    terminallyIll) then
    reason = 1
  elseif (totalIter >= num%itmax) then
    reason = -1
  else
    reason = 0
  endif

!--------------------------------------------------------------------------------------------------
! report
  print'(1/,a)', ' ... reporting .............................................................'
  print'(1/,a,f12.2,a,es8.2,a,es9.2,a)', ' error divergence = ', &
          err_div/divTol,  ' (',err_div,' / m, tol = ',divTol,')'
  print'(a,f12.2,a,es8.2,a,es9.2,a)',    ' error stress BC  = ', &
          err_BC/BCTol,    ' (',err_BC, ' Pa,  tol = ',BCTol,')'
  print'(/,a)', ' ==========================================================================='
  flush(IO_STDOUT)

end subroutine converged


!--------------------------------------------------------------------------------------------------
!> @brief forms the residual vector
!--------------------------------------------------------------------------------------------------
subroutine formResidual(in, F, &
                        residuum, dummy, ierr)

  DMDALocalInfo, dimension(DMDA_LOCAL_INFO_SIZE) :: in                                              !< DMDA info (needs to be named "in" for macros like XRANGE to work)
  PetscScalar, dimension(3,3,XG_RANGE,YG_RANGE,ZG_RANGE), &
    intent(in) :: F                                                                                 !< deformation gradient field
  PetscScalar, dimension(3,3,X_RANGE,Y_RANGE,Z_RANGE), &
    intent(out) :: residuum                                                                         !< residuum field
  real(pReal),  dimension(3,3) :: &
    deltaF_aim
  PetscInt :: &
    PETScIter, &
    nfuncs
  PetscObject :: dummy
  PetscErrorCode :: ierr

  call SNESGetNumberFunctionEvals(snes,nfuncs,ierr); CHKERRQ(ierr)
  call SNESGetIterationNumber(snes,PETScIter,ierr);  CHKERRQ(ierr)

  if (nfuncs == 0 .and. PETScIter == 0) totalIter = -1                                              ! new increment

!--------------------------------------------------------------------------------------------------
! begin of new iteration
  newIteration: if (totalIter <= PETScIter) then
    totalIter = totalIter + 1
    print'(1x,a,3(a,i0))', trim(incInfo), ' @ Iteration ', num%itmin, '≤',totalIter, '≤', num%itmax
<<<<<<< HEAD
    if (debugRotation) print'(/,a,/,2(3(f12.7,1x)/),3(f12.7,1x))', &
      ' deformation gradient aim (lab) =', transpose(params%rotation_BC%rotate(F_aim,active=.true.))
    print'(/,a,/,2(3(f12.7,1x)/),3(f12.7,1x))', &
      ' deformation gradient aim       =', transpose(F_aim)
=======
    if(debugRotation) &
      write(IO_STDOUT,'(/,a,/,3(3(f12.7,1x)/))',advance='no') &
              ' deformation gradient aim (lab) =', transpose(params%rotation_BC%rotate(F_aim,active=.true.))
    write(IO_STDOUT,'(/,a,/,3(3(f12.7,1x)/))',advance='no') &
              ' deformation gradient aim       =', transpose(F_aim)
>>>>>>> b0301239
    flush(IO_STDOUT)
  endif newIteration

!--------------------------------------------------------------------------------------------------
! evaluate constitutive response
  call utilities_constitutiveResponse(residuum, &                                                   ! "residuum" gets field of first PK stress (to save memory)
                                      P_av,C_volAvg,C_minMaxAvg, &
                                      F,params%timeinc,params%rotation_BC)
  call MPI_Allreduce(MPI_IN_PLACE,terminallyIll,1,MPI_LOGICAL,MPI_LOR,PETSC_COMM_WORLD,ierr)

!--------------------------------------------------------------------------------------------------
! stress BC handling
  deltaF_aim = math_mul3333xx33(S, P_av - P_aim)                                                    ! S = 0.0 for no bc
  F_aim = F_aim - deltaF_aim
  err_BC = maxval(abs(merge(P_av - P_aim,.0_pReal,params%stress_mask)))

!--------------------------------------------------------------------------------------------------
! updated deformation gradient using fix point algorithm of basic scheme
  tensorField_real = 0.0_pReal
  tensorField_real(1:3,1:3,1:grid(1),1:grid(2),1:grid3) = residuum                                  ! store fPK field for subsequent FFT forward transform
  call utilities_FFTtensorForward                                                                   ! FFT forward of global "tensorField_real"
  err_div = utilities_divergenceRMS()                                                               ! divRMS of tensorField_fourier for later use
  call utilities_fourierGammaConvolution(params%rotation_BC%rotate(deltaF_aim,active=.true.))       ! convolution of Gamma and tensorField_fourier
  call utilities_FFTtensorBackward                                                                  ! FFT backward of global tensorField_fourier

!--------------------------------------------------------------------------------------------------
! constructing residual
  residuum = tensorField_real(1:3,1:3,1:grid(1),1:grid(2),1:grid3)                                   ! Gamma*P gives correction towards div(P) = 0, so needs to be zero, too

end subroutine formResidual


end module grid_mech_spectral_basic<|MERGE_RESOLUTION|>--- conflicted
+++ resolved
@@ -471,18 +471,10 @@
   newIteration: if (totalIter <= PETScIter) then
     totalIter = totalIter + 1
     print'(1x,a,3(a,i0))', trim(incInfo), ' @ Iteration ', num%itmin, '≤',totalIter, '≤', num%itmax
-<<<<<<< HEAD
     if (debugRotation) print'(/,a,/,2(3(f12.7,1x)/),3(f12.7,1x))', &
       ' deformation gradient aim (lab) =', transpose(params%rotation_BC%rotate(F_aim,active=.true.))
     print'(/,a,/,2(3(f12.7,1x)/),3(f12.7,1x))', &
       ' deformation gradient aim       =', transpose(F_aim)
-=======
-    if(debugRotation) &
-      write(IO_STDOUT,'(/,a,/,3(3(f12.7,1x)/))',advance='no') &
-              ' deformation gradient aim (lab) =', transpose(params%rotation_BC%rotate(F_aim,active=.true.))
-    write(IO_STDOUT,'(/,a,/,3(3(f12.7,1x)/))',advance='no') &
-              ' deformation gradient aim       =', transpose(F_aim)
->>>>>>> b0301239
     flush(IO_STDOUT)
   endif newIteration
 
