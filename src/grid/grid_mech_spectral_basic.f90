!--------------------------------------------------------------------------------------------------
!> @author Pratheek Shanthraj, Max-Planck-Institut für Eisenforschung GmbH
!> @author Martin Diehl, Max-Planck-Institut für Eisenforschung GmbH
!> @author Philip Eisenlohr, Max-Planck-Institut für Eisenforschung GmbH
!> @brief Grid solver for mechanics: Spectral basic
!--------------------------------------------------------------------------------------------------
module grid_mech_spectral_basic
#include <petsc/finclude/petscsnes.h>
#include <petsc/finclude/petscdmda.h>
  use PETScdmda
  use PETScsnes

  use prec
  use parallelization
  use DAMASK_interface
  use HDF5_utilities
  use math
  use spectral_utilities
  use FEsolving
  use config
  use homogenization
  use discretization_grid

  implicit none
  private

  type(tSolutionParams) :: params

  type :: tNumerics
    logical :: update_gamma                                                                         !< update gamma operator with current stiffness
    integer :: &
      itmin, &                                                                                      !< minimum number of iterations
      itmax                                                                                         !< maximum number of iterations
    real(pReal) :: &
      eps_div_atol, &                                                                               !< absolute tolerance for equilibrium
      eps_div_rtol, &                                                                               !< relative tolerance for equilibrium
      eps_stress_atol, &                                                                            !< absolute tolerance for fullfillment of stress BC
      eps_stress_rtol                                                                               !< relative tolerance for fullfillment of stress BC
  end type tNumerics

  type(tNumerics) :: num                                                                            ! numerics parameters. Better name?

  logical :: debugRotation

!--------------------------------------------------------------------------------------------------
! PETSc data
  DM   :: da
  SNES :: snes
  Vec  :: solution_vec

!--------------------------------------------------------------------------------------------------
! common pointwise data
  real(pReal), dimension(:,:,:,:,:), allocatable ::  &
    F_lastInc, &                                                                                    !< field of previous compatible deformation gradients
    Fdot                                                                                            !< field of assumed rate of compatible deformation gradient

!--------------------------------------------------------------------------------------------------
! stress, stiffness and compliance average etc.
  real(pReal), dimension(3,3) :: &
    F_aimDot = 0.0_pReal, &                                                                         !< assumed rate of average deformation gradient
    F_aim = math_I3, &                                                                              !< current prescribed deformation gradient
    F_aim_lastInc = math_I3, &                                                                      !< previous average deformation gradient
    P_av = 0.0_pReal, &                                                                             !< average 1st Piola--Kirchhoff stress
    P_aim = 0.0_pReal
  character(len=:), allocatable :: incInfo                                                          !< time and increment information
  real(pReal), dimension(3,3,3,3) :: &
    C_volAvg = 0.0_pReal, &                                                                         !< current volume average stiffness
    C_volAvgLastInc = 0.0_pReal, &                                                                  !< previous volume average stiffness
    C_minMaxAvg = 0.0_pReal, &                                                                      !< current (min+max)/2 stiffness
    C_minMaxAvgLastInc = 0.0_pReal, &                                                               !< previous (min+max)/2 stiffness
    S = 0.0_pReal                                                                                   !< current compliance (filled up with zeros)

  real(pReal) :: &
    err_BC, &                                                                                       !< deviation from stress BC
    err_div                                                                                         !< RMS of div of P

  integer :: &
    totalIter = 0                                                                                   !< total iteration in current increment

  public :: &
    grid_mech_spectral_basic_init, &
    grid_mech_spectral_basic_solution, &
    grid_mech_spectral_basic_forward, &
    grid_mech_spectral_basic_updateCoords, &
    grid_mech_spectral_basic_restartWrite

contains

!--------------------------------------------------------------------------------------------------
!> @brief allocates all necessary fields and fills them with data, potentially from restart info
!--------------------------------------------------------------------------------------------------
subroutine grid_mech_spectral_basic_init

  real(pReal), dimension(3,3,grid(1),grid(2),grid3) :: P
  real(pReal), dimension(3,3) :: &
    temp33_Real = 0.0_pReal
  PetscErrorCode :: ierr
  PetscScalar, pointer, dimension(:,:,:,:) :: &
    F                                                                                               ! pointer to solution data
  PetscInt, dimension(0:worldsize-1) :: localK
  integer(HID_T) :: fileHandle, groupHandle
  integer        :: fileUnit
  character(len=pStringLen) :: &
    fileName
  class (tNode), pointer :: &
    num_grid, &
    debug_grid

  print'(/,a)', ' <<<+-  grid_mech_spectral_basic init  -+>>>'; flush(IO_STDOUT)

  print*, 'Eisenlohr et al., International Journal of Plasticity 46:37–53, 2013'
  print*, 'https://doi.org/10.1016/j.ijplas.2012.09.012'//IO_EOL

  print*, 'Shanthraj et al., International Journal of Plasticity 66:31–45, 2015'
  print*, 'https://doi.org/10.1016/j.ijplas.2014.02.006'

!-------------------------------------------------------------------------------------------------
! debugging options
  debug_grid => config_debug%get('grid', defaultVal=emptyList)
  debugRotation = debug_grid%contains('rotation')

!-------------------------------------------------------------------------------------------------
! read numerical parameters and do sanity checks
  num_grid => config_numerics%get('grid',defaultVal=emptyDict)

  num%update_gamma    = num_grid%get_asBool ('update_gamma',   defaultVal=.false.)
  num%eps_div_atol    = num_grid%get_asFloat('eps_div_atol',   defaultVal=1.0e-4_pReal)
  num%eps_div_rtol    = num_grid%get_asFloat('eps_div_rtol',   defaultVal=5.0e-4_pReal)
  num%eps_stress_atol = num_grid%get_asFloat('eps_stress_atol',defaultVal=1.0e3_pReal)
  num%eps_stress_rtol = num_grid%get_asFloat('eps_stress_rtol',defaultVal=1.0e-3_pReal)
  num%itmin           = num_grid%get_asInt  ('itmin',          defaultVal=1)
  num%itmax           = num_grid%get_asInt  ('itmax',          defaultVal=250)

  if (num%eps_div_atol <= 0.0_pReal)             call IO_error(301,ext_msg='eps_div_atol')
  if (num%eps_div_rtol < 0.0_pReal)              call IO_error(301,ext_msg='eps_div_rtol')
  if (num%eps_stress_atol <= 0.0_pReal)          call IO_error(301,ext_msg='eps_stress_atol')
  if (num%eps_stress_rtol < 0.0_pReal)           call IO_error(301,ext_msg='eps_stress_rtol')
  if (num%itmax <= 1)                            call IO_error(301,ext_msg='itmax')
  if (num%itmin > num%itmax .or. num%itmin < 1)  call IO_error(301,ext_msg='itmin')

!--------------------------------------------------------------------------------------------------
! set default and user defined options for PETSc
  call PETScOptionsInsertString(PETSC_NULL_OPTIONS,'-mech_snes_type ngmres',ierr)
  CHKERRQ(ierr)
  call PETScOptionsInsertString(PETSC_NULL_OPTIONS,num_grid%get_asString('petsc_options',defaultVal=''),ierr)
  CHKERRQ(ierr)

!--------------------------------------------------------------------------------------------------
! allocate global fields
  allocate (F_lastInc(3,3,grid(1),grid(2),grid3),source = 0.0_pReal)
  allocate (Fdot     (3,3,grid(1),grid(2),grid3),source = 0.0_pReal)

!--------------------------------------------------------------------------------------------------
! initialize solver specific parts of PETSc
  call SNESCreate(PETSC_COMM_WORLD,snes,ierr); CHKERRQ(ierr)
  call SNESSetOptionsPrefix(snes,'mech_',ierr);CHKERRQ(ierr)
  localK            = 0
  localK(worldrank) = grid3
  call MPI_Allreduce(MPI_IN_PLACE,localK,worldsize,MPI_INTEGER,MPI_SUM,PETSC_COMM_WORLD,ierr)
  call DMDACreate3d(PETSC_COMM_WORLD, &
         DM_BOUNDARY_NONE, DM_BOUNDARY_NONE, DM_BOUNDARY_NONE, &                                    ! cut off stencil at boundary
         DMDA_STENCIL_BOX, &                                                                        ! Moore (26) neighborhood around central point
         grid(1),grid(2),grid(3), &                                                                 ! global grid
         1 , 1, worldsize, &
         9, 0, &                                                                                    ! #dof (F tensor), ghost boundary width (domain overlap)
         [grid(1)],[grid(2)],localK, &                                                              ! local grid
         da,ierr)                                                                                   ! handle, error
  CHKERRQ(ierr)
  call SNESSetDM(snes,da,ierr); CHKERRQ(ierr)                                                       ! connect snes to da
  call DMsetFromOptions(da,ierr); CHKERRQ(ierr)
  call DMsetUp(da,ierr); CHKERRQ(ierr)
  call DMcreateGlobalVector(da,solution_vec,ierr); CHKERRQ(ierr)                                    ! global solution vector (grid x 9, i.e. every def grad tensor)
  call DMDASNESsetFunctionLocal(da,INSERT_VALUES,formResidual,PETSC_NULL_SNES,ierr)                 ! residual vector of same shape as solution vector
  CHKERRQ(ierr)
  call SNESsetConvergenceTest(snes,converged,PETSC_NULL_SNES,PETSC_NULL_FUNCTION,ierr)              ! specify custom convergence check function "converged"
  CHKERRQ(ierr)
  call SNESsetFromOptions(snes,ierr); CHKERRQ(ierr)                                                 ! pull it all together with additional CLI arguments

!--------------------------------------------------------------------------------------------------
! init fields
  call DMDAVecGetArrayF90(da,solution_vec,F,ierr); CHKERRQ(ierr)                                   ! places pointer on PETSc data

  restartRead: if (interface_restartInc > 0) then
    print'(/,a,i0,a)', ' reading restart data of increment ', interface_restartInc, ' from file'

    write(fileName,'(a,a,i0,a)') trim(getSolverJobName()),'_',worldrank,'.hdf5'
    fileHandle  = HDF5_openFile(fileName)
    groupHandle = HDF5_openGroup(fileHandle,'solver')

    call HDF5_read(groupHandle,F_aim,        'F_aim')
    call HDF5_read(groupHandle,F_aim_lastInc,'F_aim_lastInc')
    call HDF5_read(groupHandle,F_aimDot,     'F_aimDot')
    call HDF5_read(groupHandle,F,            'F')
    call HDF5_read(groupHandle,F_lastInc,    'F_lastInc')

  elseif (interface_restartInc == 0) then restartRead
    F_lastInc = spread(spread(spread(math_I3,3,grid(1)),4,grid(2)),5,grid3)                         ! initialize to identity
    F = reshape(F_lastInc,[9,grid(1),grid(2),grid3])
  endif restartRead

  materialpoint_F0 = reshape(F_lastInc, [3,3,1,product(grid(1:2))*grid3])                           ! set starting condition for materialpoint_stressAndItsTangent
  call utilities_updateCoords(reshape(F,shape(F_lastInc)))
  call utilities_constitutiveResponse(P,temp33_Real,C_volAvg,C_minMaxAvg, &                         ! stress field, stress avg, global average of stiffness and (min+max)/2
                                      reshape(F,shape(F_lastInc)), &                                ! target F
                                      0.0_pReal)                                                    ! time increment
  call DMDAVecRestoreArrayF90(da,solution_vec,F,ierr); CHKERRQ(ierr)                                ! deassociate pointer

  restartRead2: if (interface_restartInc > 0) then
    print'(a,i0,a)', ' reading more restart data of increment ', interface_restartInc, ' from file'
    call HDF5_read(groupHandle,C_volAvg,       'C_volAvg')
    call HDF5_read(groupHandle,C_volAvgLastInc,'C_volAvgLastInc')

    call HDF5_closeGroup(groupHandle)
    call HDF5_closeFile(fileHandle)

    call MPI_File_open(PETSC_COMM_WORLD, trim(getSolverJobName())//'.C_ref', &
                       MPI_MODE_RDONLY,MPI_INFO_NULL,fileUnit,ierr)
    call MPI_File_read(fileUnit,C_minMaxAvg,81,MPI_DOUBLE,MPI_STATUS_IGNORE,ierr)
    call MPI_File_close(fileUnit,ierr)
  endif restartRead2

  call utilities_updateGamma(C_minMaxAvg)
  call utilities_saveReferenceStiffness

end subroutine grid_mech_spectral_basic_init


!--------------------------------------------------------------------------------------------------
!> @brief solution for the basic scheme with internal iterations
!--------------------------------------------------------------------------------------------------
function grid_mech_spectral_basic_solution(incInfoIn) result(solution)

!--------------------------------------------------------------------------------------------------
! input data for solution
  character(len=*),            intent(in) :: &
    incInfoIn
  type(tSolutionState)                    :: &
    solution
!--------------------------------------------------------------------------------------------------
! PETSc Data
  PetscErrorCode :: ierr
  SNESConvergedReason :: reason

  incInfo = incInfoIn

!--------------------------------------------------------------------------------------------------
! update stiffness (and gamma operator)
  S = utilities_maskedCompliance(params%rotation_BC,params%stress_mask,C_volAvg)
  if(num%update_gamma) call utilities_updateGamma(C_minMaxAvg)

!--------------------------------------------------------------------------------------------------
! solve BVP
  call SNESsolve(snes,PETSC_NULL_VEC,solution_vec,ierr); CHKERRQ(ierr)

!--------------------------------------------------------------------------------------------------
! check convergence
  call SNESGetConvergedReason(snes,reason,ierr); CHKERRQ(ierr)

  solution%converged = reason > 0
  solution%iterationsNeeded = totalIter
  solution%termIll = terminallyIll
  terminallyIll = .false.

end function grid_mech_spectral_basic_solution


!--------------------------------------------------------------------------------------------------
!> @brief forwarding routine
!> @details find new boundary conditions and best F estimate for end of current timestep
!> possibly writing restart information, triggering of state increment in DAMASK, and updating of IPcoordinates
!--------------------------------------------------------------------------------------------------
subroutine grid_mech_spectral_basic_forward(cutBack,guess,timeinc,timeinc_old,loadCaseTime,&
                                            deformation_BC,stress_BC,rotation_BC)

  logical,                     intent(in) :: &
    cutBack, &
    guess
  real(pReal),                 intent(in) :: &
    timeinc_old, &
    timeinc, &
    loadCaseTime                                                                                     !< remaining time of current load case
  type(tBoundaryCondition),    intent(in) :: &
    stress_BC, &
    deformation_BC
  type(rotation),              intent(in) :: &
    rotation_BC
  PetscErrorCode :: ierr
  PetscScalar, pointer, dimension(:,:,:,:) :: F

!--------------------------------------------------------------------------------------------------
! set module wide available data
  params%stress_mask = stress_BC%mask
  params%rotation_BC = rotation_BC
  params%timeinc     = timeinc
  params%timeincOld  = timeinc_old

  call DMDAVecGetArrayF90(da,solution_vec,F,ierr); CHKERRQ(ierr)

  if (cutBack) then
    C_volAvg    = C_volAvgLastInc
    C_minMaxAvg = C_minMaxAvgLastInc
  else
    C_volAvgLastInc    = C_volAvg
    C_minMaxAvgLastInc = C_minMaxAvg

    F_aimDot = merge(merge((F_aim-F_aim_lastInc)/timeinc_old,0.0_pReal,stress_BC%mask), 0.0_pReal, guess)
    F_aim_lastInc = F_aim

    !-----------------------------------------------------------------------------------------------
    ! calculate rate for aim
    if     (deformation_BC%myType=='l') then                                                         ! calculate F_aimDot from given L and current F
      F_aimDot = F_aimDot &
               + merge(matmul(deformation_BC%values, F_aim_lastInc),.0_pReal,deformation_BC%mask)
    elseif(deformation_BC%myType=='fdot') then                                                       ! F_aimDot is prescribed
      F_aimDot = F_aimDot & 
               + merge(deformation_BC%values,.0_pReal,deformation_BC%mask)
    elseif (deformation_BC%myType=='f') then                                                         ! aim at end of load case is prescribed
      F_aimDot = F_aimDot &
               + merge((deformation_BC%values - F_aim_lastInc)/loadCaseTime,.0_pReal,deformation_BC%mask)
    endif

    Fdot = utilities_calculateRate(guess, &
                                   F_lastInc,reshape(F,[3,3,grid(1),grid(2),grid3]),timeinc_old, &
                                   rotation_BC%rotate(F_aimDot,active=.true.))
    F_lastInc = reshape(F,[3,3,grid(1),grid(2),grid3])

    materialpoint_F0 = reshape(F, [3,3,1,product(grid(1:2))*grid3])
  endif

!--------------------------------------------------------------------------------------------------
! update average and local deformation gradients
  F_aim = F_aim_lastInc + F_aimDot * timeinc
  if     (stress_BC%myType=='p') then
    P_aim = P_aim + merge((stress_BC%values - P_aim)/loadCaseTime*timeinc,.0_pReal,stress_BC%mask)
  elseif (stress_BC%myType=='pdot') then !UNTESTED
    P_aim = P_aim + merge(stress_BC%values*timeinc,.0_pReal,stress_BC%mask)
  endif
 
  F = reshape(utilities_forwardField(timeinc,F_lastInc,Fdot, &                                       ! estimate of F at end of time+timeinc that matches rotated F_aim on average
              rotation_BC%rotate(F_aim,active=.true.)),[9,grid(1),grid(2),grid3])
  call DMDAVecRestoreArrayF90(da,solution_vec,F,ierr); CHKERRQ(ierr)

end subroutine grid_mech_spectral_basic_forward


!--------------------------------------------------------------------------------------------------
!> @brief Age
!--------------------------------------------------------------------------------------------------
subroutine grid_mech_spectral_basic_updateCoords

  PetscErrorCode :: ierr
  PetscScalar, dimension(:,:,:,:), pointer :: F

  call DMDAVecGetArrayF90(da,solution_vec,F,ierr); CHKERRQ(ierr)
  call utilities_updateCoords(F)
  call DMDAVecRestoreArrayF90(da,solution_vec,F,ierr); CHKERRQ(ierr)

end subroutine grid_mech_spectral_basic_updateCoords


!--------------------------------------------------------------------------------------------------
!> @brief Write current solver and constitutive data for restart to file
!--------------------------------------------------------------------------------------------------
subroutine grid_mech_spectral_basic_restartWrite

  PetscErrorCode :: ierr
  integer(HID_T) :: fileHandle, groupHandle
  PetscScalar, dimension(:,:,:,:), pointer :: F
  character(len=pStringLen) :: fileName

  call DMDAVecGetArrayF90(da,solution_vec,F,ierr); CHKERRQ(ierr)

<<<<<<< HEAD
  print*, 'writing solver data required for restart to file'; flush(6)
=======
  print'(a)', ' writing solver data required for restart to file'; flush(IO_STDOUT)
>>>>>>> 2b9607b4

  write(fileName,'(a,a,i0,a)') trim(getSolverJobName()),'_',worldrank,'.hdf5'
  fileHandle  = HDF5_openFile(fileName,'w')
  groupHandle = HDF5_addGroup(fileHandle,'solver')

  call HDF5_write(groupHandle,F_aim,        'F_aim')
  call HDF5_write(groupHandle,F_aim_lastInc,'F_aim_lastInc')
  call HDF5_write(groupHandle,F_aimDot,     'F_aimDot')
  call HDF5_write(groupHandle,F,            'F')
  call HDF5_write(groupHandle,F_lastInc,    'F_lastInc')

  call HDF5_write(groupHandle,C_volAvg,       'C_volAvg')
  call HDF5_write(groupHandle,C_volAvgLastInc,'C_volAvgLastInc')
  call HDF5_write(groupHandle,C_minMaxAvg,    'C_minMaxAvg')

  call HDF5_closeGroup(groupHandle)
  call HDF5_closeFile(fileHandle)

  if (num%update_gamma) call utilities_saveReferenceStiffness

  call DMDAVecRestoreArrayF90(da,solution_vec,F,ierr); CHKERRQ(ierr)

end subroutine grid_mech_spectral_basic_restartWrite


!--------------------------------------------------------------------------------------------------
!> @brief convergence check
!--------------------------------------------------------------------------------------------------
subroutine converged(snes_local,PETScIter,devNull1,devNull2,devNull3,reason,dummy,ierr)

  SNES :: snes_local
  PetscInt,  intent(in) :: PETScIter
  PetscReal, intent(in) :: &
    devNull1, &
    devNull2, &
    devNull3
  SNESConvergedReason :: reason
  PetscObject :: dummy
  PetscErrorCode :: ierr
  real(pReal) :: &
    divTol, &
    BCTol

  divTol = max(maxval(abs(P_av))*num%eps_div_rtol   ,num%eps_div_atol)
  BCTol  = max(maxval(abs(P_av))*num%eps_stress_rtol,num%eps_stress_atol)

  if ((totalIter >= num%itmin .and. &
                            all([ err_div/divTol, &
                                  err_BC /BCTol       ] < 1.0_pReal)) &
              .or.    terminallyIll) then
    reason = 1
  elseif (totalIter >= num%itmax) then
    reason = -1
  else
    reason = 0
  endif

!--------------------------------------------------------------------------------------------------
! report
  print'(1/,a)', ' ... reporting .............................................................'
  print'(1/,a,f12.2,a,es8.2,a,es9.2,a)', ' error divergence = ', &
          err_div/divTol,  ' (',err_div,' / m, tol = ',divTol,')'
  print'(a,f12.2,a,es8.2,a,es9.2,a)',    ' error stress BC  = ', &
          err_BC/BCTol,    ' (',err_BC, ' Pa,  tol = ',BCTol,')'
  print'(/,a)', ' ==========================================================================='
  flush(IO_STDOUT)

end subroutine converged


!--------------------------------------------------------------------------------------------------
!> @brief forms the residual vector
!--------------------------------------------------------------------------------------------------
subroutine formResidual(in, F, &
                        residuum, dummy, ierr)

  DMDALocalInfo, dimension(DMDA_LOCAL_INFO_SIZE) :: in                                              !< DMDA info (needs to be named "in" for macros like XRANGE to work)
  PetscScalar, dimension(3,3,XG_RANGE,YG_RANGE,ZG_RANGE), &
    intent(in) :: F                                                                                 !< deformation gradient field
  PetscScalar, dimension(3,3,X_RANGE,Y_RANGE,Z_RANGE), &
    intent(out) :: residuum                                                                         !< residuum field
  real(pReal),  dimension(3,3) :: &
    deltaF_aim
  PetscInt :: &
    PETScIter, &
    nfuncs
  PetscObject :: dummy
  PetscErrorCode :: ierr

  call SNESGetNumberFunctionEvals(snes,nfuncs,ierr); CHKERRQ(ierr)
  call SNESGetIterationNumber(snes,PETScIter,ierr); CHKERRQ(ierr)

  if (nfuncs == 0 .and. PETScIter == 0) totalIter = -1                                              ! new increment

!--------------------------------------------------------------------------------------------------
! begin of new iteration
  newIteration: if (totalIter <= PETScIter) then
    totalIter = totalIter + 1
    print'(1x,a,3(a,i0))', trim(incInfo), ' @ Iteration ', num%itmin, '≤',totalIter, '≤', num%itmax
    if (debugRotation) &
      write(IO_STDOUT,'(/,a,/,3(3(f12.7,1x)/))',advance='no') &
              ' deformation gradient aim (lab) =', transpose(params%rotation_BC%rotate(F_aim,active=.true.))
    write(IO_STDOUT,'(/,a,/,3(3(f12.7,1x)/))',advance='no') &
              ' deformation gradient aim       =', transpose(F_aim)
    flush(IO_STDOUT)
  endif newIteration

!--------------------------------------------------------------------------------------------------
! evaluate constitutive response
  call utilities_constitutiveResponse(residuum, &                                                   ! "residuum" gets field of first PK stress (to save memory)
                                      P_av,C_volAvg,C_minMaxAvg, &
                                      F,params%timeinc,params%rotation_BC)
  call MPI_Allreduce(MPI_IN_PLACE,terminallyIll,1,MPI_LOGICAL,MPI_LOR,PETSC_COMM_WORLD,ierr)

!--------------------------------------------------------------------------------------------------
! stress BC handling
  deltaF_aim = math_mul3333xx33(S, P_av - P_aim)                                                    ! S = 0.0 for no bc
  F_aim = F_aim - deltaF_aim
  err_BC = maxval(abs(merge(P_av - P_aim,.0_pReal,params%stress_mask)))

!--------------------------------------------------------------------------------------------------
! updated deformation gradient using fix point algorithm of basic scheme
  tensorField_real = 0.0_pReal
  tensorField_real(1:3,1:3,1:grid(1),1:grid(2),1:grid3) = residuum                                  ! store fPK field for subsequent FFT forward transform
  call utilities_FFTtensorForward                                                                   ! FFT forward of global "tensorField_real"
  err_div = utilities_divergenceRMS()                                                               ! divRMS of tensorField_fourier for later use
  call utilities_fourierGammaConvolution(params%rotation_BC%rotate(deltaF_aim,active=.true.))       ! convolution of Gamma and tensorField_fourier
  call utilities_FFTtensorBackward                                                                  ! FFT backward of global tensorField_fourier

!--------------------------------------------------------------------------------------------------
! constructing residual
  residuum = tensorField_real(1:3,1:3,1:grid(1),1:grid(2),1:grid3)                                  ! Gamma*P gives correction towards div(P) = 0, so needs to be zero, too

end subroutine formResidual


end module grid_mech_spectral_basic<|MERGE_RESOLUTION|>--- conflicted
+++ resolved
@@ -118,18 +118,18 @@
 ! debugging options
   debug_grid => config_debug%get('grid', defaultVal=emptyList)
   debugRotation = debug_grid%contains('rotation')
-
+  
 !-------------------------------------------------------------------------------------------------
 ! read numerical parameters and do sanity checks
   num_grid => config_numerics%get('grid',defaultVal=emptyDict)
 
-  num%update_gamma    = num_grid%get_asBool ('update_gamma',   defaultVal=.false.)
-  num%eps_div_atol    = num_grid%get_asFloat('eps_div_atol',   defaultVal=1.0e-4_pReal)
-  num%eps_div_rtol    = num_grid%get_asFloat('eps_div_rtol',   defaultVal=5.0e-4_pReal)
-  num%eps_stress_atol = num_grid%get_asFloat('eps_stress_atol',defaultVal=1.0e3_pReal)
+  num%update_gamma    = num_grid%get_asBool   ('update_gamma',   defaultVal=.false.)
+  num%eps_div_atol    = num_grid%get_asFloat  ('eps_div_atol',   defaultVal=1.0e-4_pReal)
+  num%eps_div_rtol    = num_grid%get_asFloat  ('eps_div_rtol',   defaultVal=5.0e-4_pReal)
+  num%eps_stress_atol = num_grid%get_asFloat  ('eps_stress_atol',defaultVal=1.0e3_pReal)
   num%eps_stress_rtol = num_grid%get_asFloat('eps_stress_rtol',defaultVal=1.0e-3_pReal)
-  num%itmin           = num_grid%get_asInt  ('itmin',          defaultVal=1)
-  num%itmax           = num_grid%get_asInt  ('itmax',          defaultVal=250)
+  num%itmin           = num_grid%get_asInt    ('itmin',defaultVal=1)
+  num%itmax           = num_grid%get_asInt    ('itmax',defaultVal=250)
 
   if (num%eps_div_atol <= 0.0_pReal)             call IO_error(301,ext_msg='eps_div_atol')
   if (num%eps_div_rtol < 0.0_pReal)              call IO_error(301,ext_msg='eps_div_rtol')
@@ -137,7 +137,7 @@
   if (num%eps_stress_rtol < 0.0_pReal)           call IO_error(301,ext_msg='eps_stress_rtol')
   if (num%itmax <= 1)                            call IO_error(301,ext_msg='itmax')
   if (num%itmin > num%itmax .or. num%itmin < 1)  call IO_error(301,ext_msg='itmin')
-
+   
 !--------------------------------------------------------------------------------------------------
 ! set default and user defined options for PETSc
   call PETScOptionsInsertString(PETSC_NULL_OPTIONS,'-mech_snes_type ngmres',ierr)
@@ -154,7 +154,7 @@
 ! initialize solver specific parts of PETSc
   call SNESCreate(PETSC_COMM_WORLD,snes,ierr); CHKERRQ(ierr)
   call SNESSetOptionsPrefix(snes,'mech_',ierr);CHKERRQ(ierr)
-  localK            = 0
+  localK              = 0
   localK(worldrank) = grid3
   call MPI_Allreduce(MPI_IN_PLACE,localK,worldsize,MPI_INTEGER,MPI_SUM,PETSC_COMM_WORLD,ierr)
   call DMDACreate3d(PETSC_COMM_WORLD, &
@@ -370,11 +370,7 @@
 
   call DMDAVecGetArrayF90(da,solution_vec,F,ierr); CHKERRQ(ierr)
 
-<<<<<<< HEAD
-  print*, 'writing solver data required for restart to file'; flush(6)
-=======
-  print'(a)', ' writing solver data required for restart to file'; flush(IO_STDOUT)
->>>>>>> 2b9607b4
+  print*, 'writing solver data required for restart to file'; flush(IO_STDOUT)
 
   write(fileName,'(a,a,i0,a)') trim(getSolverJobName()),'_',worldrank,'.hdf5'
   fileHandle  = HDF5_openFile(fileName,'w')
@@ -506,7 +502,7 @@
 
 !--------------------------------------------------------------------------------------------------
 ! constructing residual
-  residuum = tensorField_real(1:3,1:3,1:grid(1),1:grid(2),1:grid3)                                  ! Gamma*P gives correction towards div(P) = 0, so needs to be zero, too
+  residuum = tensorField_real(1:3,1:3,1:grid(1),1:grid(2),1:grid3)                                   ! Gamma*P gives correction towards div(P) = 0, so needs to be zero, too
 
 end subroutine formResidual
 
