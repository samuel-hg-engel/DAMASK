--- conflicted
+++ resolved
@@ -5,131 +5,25 @@
 !> @brief Parse geometry file to set up discretization and geometry for nonlocal model
 !--------------------------------------------------------------------------------------------------
 module mesh
-<<<<<<< HEAD
-  use, intrinsic :: iso_c_binding
-  use prec
-  use geometry_plastic_nonlocal
-  use mesh_base
 #include <petsc/finclude/petscsys.h>
   use PETScsys
-=======
-#include <petsc/finclude/petscsys.h>
-  use PETScsys
 
   use prec
   use system_routines
->>>>>>> 1bd47572
   use DAMASK_interface
   use IO
   use debug
   use numerics
-<<<<<<< HEAD
-  use FEsolving
-
- 
-  implicit none
-  private
- 
-  include 'fftw3-mpi.f03'
-  integer, public, protected :: &
-    mesh_Nnodes
- 
-  integer, dimension(:), allocatable, private :: &
-    microGlobal
-  integer, dimension(:), allocatable, private :: &
-    mesh_homogenizationAt
- 
-  integer, dimension(:,:), allocatable, public, protected :: &
-    mesh_element                                                                                    !< entryCount and list of elements containing node
- 
-  integer, dimension(:,:,:,:), allocatable, public, protected :: &
-    mesh_ipNeighborhood                                                                             !< 6 or less neighboring IPs as [element_num, IP_index, neighbor_index that points to me]
- 
-  real(pReal), public, protected :: &
-    mesh_unitlength                                                                                 !< physical length of one unit in mesh
- 
-  real(pReal), dimension(:,:), allocatable, private :: &
-    mesh_node                                                                                       !< node x,y,z coordinates (after deformation! ONLY FOR MARC!!!)
- 
- 
-  real(pReal), dimension(:,:), allocatable, public, protected :: &
-    mesh_ipVolume, &                                                                                !< volume associated with IP (initially!)
-    mesh_node0                                                                                      !< node x,y,z coordinates (initially!)
- 
-  real(pReal), dimension(:,:,:), allocatable, public, protected :: &
-    mesh_ipArea                                                                                     !< area of interface to neighboring IP (initially!)
- 
-  real(pReal), dimension(:,:,:), allocatable, public :: &
-    mesh_ipCoordinates                                                                              !< IP x,y,z coordinates (after deformation!)
- 
-  real(pReal),dimension(:,:,:,:), allocatable, public, protected :: &
-    mesh_ipAreaNormal                                                                               !< area normal of interface to neighboring IP (initially!)
- 
-  logical, dimension(3), public, parameter :: mesh_periodicSurface = .true.                         !< flag indicating periodic outer surfaces (used for fluxes)
- 
- 
- ! grid specific
-  integer, dimension(3), public, protected :: &
-    grid                                                                                            !< (global) grid
-  integer, public, protected :: &
-    mesh_NcpElemsGlobal, &                                                                          !< total number of CP elements in global mesh
-    grid3, &                                                                                        !< (local) grid in 3rd direction
-    grid3Offset                                                                                     !< (local) grid offset in 3rd direction
-  real(pReal), dimension(3), public, protected :: &
-    geomSize
-  real(pReal), public, protected :: &
-    size3, &                                                                                        !< (local) size in 3rd direction
-    size3offset                                                                                     !< (local) size offset in 3rd direction
- 
-  public :: &
-    mesh_init
- 
-  private :: &
-    mesh_build_ipAreas, &
-    mesh_build_ipNormals, &
-    mesh_spectral_build_nodes, &
-    mesh_spectral_build_elements, &
-    mesh_spectral_build_ipNeighborhood, &
-    mesh_build_ipCoordinates
- 
-  type, public, extends(tMesh) :: tMesh_grid
-  
-   integer, dimension(3), public :: &
-    grid                                                                                             !< (global) grid
-  integer, public :: &
-    mesh_NcpElemsGlobal, &                                                                           !< total number of CP elements in global mesh
-    grid3, &                                                                                         !< (local) grid in 3rd direction
-    grid3Offset                                                                                      !< (local) grid offset in 3rd direction
-  real(pReal), dimension(3), public :: &
-    geomSize
-  real(pReal), public :: &
-    size3, &                                                                                         !< (local) size in 3rd direction
-    size3offset
-    
-    contains
-    procedure, pass(self) :: tMesh_grid_init
-    generic, public :: init => tMesh_grid_init
-  end type tMesh_grid
-  
-  type(tMesh_grid), public, protected :: theMesh
-=======
   use discretization
   use geometry_plastic_nonlocal
   use FEsolving
  
   implicit none
   private
->>>>>>> 1bd47572
  
   real(pReal), dimension(:,:,:), allocatable, public :: &
     mesh_ipCoordinates                                                                              !< IP x,y,z coordinates (after deformation!)
  
-<<<<<<< HEAD
- class(tMesh_grid) :: self
- real(pReal), dimension(:,:), intent(in) :: nodes
- 
- call self%tMesh%init('grid',10,nodes)
-=======
   integer,     dimension(3), public, protected :: &
     grid                                                                                            !< (global) grid
   integer,                   public, protected :: &
@@ -144,7 +38,6 @@
  
   public :: &
     mesh_init
->>>>>>> 1bd47572
  
 contains
 
@@ -154,79 +47,6 @@
 !--------------------------------------------------------------------------------------------------
 subroutine mesh_init(ip,el)
 
-<<<<<<< HEAD
-  integer(C_INTPTR_T) :: devNull, local_K, local_K_offset
-  integer :: ierr, worldsize, j
-  integer, intent(in), optional :: el, ip
-  logical :: myDebug
-
-  write(6,'(/,a)')   ' <<<+-  mesh init  -+>>>'
-
-  mesh_unitlength = numerics_unitlength                                                             ! set physical extent of a length unit in mesh
-
-  myDebug = (iand(debug_level(debug_mesh),debug_levelBasic) /= 0)
-
-  call fftw_mpi_init()
-  call mesh_spectral_read_grid()
-
-
-  call MPI_comm_size(PETSC_COMM_WORLD, worldsize, ierr)
-  if(ierr /=0) call IO_error(894, ext_msg='MPI_comm_size')
-  if(worldsize>grid(3)) call IO_error(894, ext_msg='number of processes exceeds grid(3)')
-
-
-  devNull = fftw_mpi_local_size_3d(int(grid(3),C_INTPTR_T), &
-                                   int(grid(2),C_INTPTR_T), &
-                                   int(grid(1),C_INTPTR_T)/2+1, &
-                                   PETSC_COMM_WORLD, &
-                                   local_K, &                                                       ! domain grid size along z
-                                   local_K_offset)                                                  ! domain grid offset along z
-  grid3       = int(local_K,pInt)
-  grid3Offset = int(local_K_offset,pInt)
-  size3       = geomSize(3)*real(grid3,pReal)      /real(grid(3),pReal)
-  size3Offset = geomSize(3)*real(grid3Offset,pReal)/real(grid(3),pReal)
-
-  mesh_NcpElemsGlobal = product(grid)
-
-  mesh_Nnodes  = product(grid(1:2) + 1)*(grid3 + 1)
-
-  mesh_node0 = mesh_spectral_build_nodes()
-  mesh_node  = mesh_node0
-  if (myDebug) write(6,'(a)') ' Built nodes'; flush(6)
-
-  call theMesh%init(mesh_node)
-  call theMesh%setNelems(product(grid(1:2))*grid3)
-  call mesh_spectral_build_elements()
-  mesh_homogenizationAt = mesh_homogenizationAt(product(grid(1:2))*grid3Offset+1: &
-                                                product(grid(1:2))*(grid3Offset+grid3))             ! reallocate/shrink in case of MPI
-  
-  if (myDebug) write(6,'(a)') ' Built elements'; flush(6)
-  
-  
-
-  if (myDebug) write(6,'(a)') ' Built cell nodes'; flush(6)
-  mesh_ipCoordinates = mesh_build_ipCoordinates()
-  if (myDebug) write(6,'(a)') ' Built IP coordinates'; flush(6)
-  allocate(mesh_ipVolume(1,theMesh%nElems),source=product([geomSize(1:2),size3]/real([grid(1:2),grid3])))
-  if (myDebug) write(6,'(a)') ' Built IP volumes'; flush(6)
-  mesh_ipArea       = mesh_build_ipAreas()
-  mesh_ipAreaNormal = mesh_build_ipNormals()
-  if (myDebug) write(6,'(a)') ' Built IP areas'; flush(6)
-
-  call mesh_spectral_build_ipNeighborhood
-  call geometry_plastic_nonlocal_set_IPneighborhood(mesh_ipNeighborhood)
-
-  if (myDebug) write(6,'(a)') ' Built IP neighborhood'; flush(6)
-
-  if (debug_e < 1 .or. debug_e > theMesh%nElems) &
-    call IO_error(602,ext_msg='element')                                                            ! selected element does not exist
-  if (debug_i < 1 .or. debug_i > theMesh%elem%nIPs) &
-    call IO_error(602,ext_msg='IP')                                                                 ! selected element does not have requested IP
-
-  FEsolving_execElem = [ 1,theMesh%nElems ]                                                         ! parallel loop bounds set to comprise all DAMASK elements
-  allocate(FEsolving_execIP(2,theMesh%nElems), source=1)                                            ! parallel loop bounds set to comprise from first IP...
-  forall (j = 1:theMesh%nElems) FEsolving_execIP(2,j) = theMesh%elem%nIPs                           ! ...up to own IP count for each element
-=======
   integer, intent(in), optional :: el, ip                                                           ! for compatibility reasons
   
   include 'fftw3-mpi.f03'
@@ -279,7 +99,6 @@
 
   FEsolving_execElem = [1,product(myGrid)]                                                          ! parallel loop bounds set to comprise all elements
   allocate(FEsolving_execIP(2,product(myGrid)),source=1)                                            ! parallel loop bounds set to comprise the only IP
->>>>>>> 1bd47572
 
 !--------------------------------------------------------------------------------------------------
 ! geometry information required by the nonlocal CP model
@@ -289,17 +108,10 @@
   call geometry_plastic_nonlocal_setIPareaNormal  (cellEdgeNormal(product(myGrid)))
   call geometry_plastic_nonlocal_setIPneighborhood(IPneighborhood(myGrid))
 
-<<<<<<< HEAD
-!!!! COMPATIBILITY HACK !!!!
-  theMesh%homogenizationAt  = mesh_element(3,:)
-  theMesh%microstructureAt  = mesh_element(4,:)
-!!!!!!!!!!!!!!!!!!!!!!!!
-=======
 !--------------------------------------------------------------------------------------------------
 ! sanity checks for debugging
   if (debug_e < 1 .or. debug_e > product(myGrid)) call IO_error(602,ext_msg='element')              ! selected element does not exist
   if (debug_i /= 1)                               call IO_error(602,ext_msg='IP')                   ! selected IP does not exist
->>>>>>> 1bd47572
 
 end subroutine mesh_init
 
@@ -309,15 +121,6 @@
 !> @details important variables have an implicit "save" attribute. Therefore, this function is 
 ! supposed to be called only once!
 !--------------------------------------------------------------------------------------------------
-<<<<<<< HEAD
-subroutine mesh_spectral_read_grid()
-
-  character(len=:),            allocatable :: rawData
-  character(len=65536)                     :: line
-  integer, allocatable, dimension(:) :: chunkPos
-  integer :: h =- 1
-  integer ::  &
-=======
 subroutine readGeom(grid,geomSize,microstructure,homogenization)
 
   integer,     dimension(3), intent(out)              :: grid                                       ! grid (for all processes!)
@@ -331,7 +134,6 @@
   integer, allocatable, dimension(:) :: chunkPos
   integer :: &
     h =- 1, &
->>>>>>> 1bd47572
     headerLength = -1, &                                                                            !< length of header (in lines)
     fileLength, &                                                                                   !< length of the geom file (in characters)
     fileUnit, &
@@ -361,17 +163,10 @@
   endPos = index(rawData,new_line(''))
   if(endPos <= index(rawData,'head')) then
     startPos = len(rawData)
-<<<<<<< HEAD
-    call IO_error(error_ID=841, ext_msg='mesh_spectral_read_grid')
-  else
-    chunkPos = IO_stringPos(rawData(1:endPos))
-    if (chunkPos(1) < 2) call IO_error(error_ID=841, ext_msg='mesh_spectral_read_grid')
-=======
     call IO_error(error_ID=841, ext_msg='readGeom')
   else
     chunkPos = IO_stringPos(rawData(1:endPos))
     if (chunkPos(1) < 2) call IO_error(error_ID=841, ext_msg='readGeom')
->>>>>>> 1bd47572
     headerLength = IO_intValue(rawData(1:endPos),chunkPos,1)
     startPos = endPos + 1
   endif
@@ -427,16 +222,6 @@
 !--------------------------------------------------------------------------------------------------
 ! sanity checks
   if(h < 1) &
-<<<<<<< HEAD
-    call IO_error(error_ID = 842, ext_msg='homogenization (mesh_spectral_read_grid)')
-  if(any(grid < 1)) &
-    call IO_error(error_ID = 842, ext_msg='grid (mesh_spectral_read_grid)')
-  if(any(geomSize < 0.0_pReal)) &
-    call IO_error(error_ID = 842, ext_msg='size (mesh_spectral_read_grid)')
-
-  allocate(microGlobal(product(grid)), source = -1)
-  allocate(mesh_homogenizationAt(product(grid)), source = h)                                        ! too large in case of MPI (shrink later, not very elegant)
-=======
     call IO_error(error_ID = 842, ext_msg='homogenization (readGeom)')
   if(any(grid < 1)) &
     call IO_error(error_ID = 842, ext_msg='grid (readGeom)')
@@ -445,7 +230,6 @@
 
   allocate(microstructure(product(grid)), source = -1)                                              ! too large in case of MPI (shrink later, not very elegant)
   allocate(homogenization(product(grid)), source = h)                                               ! too large in case of MPI (shrink later, not very elegant)
->>>>>>> 1bd47572
      
 !--------------------------------------------------------------------------------------------------
 ! read and interpret content
@@ -460,20 +244,6 @@
     
     noCompression: if (chunkPos(1) /= 3) then
       c = chunkPos(1)
-<<<<<<< HEAD
-      microGlobal(e:e+c-1) =  [(IO_intValue(line,chunkPos,i+1), i=0, c-1)]
-    else noCompression
-      compression: if (IO_lc(IO_stringValue(line,chunkPos,2))  == 'of') then
-        c = IO_intValue(line,chunkPos,1)
-        microGlobal(e:e+c-1) = [(IO_intValue(line,chunkPos,3),i = 1,IO_intValue(line,chunkPos,1))]
-      else if (IO_lc(IO_stringValue(line,chunkPos,2))  == 'to') then compression
-        c = abs(IO_intValue(line,chunkPos,3) - IO_intValue(line,chunkPos,1)) + 1
-        o = merge(+1, -1, IO_intValue(line,chunkPos,3) > IO_intValue(line,chunkPos,1))
-        microGlobal(e:e+c-1) = [(i, i = IO_intValue(line,chunkPos,1),IO_intValue(line,chunkPos,3),o)]
-      else compression
-        c = chunkPos(1)
-        microGlobal(e:e+c-1) =  [(IO_intValue(line,chunkPos,i+1), i=0, c-1)]
-=======
       microstructure(e:e+c-1) =  [(IO_intValue(line,chunkPos,i+1), i=0, c-1)]
     else noCompression
       compression: if (IO_lc(IO_stringValue(line,chunkPos,2))  == 'of') then
@@ -486,7 +256,6 @@
       else compression
         c = chunkPos(1)
         microstructure(e:e+c-1) =  [(IO_intValue(line,chunkPos,i+1), i=0, c-1)]
->>>>>>> 1bd47572
       endif compression
     endif noCompression
 
@@ -537,183 +306,24 @@
     a,b,c, &
     n
 
-<<<<<<< HEAD
-!--------------------------------------------------------------------------------------------------
-!> @brief Store FEid, type, material, texture, and node list per element.
-!! Allocates global array 'mesh_element'
-!--------------------------------------------------------------------------------------------------
-subroutine mesh_spectral_build_elements
-
-  integer :: &
-    e, &
-    elemOffset
-
-  allocate(mesh_element    (4+8,theMesh%nElems), source = 0)
-
-  elemOffset = product(grid(1:2))*grid3Offset
-  do e=1, theMesh%nElems
-    mesh_element( 1,e) = -1                                                                         ! DEPRECATED
-    mesh_element( 2,e) = -1                                                                         ! DEPRECATED
-    mesh_element( 3,e) = mesh_homogenizationAt(e)
-    mesh_element( 4,e) = microGlobal(e+elemOffset)                                                  ! microstructure
-    mesh_element( 5,e) = e + (e-1)/grid(1) + &
-                                      ((e-1)/(grid(1)*grid(2)))*(grid(1)+1)                         ! base node
-    mesh_element( 6,e) = mesh_element(5,e) + 1
-    mesh_element( 7,e) = mesh_element(5,e) + grid(1) + 2
-    mesh_element( 8,e) = mesh_element(5,e) + grid(1) + 1
-    mesh_element( 9,e) = mesh_element(5,e) +(grid(1) + 1) * (grid(2) + 1)                           ! second floor base node
-    mesh_element(10,e) = mesh_element(9,e) + 1
-    mesh_element(11,e) = mesh_element(9,e) + grid(1) + 2
-    mesh_element(12,e) = mesh_element(9,e) + grid(1) + 1
-  enddo
-
-end subroutine mesh_spectral_build_elements
-
-
-!--------------------------------------------------------------------------------------------------
-!> @brief build neighborhood relations for spectral
-!> @details assign globals: mesh_ipNeighborhood
-!--------------------------------------------------------------------------------------------------
-subroutine mesh_spectral_build_ipNeighborhood
-
-  integer :: &
-   x,y,z, &
-   e
-  allocate(mesh_ipNeighborhood(3,6,1,theMesh%nElems),source=0)
-
-  e = 0
-  do z = 0,grid3-1
-    do y = 0,grid(2)-1
-      do x = 0,grid(1)-1
-        e = e + 1
-          ! neigboring element
-          mesh_ipNeighborhood(1,1,1,e) = z * grid(1) * grid(2) &
-                                       + y * grid(1) &
-                                       + modulo(x+1,grid(1)) &
-                                       + 1
-          mesh_ipNeighborhood(1,2,1,e) = z * grid(1) * grid(2) &
-                                       + y * grid(1) &
-                                       + modulo(x-1,grid(1)) &
-                                       + 1
-          mesh_ipNeighborhood(1,3,1,e) = z * grid(1) * grid(2) &
-                                       + modulo(y+1,grid(2)) * grid(1) &
-                                       + x &
-                                       + 1
-          mesh_ipNeighborhood(1,4,1,e) = z * grid(1) * grid(2) &
-                                       + modulo(y-1,grid(2)) * grid(1) &
-                                       + x &
-                                       + 1
-          mesh_ipNeighborhood(1,5,1,e) = modulo(z+1,grid3) * grid(1) * grid(2) &
-                                       + y * grid(1) &
-                                       + x &
-                                       + 1
-          mesh_ipNeighborhood(1,6,1,e) = modulo(z-1,grid3) * grid(1) * grid(2) &
-                                       + y * grid(1) &
-                                       + x &
-                                       + 1
-          ! neigboring IP
-          mesh_ipNeighborhood(2,1:6,1,e) = 1
-          ! neigboring face
-          mesh_ipNeighborhood(3,1,1,e) = 2
-          mesh_ipNeighborhood(3,2,1,e) = 1
-          mesh_ipNeighborhood(3,3,1,e) = 4
-          mesh_ipNeighborhood(3,4,1,e) = 3
-          mesh_ipNeighborhood(3,5,1,e) = 6
-          mesh_ipNeighborhood(3,6,1,e) = 5
-      enddo
-    enddo
-  enddo
-
-end subroutine mesh_spectral_build_ipNeighborhood
-=======
   n = 0
   do c = 0, grid3; do b = 0, grid(2); do a = 0, grid(1)
     n = n + 1
     nodes(1:3,n) = geomSize/real(grid,pReal) * real([a,b,grid3Offset+c],pReal)
   enddo; enddo; enddo
->>>>>>> 1bd47572
 
 end function nodes
 
-<<<<<<< HEAD
-!--------------------------------------------------------------------------------------------------
-!> @brief builds mesh of (distorted) cubes for given coordinates (= center of the cubes)
-!--------------------------------------------------------------------------------------------------
-function mesh_nodesAroundCentres(gDim,Favg,centres) result(nodes)
- 
-  real(pReal), intent(in), dimension(:,:,:,:) :: &
-    centres
-  real(pReal),             dimension(3,size(centres,2)+1,size(centres,3)+1,size(centres,4)+1) :: &
-    nodes
-  real(pReal), intent(in), dimension(3) :: &
-    gDim
-  real(pReal), intent(in), dimension(3,3) :: &
-    Favg
-  real(pReal),             dimension(3,size(centres,2)+2,size(centres,3)+2,size(centres,4)+2) :: &
-    wrappedCentres
- 
-  integer :: &
-    i,j,k,n
-  integer,           dimension(3), parameter :: &
-    diag = 1
-  integer,           dimension(3) :: &
-    shift = 0, &
-    lookup = 0, &
-    me = 0, &
-    iRes = 0
-  integer,           dimension(3,8) :: &
-    neighbor = reshape([ &
-                        0, 0, 0, &
-                        1, 0, 0, &
-                        1, 1, 0, &
-                        0, 1, 0, &
-                        0, 0, 1, &
-                        1, 0, 1, &
-                        1, 1, 1, &
-                        0, 1, 1  ], [3,8])
-=======
->>>>>>> 1bd47572
 
 !--------------------------------------------------------------------------------------------------
 !> @brief Calculate IP interface areas
 !--------------------------------------------------------------------------------------------------
-<<<<<<< HEAD
-! building wrappedCentres = centroids + ghosts
-  wrappedCentres(1:3,2:iRes(1)+1,2:iRes(2)+1,2:iRes(3)+1) = centres
-  do k = 0,iRes(3)+1
-    do j = 0,iRes(2)+1
-      do i = 0,iRes(1)+1
-        if (k==0 .or. k==iRes(3)+1 .or. &                                                           ! z skin
-            j==0 .or. j==iRes(2)+1 .or. &                                                           ! y skin
-            i==0 .or. i==iRes(1)+1      ) then                                                      ! x skin
-          me = [i,j,k]                                                                              ! me on skin
-          shift = sign(abs(iRes+diag-2*me)/(iRes+diag),iRes+diag-2*me)
-          lookup = me-diag+shift*iRes
-          wrappedCentres(1:3,i+1,        j+1,        k+1) = &
-                 centres(1:3,lookup(1)+1,lookup(2)+1,lookup(3)+1) &
-                 - matmul(Favg, real(shift,pReal)*gDim)
-        endif
-  enddo; enddo; enddo
-
-!--------------------------------------------------------------------------------------------------
-! averaging
-  do k = 0,iRes(3); do j = 0,iRes(2); do i = 0,iRes(1)
-    do n = 1,8
-     nodes(1:3,i+1,j+1,k+1) = &
-     nodes(1:3,i+1,j+1,k+1) + wrappedCentres(1:3,i+1+neighbor(1,n), &
-                                                                j+1+neighbor(2,n), &
-                                                                k+1+neighbor(3,n) )
-    enddo
-  enddo; enddo; enddo
-  nodes = nodes/8.0_pReal
-=======
 pure function cellEdgeArea(geomSize,grid)
   
   real(pReal), dimension(3), intent(in) :: geomSize                                                 ! size (for this process!)
   integer,     dimension(3), intent(in) :: grid                                                     ! grid (for this process!)
   
   real(pReal), dimension(6,1,product(grid)) :: cellEdgeArea
->>>>>>> 1bd47572
 
   cellEdgeArea(1:2,1,:) = geomSize(2)/real(grid(2)) * geomSize(3)/real(grid(3))
   cellEdgeArea(3:4,1,:) = geomSize(3)/real(grid(3)) * geomSize(1)/real(grid(1))
