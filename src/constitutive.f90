!--------------------------------------------------------------------------------------------------
!> @author Franz Roters, Max-Planck-Institut für Eisenforschung GmbH
!> @author Philip Eisenlohr, Max-Planck-Institut für Eisenforschung GmbH
!> @brief elasticity, plasticity, damage & thermal internal microstructure state
!--------------------------------------------------------------------------------------------------
module constitutive
  use prec
  use math
  use rotations
  use debug
  use numerics
  use IO
  use config
  use material
  use results
  use lattice
  use discretization
<<<<<<< HEAD
  use geometry_plastic_nonlocal
=======
  use geometry_plastic_nonlocal, only: &
    geometry_plastic_nonlocal_disable
  use source_thermal_dissipation
  use source_thermal_externalheat
  use source_damage_isoBrittle
  use source_damage_isoDuctile
  use source_damage_anisoBrittle
  use source_damage_anisoDuctile
  use kinematics_cleavage_opening
  use kinematics_slipplane_opening
  use kinematics_thermal_expansion
>>>>>>> ba60e1c0

  implicit none
  private

  integer, public, protected :: &
    constitutive_plasticity_maxSizeDotState, &
    constitutive_source_maxSizeDotState

  interface

    module subroutine plastic_init
    end subroutine plastic_init

    module subroutine damage_init
    end subroutine damage_init

    module subroutine thermal_init
    end subroutine thermal_init


    module subroutine plastic_isotropic_dotState(Mp,instance,of)
      real(pReal), dimension(3,3),  intent(in) :: &
        Mp                                                                                          !< Mandel stress
      integer,                      intent(in) :: &
        instance, &
        of
    end subroutine plastic_isotropic_dotState

    module subroutine plastic_phenopowerlaw_dotState(Mp,instance,of)
      real(pReal), dimension(3,3),  intent(in) :: &
        Mp                                                                                          !< Mandel stress
      integer,                      intent(in) :: &
        instance, &
        of
    end subroutine plastic_phenopowerlaw_dotState

    module subroutine plastic_kinehardening_dotState(Mp,instance,of)
      real(pReal), dimension(3,3),  intent(in) :: &
        Mp                                                                                          !< Mandel stress
      integer,                      intent(in) :: &
        instance, &
        of
    end subroutine plastic_kinehardening_dotState

    module subroutine plastic_dislotwin_dotState(Mp,T,instance,of)
      real(pReal), dimension(3,3),  intent(in) :: &
        Mp                                                                                          !< Mandel stress
      real(pReal),                  intent(in) :: &
        T
      integer,                      intent(in) :: &
        instance, &
        of
    end subroutine plastic_dislotwin_dotState

    module subroutine plastic_disloUCLA_dotState(Mp,T,instance,of)
      real(pReal), dimension(3,3),  intent(in) :: &
        Mp                                                                                          !< Mandel stress
      real(pReal),                  intent(in) :: &
        T
      integer,                      intent(in) :: &
        instance, &
        of
    end subroutine plastic_disloUCLA_dotState

    module subroutine plastic_nonlocal_dotState(Mp, F, Fp, Temperature,timestep, &
                                                        instance,of,ip,el)
      real(pReal), dimension(3,3), intent(in) :: &
        Mp                                                                                          !< MandelStress
      real(pReal), dimension(3,3,homogenization_maxNgrains,discretization_nIP,discretization_nElem), intent(in) :: &
        F, &                                                                                        !< deformation gradient
        Fp                                                                                          !< plastic deformation gradient
      real(pReal), intent(in) :: &
        Temperature, &                                                                              !< temperature
        timestep                                                                                    !< substepped crystallite time increment
      integer, intent(in) :: &
        instance, &
        of, &
        ip, &                                                                                       !< current integration point
        el                                                                                          !< current element number
    end subroutine plastic_nonlocal_dotState

   
    module subroutine source_damage_anisoBrittle_dotState(S, ipc, ip, el)
      integer, intent(in) :: &
        ipc, &                                                                                      !< component-ID of integration point
        ip, &                                                                                       !< integration point
        el                                                                                          !< element
      real(pReal),  intent(in), dimension(3,3) :: &
        S
    end subroutine source_damage_anisoBrittle_dotState

    module subroutine source_damage_anisoDuctile_dotState(ipc, ip, el)
      integer, intent(in) :: &
        ipc, &                                                                                      !< component-ID of integration point
        ip, &                                                                                       !< integration point
        el                                                                                          !< element
    end subroutine source_damage_anisoDuctile_dotState

    module subroutine source_damage_isoDuctile_dotState(ipc, ip, el)
      integer, intent(in) :: &
        ipc, &                                                                                      !< component-ID of integration point
        ip, &                                                                                       !< integration point
        el                                                                                          !< element
    end subroutine source_damage_isoDuctile_dotState

    module subroutine source_thermal_externalheat_dotState(phase, of)
      integer, intent(in) :: &
        phase, &
        of
    end subroutine source_thermal_externalheat_dotState

    module subroutine constitutive_damage_getRateAndItsTangents(phiDot, dPhiDot_dPhi, phi, ip, el)
      integer, intent(in) :: &
        ip, &                                                                                       !< integration point number
        el                                                                                          !< element number
      real(pReal), intent(in) :: &
        phi                                                                                         !< damage parameter
      real(pReal), intent(inout) :: &
        phiDot, &
        dPhiDot_dPhi
    end subroutine constitutive_damage_getRateAndItsTangents

    module subroutine constitutive_thermal_getRateAndItsTangents(TDot, dTDot_dT, T, S, Lp, ip, el)
      integer, intent(in) :: &
        ip, &                                                                                       !< integration point number
        el                                                                                          !< element number
      real(pReal), intent(in) :: &
        T
      real(pReal),  intent(in), dimension(:,:,:,:,:) :: &
        S, &                                                                                        !< current 2nd Piola Kitchoff stress vector
        Lp                                                                                          !< plastic velocity gradient
      real(pReal), intent(inout) :: &
        TDot, &
        dTDot_dT
    end subroutine constitutive_thermal_getRateAndItsTangents

    module function plastic_dislotwin_homogenizedC(ipc,ip,el) result(homogenizedC)
      real(pReal), dimension(6,6) :: &
        homogenizedC
      integer,     intent(in) :: &
        ipc, &                                                                                      !< component-ID of integration point
        ip, &                                                                                       !< integration point
        el                                                                                          !< element
    end function plastic_dislotwin_homogenizedC

    pure module function kinematics_thermal_expansion_initialStrain(homog,phase,offset) result(initialStrain)
     integer, intent(in) :: &
       phase, &
       homog, &
       offset
     real(pReal), dimension(3,3) :: &
       initialStrain
    end function kinematics_thermal_expansion_initialStrain
 
    module subroutine plastic_nonlocal_updateCompatibility(orientation,instance,i,e)
      integer, intent(in) :: &
        instance, &
        i, &
        e
      type(rotation), dimension(1,discretization_nIP,discretization_nElem), intent(in) :: &
        orientation                                                                                 !< crystal orientation
    end subroutine plastic_nonlocal_updateCompatibility

    module subroutine plastic_isotropic_LiAndItsTangent(Li,dLi_dMi,Mi,instance,of)
      real(pReal), dimension(3,3),     intent(out) :: &
        Li                                                                                          !< inleastic velocity gradient
      real(pReal), dimension(3,3,3,3), intent(out)  :: &
        dLi_dMi                                                                                     !< derivative of Li with respect to Mandel stress
      real(pReal), dimension(3,3),     intent(in) :: &
        Mi                                                                                          !< Mandel stress
      integer,                         intent(in) :: &
        instance, &
        of
    end subroutine plastic_isotropic_LiAndItsTangent

    module subroutine kinematics_cleavage_opening_LiAndItsTangent(Ld, dLd_dTstar, S, ipc, ip, el)
      integer, intent(in) :: &
        ipc, &                                                                                      !< grain number
        ip, &                                                                                       !< integration point number
        el                                                                                          !< element number
      real(pReal),   intent(in),  dimension(3,3) :: &
        S
      real(pReal),   intent(out), dimension(3,3) :: &
        Ld                                                                                          !< damage velocity gradient
      real(pReal),   intent(out), dimension(3,3,3,3) :: &
        dLd_dTstar                                                                                  !< derivative of Ld with respect to Tstar (4th-order tensor)
    end subroutine kinematics_cleavage_opening_LiAndItsTangent

    module subroutine kinematics_slipplane_opening_LiAndItsTangent(Ld, dLd_dTstar, S, ipc, ip, el)
      integer, intent(in) :: &
        ipc, &                                                                                      !< grain number
        ip, &                                                                                       !< integration point number
        el                                                                                          !< element number
      real(pReal),   intent(in),  dimension(3,3) :: &
        S
      real(pReal),   intent(out), dimension(3,3) :: &
        Ld                                                                                          !< damage velocity gradient
      real(pReal),   intent(out), dimension(3,3,3,3) :: &
        dLd_dTstar                                                                                  !< derivative of Ld with respect to Tstar (4th-order tensor)
    end subroutine kinematics_slipplane_opening_LiAndItsTangent

    module subroutine kinematics_thermal_expansion_LiAndItsTangent(Li, dLi_dTstar, ipc, ip, el)
      integer, intent(in) :: &
        ipc, &                                                                                      !< grain number
        ip, &                                                                                       !< integration point number
        el                                                                                          !< element number
      real(pReal),   intent(out), dimension(3,3) :: &
        Li                                                                                          !< thermal velocity gradient
      real(pReal),   intent(out), dimension(3,3,3,3) :: &
        dLi_dTstar                                                                                  !< derivative of Li with respect to Tstar (4th-order tensor defined to be zero)
    end subroutine kinematics_thermal_expansion_LiAndItsTangent 


    module subroutine plastic_kinehardening_deltaState(Mp,instance,of)
      real(pReal), dimension(3,3),  intent(in) :: &
        Mp                                                                                          !< Mandel stress
      integer,                      intent(in) :: &
        instance, &
        of
    end subroutine plastic_kinehardening_deltaState

    module subroutine plastic_nonlocal_deltaState(Mp,instance,of,ip,el)
      real(pReal), dimension(3,3), intent(in) :: &
        Mp
      integer, intent(in) :: &
        instance, &
        of, &
        ip, &
        el
    end subroutine plastic_nonlocal_deltaState

    module subroutine source_damage_isoBrittle_deltaState(C, Fe, ipc, ip, el)
      integer, intent(in) :: &
        ipc, &                                                                                      !< component-ID of integration point
        ip, &                                                                                       !< integration point
        el                                                                                          !< element
      real(pReal),  intent(in), dimension(3,3) :: &
        Fe
      real(pReal),  intent(in), dimension(6,6) :: &
        C
    end subroutine source_damage_isoBrittle_deltaState

    module subroutine plastic_results
    end subroutine plastic_results
 
    module subroutine damage_results
    end subroutine damage_results

  end interface

  interface constitutive_LpAndItsTangents

    module subroutine constitutive_plastic_LpAndItsTangents(Lp, dLp_dS, dLp_dFi, &
                                         S, Fi, ipc, ip, el)
      integer, intent(in) :: &
        ipc, &                                                                                      !< component-ID of integration point
        ip, &                                                                                       !< integration point
        el                                                                                          !< element
      real(pReal),   intent(in),  dimension(3,3) :: &
        S, &                                                                                        !< 2nd Piola-Kirchhoff stress
        Fi                                                                                          !< intermediate deformation gradient
      real(pReal),   intent(out), dimension(3,3) :: &
        Lp                                                                                          !< plastic velocity gradient
      real(pReal),   intent(out), dimension(3,3,3,3) :: &
        dLp_dS, &
        dLp_dFi                                                                                     !< derivative of Lp with respect to Fi
    end subroutine constitutive_plastic_LpAndItsTangents

  end interface constitutive_LpAndItsTangents
 

  interface constitutive_dependentState

    module subroutine constitutive_plastic_dependentState(F, Fp, ipc, ip, el)
      integer, intent(in) :: &
        ipc, &                                                                                      !< component-ID of integration point
        ip, &                                                                                       !< integration point
        el                                                                                          !< element
      real(pReal),   intent(in), dimension(3,3) :: &
        F, &                                                                                        !< elastic deformation gradient
        Fp                                                                                          !< plastic deformation gradient
    end subroutine constitutive_plastic_dependentState 

  end interface constitutive_dependentState


  type :: tDebugOptions
    logical :: &
      basic, &
      extensive, &
      selective
    integer :: &
      element, &
      ip, &
      grain
  end type tDebugOptions

  type(tDebugOptions) :: debugConstitutive
  
  public :: &
    constitutive_init, &
    constitutive_homogenizedC, &
    constitutive_LpAndItsTangents, &
    constitutive_dependentState, &
    constitutive_LiAndItsTangents, &
    constitutive_initialFi, &
    constitutive_SandItsTangents, &
    constitutive_collectDotState, &
    constitutive_deltaState, &
    plastic_nonlocal_updateCompatibility, &
    constitutive_damage_getRateAndItsTangents, &
    constitutive_thermal_getRateAndItsTangents, &
    constitutive_results

contains


!--------------------------------------------------------------------------------------------------
!> @brief Initialze constitutive models for individual physics 
!--------------------------------------------------------------------------------------------------
subroutine constitutive_init

  integer :: &
    ph, &                                                                                           !< counter in phase loop
    s                                                                                               !< counter in source loop
  class (tNode), pointer :: &
    debug_constitutive

  debug_constitutive => debug_root%get('constitutive', defaultVal=emptyList)
  debugConstitutive%basic      =  debug_constitutive%contains('basic') 
  debugConstitutive%extensive  =  debug_constitutive%contains('extensive') 
  debugConstitutive%selective  =  debug_constitutive%contains('selective')
  debugConstitutive%element    =  debug_root%get_asInt('element',defaultVal = 1) 
  debugConstitutive%ip         =  debug_root%get_asInt('integrationpoint',defaultVal = 1) 
  debugConstitutive%grain      =  debug_root%get_asInt('grain',defaultVal = 1)


  call plastic_init
  call damage_init
  call thermal_init

  write(6,'(/,a)')   ' <<<+-  constitutive init  -+>>>'; flush(6)

  constitutive_source_maxSizeDotState = 0
  PhaseLoop2:do ph = 1,material_Nphase
!--------------------------------------------------------------------------------------------------
! partition and initialize state
    plasticState(ph)%partionedState0 = plasticState(ph)%state0
    plasticState(ph)%state           = plasticState(ph)%partionedState0
    forall(s = 1:phase_Nsources(ph))
      sourceState(ph)%p(s)%partionedState0 = sourceState(ph)%p(s)%state0
      sourceState(ph)%p(s)%state           = sourceState(ph)%p(s)%partionedState0
    end forall

    constitutive_source_maxSizeDotState   = max(constitutive_source_maxSizeDotState, &
                                                maxval(sourceState(ph)%p%sizeDotState))
  enddo PhaseLoop2
  constitutive_plasticity_maxSizeDotState = maxval(plasticState%sizeDotState)

end subroutine constitutive_init

!--------------------------------------------------------------------------------------------------
!> @brief returns the homogenize elasticity matrix
!> ToDo: homogenizedC66 would be more consistent
!--------------------------------------------------------------------------------------------------
function constitutive_homogenizedC(ipc,ip,el)

  real(pReal), dimension(6,6) :: &
    constitutive_homogenizedC
  integer,      intent(in)     :: &
    ipc, &                                                                                          !< component-ID of integration point
    ip, &                                                                                           !< integration point
    el                                                                                              !< element

  plasticityType: select case (phase_plasticity(material_phaseAt(ipc,el)))
    case (PLASTICITY_DISLOTWIN_ID) plasticityType
     constitutive_homogenizedC = plastic_dislotwin_homogenizedC(ipc,ip,el)
    case default plasticityType
     constitutive_homogenizedC = lattice_C66(1:6,1:6,material_phaseAt(ipc,el))
  end select plasticityType

end function constitutive_homogenizedC


!--------------------------------------------------------------------------------------------------
!> @brief  contains the constitutive equation for calculating the velocity gradient
! ToDo: MD: S is Mi?
!--------------------------------------------------------------------------------------------------
subroutine constitutive_LiAndItsTangents(Li, dLi_dS, dLi_dFi, &
                                         S, Fi, ipc, ip, el)

  integer, intent(in) :: &
    ipc, &                                                                                          !< component-ID of integration point
    ip, &                                                                                           !< integration point
    el                                                                                              !< element
  real(pReal),   intent(in),  dimension(3,3) :: &
    S                                                                                               !< 2nd Piola-Kirchhoff stress
  real(pReal),   intent(in),  dimension(3,3) :: &
    Fi                                                                                              !< intermediate deformation gradient
  real(pReal),   intent(out), dimension(3,3) :: &
    Li                                                                                              !< intermediate velocity gradient
  real(pReal),   intent(out), dimension(3,3,3,3) :: &
    dLi_dS, &                                                                                       !< derivative of Li with respect to S
    dLi_dFi

  real(pReal), dimension(3,3) :: &
    my_Li, &                                                                                        !< intermediate velocity gradient
    FiInv, &
    temp_33
  real(pReal), dimension(3,3,3,3) :: &
    my_dLi_dS
  real(pReal) :: &
    detFi
  integer :: &
    k, i, j, &
    instance, of

  Li = 0.0_pReal
  dLi_dS  = 0.0_pReal
  dLi_dFi = 0.0_pReal

  plasticityType: select case (phase_plasticity(material_phaseAt(ipc,el)))
    case (PLASTICITY_isotropic_ID) plasticityType
      of = material_phasememberAt(ipc,ip,el)
      instance = phase_plasticityInstance(material_phaseAt(ipc,el))
      call plastic_isotropic_LiAndItsTangent(my_Li, my_dLi_dS, S ,instance,of)
    case default plasticityType
      my_Li = 0.0_pReal
      my_dLi_dS = 0.0_pReal
  end select plasticityType

  Li = Li + my_Li
  dLi_dS = dLi_dS + my_dLi_dS

  KinematicsLoop: do k = 1, phase_Nkinematics(material_phaseAt(ipc,el))
    kinematicsType: select case (phase_kinematics(k,material_phaseAt(ipc,el)))
      case (KINEMATICS_cleavage_opening_ID) kinematicsType
        call kinematics_cleavage_opening_LiAndItsTangent(my_Li, my_dLi_dS, S, ipc, ip, el)
      case (KINEMATICS_slipplane_opening_ID) kinematicsType
        call kinematics_slipplane_opening_LiAndItsTangent(my_Li, my_dLi_dS, S, ipc, ip, el)
      case (KINEMATICS_thermal_expansion_ID) kinematicsType
        call kinematics_thermal_expansion_LiAndItsTangent(my_Li, my_dLi_dS, ipc, ip, el)
      case default kinematicsType
        my_Li = 0.0_pReal
        my_dLi_dS = 0.0_pReal
    end select kinematicsType
    Li = Li + my_Li
    dLi_dS = dLi_dS + my_dLi_dS
  enddo KinematicsLoop

  FiInv = math_inv33(Fi)
  detFi = math_det33(Fi)
  Li = matmul(matmul(Fi,Li),FiInv)*detFi                                                            !< push forward to intermediate configuration
  temp_33 = matmul(FiInv,Li)

  do i = 1,3; do j = 1,3
    dLi_dS(1:3,1:3,i,j)  = matmul(matmul(Fi,dLi_dS(1:3,1:3,i,j)),FiInv)*detFi
    dLi_dFi(1:3,1:3,i,j) = dLi_dFi(1:3,1:3,i,j) + Li*FiInv(j,i)
    dLi_dFi(1:3,i,1:3,j) = dLi_dFi(1:3,i,1:3,j) + math_I3*temp_33(j,i) + Li*FiInv(j,i)
  enddo; enddo

end subroutine constitutive_LiAndItsTangents


!--------------------------------------------------------------------------------------------------
!> @brief  collects initial intermediate deformation gradient
!--------------------------------------------------------------------------------------------------
pure function constitutive_initialFi(ipc, ip, el)

  integer, intent(in) :: &
    ipc, &                                                                                          !< component-ID of integration point
    ip, &                                                                                           !< integration point
    el                                                                                              !< element
  real(pReal), dimension(3,3) :: &
    constitutive_initialFi                                                                          !< composite initial intermediate deformation gradient
  integer :: &
    k                                                                                               !< counter in kinematics loop
  integer :: &
    phase, &
    homog, offset

  constitutive_initialFi = math_I3
  phase = material_phaseAt(ipc,el)

  KinematicsLoop: do k = 1, phase_Nkinematics(phase)                                                !< Warning: small initial strain assumption
    kinematicsType: select case (phase_kinematics(k,phase))
      case (KINEMATICS_thermal_expansion_ID) kinematicsType
        homog = material_homogenizationAt(el)
        offset = thermalMapping(homog)%p(ip,el)
        constitutive_initialFi = &
          constitutive_initialFi + kinematics_thermal_expansion_initialStrain(homog,phase,offset)
    end select kinematicsType
  enddo KinematicsLoop

end function constitutive_initialFi


!--------------------------------------------------------------------------------------------------
!> @brief returns the 2nd Piola-Kirchhoff stress tensor and its tangent with respect to
!> the elastic/intermediate deformation gradients depending on the selected elastic law
!! (so far no case switch because only Hooke is implemented)
!--------------------------------------------------------------------------------------------------
subroutine constitutive_SandItsTangents(S, dS_dFe, dS_dFi, Fe, Fi, ipc, ip, el)

  integer, intent(in) :: &
    ipc, &                                                                                          !< component-ID of integration point
    ip, &                                                                                           !< integration point
    el                                                                                              !< element
  real(pReal),   intent(in),  dimension(3,3) :: &
    Fe, &                                                                                           !< elastic deformation gradient
    Fi                                                                                              !< intermediate deformation gradient
  real(pReal),   intent(out), dimension(3,3) :: &
    S                                                                                               !< 2nd Piola-Kirchhoff stress tensor
  real(pReal),   intent(out), dimension(3,3,3,3) :: &
    dS_dFe, &                                                                                       !< derivative of 2nd P-K stress with respect to elastic deformation gradient
    dS_dFi                                                                                          !< derivative of 2nd P-K stress with respect to intermediate deformation gradient

  call constitutive_hooke_SandItsTangents(S, dS_dFe, dS_dFi, Fe, Fi, ipc, ip, el)


end subroutine constitutive_SandItsTangents


!--------------------------------------------------------------------------------------------------
!> @brief returns the 2nd Piola-Kirchhoff stress tensor and its tangent with respect to
!> the elastic and intermediate deformation gradients using Hooke's law
!--------------------------------------------------------------------------------------------------
subroutine constitutive_hooke_SandItsTangents(S, dS_dFe, dS_dFi, &
                                              Fe, Fi, ipc, ip, el)

  integer, intent(in) :: &
    ipc, &                                                                                          !< component-ID of integration point
    ip, &                                                                                           !< integration point
    el                                                                                              !< element
  real(pReal),   intent(in),  dimension(3,3) :: &
    Fe, &                                                                                           !< elastic deformation gradient
    Fi                                                                                              !< intermediate deformation gradient
  real(pReal),   intent(out), dimension(3,3) :: &
    S                                                                                               !< 2nd Piola-Kirchhoff stress tensor in lattice configuration
  real(pReal),   intent(out), dimension(3,3,3,3) :: &
    dS_dFe, &                                                                                       !< derivative of 2nd P-K stress with respect to elastic deformation gradient
    dS_dFi                                                                                          !< derivative of 2nd P-K stress with respect to intermediate deformation gradient
  real(pReal), dimension(3,3) :: E
  real(pReal), dimension(3,3,3,3) :: C
  integer :: &
    ho, &                                                                                           !< homogenization
    d                                                                                               !< counter in degradation loop
  integer :: &
    i, j

  ho = material_homogenizationAt(el)
  C = math_66toSym3333(constitutive_homogenizedC(ipc,ip,el))

  DegradationLoop: do d = 1, phase_NstiffnessDegradations(material_phaseAt(ipc,el))
    degradationType: select case(phase_stiffnessDegradation(d,material_phaseAt(ipc,el)))
      case (STIFFNESS_DEGRADATION_damage_ID) degradationType
        C = C * damage(ho)%p(damageMapping(ho)%p(ip,el))**2
    end select degradationType
  enddo DegradationLoop

  E = 0.5_pReal*(matmul(transpose(Fe),Fe)-math_I3)                                                  !< Green-Lagrange strain in unloaded configuration
  S = math_mul3333xx33(C,matmul(matmul(transpose(Fi),E),Fi))                                        !< 2PK stress in lattice configuration in work conjugate with GL strain pulled back to lattice configuration

  do i =1, 3;do j=1,3
    dS_dFe(i,j,1:3,1:3) = matmul(Fe,matmul(matmul(Fi,C(i,j,1:3,1:3)),transpose(Fi)))                !< dS_ij/dFe_kl = C_ijmn * Fi_lm * Fi_on * Fe_ko
    dS_dFi(i,j,1:3,1:3) = 2.0_pReal*matmul(matmul(E,Fi),C(i,j,1:3,1:3))                             !< dS_ij/dFi_kl = C_ijln * E_km * Fe_mn
  enddo; enddo

end subroutine constitutive_hooke_SandItsTangents


!--------------------------------------------------------------------------------------------------
!> @brief contains the constitutive equation for calculating the rate of change of microstructure
!--------------------------------------------------------------------------------------------------
function constitutive_collectDotState(S, FArray, Fi, FpArray, subdt, ipc, ip, el,phase,of) result(broken)

  integer, intent(in) :: &
    ipc, &                                                                                          !< component-ID of integration point
    ip, &                                                                                           !< integration point
    el, &                                                                                           !< element
    phase, &
    of
  real(pReal),  intent(in) :: &
    subdt                                                                                           !< timestep
  real(pReal),  intent(in), dimension(3,3,homogenization_maxNgrains,discretization_nIP,discretization_nElem) :: &
    FArray, &                                                                                       !< elastic deformation gradient
    FpArray                                                                                         !< plastic deformation gradient
  real(pReal),  intent(in), dimension(3,3) :: &
    Fi                                                                                              !< intermediate deformation gradient
  real(pReal),  intent(in), dimension(3,3) :: &
    S                                                                                               !< 2nd Piola Kirchhoff stress (vector notation)
  real(pReal),              dimension(3,3) :: &
    Mp
  integer :: &
    ho, &                                                                                           !< homogenization
    tme, &                                                                                          !< thermal member position
    i, &                                                                                            !< counter in source loop
    instance
  logical :: broken

  ho = material_homogenizationAt(el)
  tme = thermalMapping(ho)%p(ip,el)
  instance = phase_plasticityInstance(phase)

  Mp = matmul(matmul(transpose(Fi),Fi),S)

  plasticityType: select case (phase_plasticity(phase))

    case (PLASTICITY_ISOTROPIC_ID) plasticityType
      call plastic_isotropic_dotState    (Mp,instance,of)

    case (PLASTICITY_PHENOPOWERLAW_ID) plasticityType
      call plastic_phenopowerlaw_dotState(Mp,instance,of)

    case (PLASTICITY_KINEHARDENING_ID) plasticityType
      call plastic_kinehardening_dotState(Mp,instance,of)

    case (PLASTICITY_DISLOTWIN_ID) plasticityType
      call plastic_dislotwin_dotState    (Mp,temperature(ho)%p(tme),instance,of)

    case (PLASTICITY_DISLOUCLA_ID) plasticityType
      call plastic_disloucla_dotState    (Mp,temperature(ho)%p(tme),instance,of)

    case (PLASTICITY_NONLOCAL_ID) plasticityType
      call plastic_nonlocal_dotState     (Mp,FArray,FpArray,temperature(ho)%p(tme),subdt, &
                                          instance,of,ip,el)
  end select plasticityType
  broken = any(IEEE_is_NaN(plasticState(phase)%dotState(:,of)))

  SourceLoop: do i = 1, phase_Nsources(phase)

    sourceType: select case (phase_source(i,phase))

      case (SOURCE_damage_anisoBrittle_ID) sourceType
        call source_damage_anisoBrittle_dotState (S, ipc, ip, el) ! correct stress?

      case (SOURCE_damage_isoDuctile_ID) sourceType
        call source_damage_isoDuctile_dotState   (   ipc, ip, el)

      case (SOURCE_damage_anisoDuctile_ID) sourceType
        call source_damage_anisoDuctile_dotState (   ipc, ip, el)

      case (SOURCE_thermal_externalheat_ID) sourceType
        call source_thermal_externalheat_dotState(phase,of)

    end select sourceType

    broken = broken .or. any(IEEE_is_NaN(sourceState(phase)%p(i)%dotState(:,of)))

  enddo SourceLoop

end function constitutive_collectDotState


!--------------------------------------------------------------------------------------------------
!> @brief for constitutive models having an instantaneous change of state
!> will return false if delta state is not needed/supported by the constitutive model
!--------------------------------------------------------------------------------------------------
function constitutive_deltaState(S, Fe, Fi, ipc, ip, el, phase, of) result(broken)

  integer, intent(in) :: &
    ipc, &                                                                                          !< component-ID of integration point
    ip, &                                                                                           !< integration point
    el, &                                                                                           !< element
    phase, &
    of
  real(pReal),   intent(in), dimension(3,3) :: &
    S, &                                                                                            !< 2nd Piola Kirchhoff stress
    Fe, &                                                                                           !< elastic deformation gradient
    Fi                                                                                              !< intermediate deformation gradient
  real(pReal),               dimension(3,3) :: &
    Mp
  integer :: &
    i, &
    instance, &
    myOffset, &
    mySize
  logical :: &
    broken

  Mp  = matmul(matmul(transpose(Fi),Fi),S)
  instance = phase_plasticityInstance(phase)

  plasticityType: select case (phase_plasticity(phase))

    case (PLASTICITY_KINEHARDENING_ID) plasticityType
      call plastic_kinehardening_deltaState(Mp,instance,of)
      broken = any(IEEE_is_NaN(plasticState(phase)%deltaState(:,of)))

    case (PLASTICITY_NONLOCAL_ID) plasticityType
      call plastic_nonlocal_deltaState(Mp,instance,of,ip,el)
      broken = any(IEEE_is_NaN(plasticState(phase)%deltaState(:,of)))

    case default
      broken = .false.

  end select plasticityType

  if(.not. broken) then
    select case(phase_plasticity(phase))
      case (PLASTICITY_NONLOCAL_ID,PLASTICITY_KINEHARDENING_ID)

        myOffset = plasticState(phase)%offsetDeltaState
        mySize   = plasticState(phase)%sizeDeltaState
        plasticState(phase)%state(myOffset + 1:myOffset + mySize,of) = &
        plasticState(phase)%state(myOffset + 1:myOffset + mySize,of) + plasticState(phase)%deltaState(1:mySize,of)
    end select
  endif


  sourceLoop: do i = 1, phase_Nsources(phase)

     sourceType: select case (phase_source(i,phase))

      case (SOURCE_damage_isoBrittle_ID) sourceType
        call source_damage_isoBrittle_deltaState  (constitutive_homogenizedC(ipc,ip,el), Fe, &
                                                   ipc, ip, el)
        broken = broken .or. any(IEEE_is_NaN(sourceState(phase)%p(i)%deltaState(:,of)))
        if(.not. broken) then
          myOffset = sourceState(phase)%p(i)%offsetDeltaState
          mySize   = sourceState(phase)%p(i)%sizeDeltaState
          sourceState(phase)%p(i)%state(myOffset + 1: myOffset + mySize,of) = &
          sourceState(phase)%p(i)%state(myOffset + 1: myOffset + mySize,of) + sourceState(phase)%p(i)%deltaState(1:mySize,of)
        endif

    end select sourceType

  enddo SourceLoop

end function constitutive_deltaState


!--------------------------------------------------------------------------------------------------
!> @brief writes constitutive results to HDF5 output file
!--------------------------------------------------------------------------------------------------
subroutine constitutive_results

  call plastic_results
  call damage_results

end subroutine constitutive_results

end module constitutive<|MERGE_RESOLUTION|>--- conflicted
+++ resolved
@@ -15,21 +15,8 @@
   use results
   use lattice
   use discretization
-<<<<<<< HEAD
-  use geometry_plastic_nonlocal
-=======
   use geometry_plastic_nonlocal, only: &
     geometry_plastic_nonlocal_disable
-  use source_thermal_dissipation
-  use source_thermal_externalheat
-  use source_damage_isoBrittle
-  use source_damage_isoDuctile
-  use source_damage_anisoBrittle
-  use source_damage_anisoDuctile
-  use kinematics_cleavage_opening
-  use kinematics_slipplane_opening
-  use kinematics_thermal_expansion
->>>>>>> ba60e1c0
 
   implicit none
   private
