--- conflicted
+++ resolved
@@ -38,13 +38,6 @@
 !--------------------------------------------------------------------------------------------------
 ! stress, stiffness and compliance average etc.
  real(pReal), private, dimension(3,3) :: &
-<<<<<<< HEAD
-   F_aim = math_I3, &
-   F_aim_lastInc = math_I3, &
-   P_av = 0.0_pReal, &
-   F_aimDot = 0.0_pReal
- character(len=1024), private :: incInfo   
-=======
    F_aimDot = 0.0_pReal, &                                                                          !< assumed rate of average deformation gradient
    F_aim = math_I3, &                                                                               !< current prescribed deformation gradient
    F_aim_lastInc = math_I3, &                                                                       !< previous average deformation gradient
@@ -52,23 +45,17 @@
 
  character(len=1024), private :: incInfo                                                            !< time and increment information
 
->>>>>>> 48fce3a4
  real(pReal), private, dimension(3,3,3,3) :: &
    C_volAvg = 0.0_pReal, &                                                                          !< current volume average stiffness 
    C_volAvgLastInc = 0.0_pReal, &                                                                   !< previous volume average stiffness
    C_minMaxAvg = 0.0_pReal, &                                                                       !< current (min+max)/2 stiffness
    C_minMaxAvgLastInc = 0.0_pReal, &                                                                !< previous (min+max)/2 stiffness
    S = 0.0_pReal                                                                                    !< current compliance (filled up with zeros)
-<<<<<<< HEAD
- real(pReal), private :: err_stress, err_div
- logical, private :: ForwardData
-=======
 
  real(pReal), private :: &
    err_BC, &                                                                                        !< deviation from stress BC
    err_div                                                                                          !< RMS of div of P
 
->>>>>>> 48fce3a4
  integer(pInt), private :: &
    totalIter = 0_pInt                                                                               !< total iteration in current increment
 
@@ -185,17 +172,10 @@
 ! init fields                 
  call DMDAVecGetArrayF90(da,solution_vec,F,ierr); CHKERRQ(ierr)                                     ! get the data out of PETSc to work with
 
-<<<<<<< HEAD
- restart: if (restartInc > 1_pInt) then                                                     
-   if (iand(debug_level(debug_spectral),debug_spectralRestart) /= 0) then
-     write(6,'(/,a,'//IO_intOut(restartInc-1_pInt)//',a)') &
-     'reading values of increment ', restartInc - 1_pInt, ' from file'
-=======
  restart: if (restartInc > 0_pInt) then                                                     
    if (iand(debug_level(debug_spectral),debug_spectralRestart) /= 0) then
      write(6,'(/,a,'//IO_intOut(restartInc)//',a)') &
      'reading values of increment ', restartInc, ' from file'
->>>>>>> 48fce3a4
      flush(6)
    endif
    write(rankStr,'(a1,i0)')'_',worldrank
@@ -214,28 +194,17 @@
 
  materialpoint_F0 = reshape(F_lastInc, [3,3,1,product(grid(1:2))*grid3])                            ! set starting condition for materialpoint_stressAndItsTangent
  call Utilities_updateIPcoords(reshape(F,shape(F_lastInc)))
-<<<<<<< HEAD
- call Utilities_constitutiveResponse(P, temp33_Real, C_volAvg,C_minMaxAvg, &                        ! stress field, stress avg, global average of stiffness and (min+max)/2
-=======
  call Utilities_constitutiveResponse(P,temp33_Real,C_volAvg,C_minMaxAvg, &                          ! stress field, stress avg, global average of stiffness and (min+max)/2
->>>>>>> 48fce3a4
                                      reshape(F,shape(F_lastInc)), &                                 ! target F
                                      0.0_pReal, &                                                   ! time increment
                                      math_I3)                                                       ! no rotation of boundary condition
  call DMDAVecRestoreArrayF90(da,solution_vec,F,ierr); CHKERRQ(ierr)                                 ! write data back to PETSc
                                                                                                     ! QUESTION: why not writing back right after reading (l.189)?
 
-<<<<<<< HEAD
- restartRead: if (restartInc > 1_pInt) then                                                         ! QUESTION: are those values not calc'ed by constitutiveResponse? why reading from file?
-   if (iand(debug_level(debug_spectral),debug_spectralRestart)/= 0 .and. worldrank == 0_pInt) &
-     write(6,'(/,a,'//IO_intOut(restartInc-1_pInt)//',a)') &
-     'reading more values of increment', restartInc-1_pInt, 'from file'
-=======
  restartRead: if (restartInc > 0_pInt) then                                                         ! QUESTION: are those values not calc'ed by constitutiveResponse? why reading from file?
    if (iand(debug_level(debug_spectral),debug_spectralRestart) /= 0 .and. worldrank == 0_pInt) &
      write(6,'(/,a,'//IO_intOut(restartInc)//',a)') &
      'reading more values of increment ', restartInc, ' from file'
->>>>>>> 48fce3a4
    flush(6)
    call IO_read_realFile(777,'C_volAvg',trim(getSolverJobName()),size(C_volAvg))
    read (777,rec=1) C_volAvg; close (777)
@@ -244,13 +213,8 @@
    call IO_read_realFile(777,'C_ref',trim(getSolverJobName()),size(C_minMaxAvg))
    read (777,rec=1) C_minMaxAvg; close (777)
  endif restartRead
-<<<<<<< HEAD
-   
- call Utilities_updateGamma(C_minmaxAvg,.true.)
-=======
 
  call Utilities_updateGamma(C_minMaxAvg,.true.)
->>>>>>> 48fce3a4
 
 end subroutine basicPETSc_init
 
@@ -321,10 +285,6 @@
  basicPETSc_solution%termIll = terminallyIll
  terminallyIll = .false.
  if (reason == -4) call IO_error(893_pInt)                                                         ! MPI error
-<<<<<<< HEAD
-
-=======
->>>>>>> 48fce3a4
 
 end function BasicPETSc_solution
 
@@ -388,25 +348,15 @@
            trim(incInfo), ' @ Iteration ', itmin, '≤',totalIter, '≤', itmax
    if (iand(debug_level(debug_spectral),debug_spectralRotation) /= 0) &
      write(6,'(/,a,/,3(3(f12.7,1x)/))',advance='no') &
-<<<<<<< HEAD
-             ' deformation gradient aim (lab) =', math_transpose33(math_rotate_backward33(F_aim,params%rotation_BC))
-   write(6,'(/,a,/,3(3(f12.7,1x)/))',advance='no') &
-             ' deformation gradient aim       =', math_transpose33(F_aim)
-=======
              ' deformation gradient aim (lab) =', transpose(math_rotate_backward33(F_aim,params%rotation_BC))
    write(6,'(/,a,/,3(3(f12.7,1x)/))',advance='no') &
              ' deformation gradient aim       =', transpose(F_aim)
->>>>>>> 48fce3a4
    flush(6)
  endif newIteration
 
 !--------------------------------------------------------------------------------------------------
 ! evaluate constitutive response
-<<<<<<< HEAD
- call Utilities_constitutiveResponse(f_scal,P_av,C_volAvg,C_minmaxAvg, &
-=======
  call Utilities_constitutiveResponse(f_scal,P_av,C_volAvg,C_minMaxAvg, &
->>>>>>> 48fce3a4
                                      x_scal,params%timeinc, params%rotation_BC)
  call MPI_Allreduce(MPI_IN_PLACE,terminallyIll,1,MPI_LOGICAL,MPI_LOR,PETSC_COMM_WORLD,ierr)
   
@@ -414,11 +364,7 @@
 ! stress BC handling
  deltaF_aim = math_mul3333xx33(S, P_av - params%stress_BC)
  F_aim = F_aim - deltaF_aim
-<<<<<<< HEAD
- err_stress = maxval(abs(mask_stress * (P_av - params%stress_BC)))                                  ! mask = 0.0 when no stress bc
-=======
  err_BC = maxval(abs(mask_stress * (P_av - params%stress_BC)))                                  ! mask = 0.0 when no stress bc
->>>>>>> 48fce3a4
 
 !--------------------------------------------------------------------------------------------------
 ! updated deformation gradient using fix point algorithm of basic scheme
@@ -501,13 +447,8 @@
     math_rotate_backward33
   use numerics, only: &
     worldrank 
-<<<<<<< HEAD
- use homogenization, only: &
-   materialpoint_F0
-=======
   use homogenization, only: &
     materialpoint_F0
->>>>>>> 48fce3a4
   use mesh, only: &
     grid, &
     grid3
@@ -537,11 +478,7 @@
   real(pReal), dimension(3,3), intent(in) ::&
     rotation_BC
   PetscErrorCode :: ierr 
-<<<<<<< HEAD
-  PetscScalar, pointer :: F(:,:,:,:)
-=======
   PetscScalar, dimension(:,:,:,:), pointer :: F
->>>>>>> 48fce3a4
 
   character(len=32) :: rankStr
 
@@ -562,13 +499,6 @@
         write (777,rec=1) C_volAvg; close(777)
         call IO_write_jobRealFile(777,'C_volAvgLastInc',size(C_volAvgLastInc))
         write (777,rec=1) C_volAvgLastInc; close(777)
-<<<<<<< HEAD
-        call IO_write_jobRealFile(777,'C_minMaxAvg',size(C_volAvg))
-        write (777,rec=1) C_minMaxAvg; close(777)
-        call IO_write_jobRealFile(777,'C_minMaxAvgLastInc',size(C_volAvgLastInc))
-        write (777,rec=1) C_minMaxAvgLastInc; close(777)
-=======
->>>>>>> 48fce3a4
         call IO_write_jobRealFile(777,'F_aimDot',size(F_aimDot))
         write (777,rec=1) F_aimDot; close(777)
       endif
@@ -585,20 +515,10 @@
 
     C_volAvgLastInc    = C_volAvg
     C_minMaxAvgLastInc = C_minMaxAvg
-<<<<<<< HEAD
-
-    if (guess) then                                                                                   ! QUESTION: better with a =  L ? x:y
-      F_aimDot = stress_BC%maskFloat * (F_aim - F_aim_lastInc)/timeinc_old                            ! initialize with correction based on last inc
-    else
-      F_aimDot = 0.0_pReal
-    endif
-    F_aim_lastInc = F_aim
-=======
  
     F_aimDot = merge(stress_BC%maskFloat*(F_aim-F_aim_lastInc)/timeinc_old, 0.0_pReal, guess)
     F_aim_lastInc = F_aim
 
->>>>>>> 48fce3a4
     !--------------------------------------------------------------------------------------------------
     ! calculate rate for aim
     if     (deformation_BC%myType=='l') then                                                          ! calculate F_aimDot from given L and current F
@@ -626,11 +546,7 @@
   F = reshape(Utilities_forwardField(timeinc,F_lastInc,Fdot, &                                       ! estimate of F at end of time+timeinc that matches rotated F_aim on average
               math_rotate_backward33(F_aim,rotation_BC)),[9,grid(1),grid(2),grid3])
   call DMDAVecRestoreArrayF90(da,solution_vec,F,ierr); CHKERRQ(ierr)
-<<<<<<< HEAD
-
-=======
   
->>>>>>> 48fce3a4
 end subroutine BasicPETSc_forward
 
 !--------------------------------------------------------------------------------------------------
