submodule(phase:mechanical) plastic

  interface

    module function plastic_none_init()          result(myPlasticity)
      logical, dimension(:), allocatable :: &
        myPlasticity
    end function plastic_none_init

    module function plastic_isotropic_init()     result(myPlasticity)
      logical, dimension(:), allocatable :: &
        myPlasticity
    end function plastic_isotropic_init

    module function plastic_phenopowerlaw_init() result(myPlasticity)
      logical, dimension(:), allocatable :: &
        myPlasticity
    end function plastic_phenopowerlaw_init

    module function plastic_kinehardening_init() result(myPlasticity)
      logical, dimension(:), allocatable :: &
        myPlasticity
    end function plastic_kinehardening_init

    module function plastic_dislotwin_init()     result(myPlasticity)
      logical, dimension(:), allocatable :: &
        myPlasticity
    end function plastic_dislotwin_init

    module function plastic_dislotungsten_init() result(myPlasticity)
      logical, dimension(:), allocatable :: &
        myPlasticity
    end function plastic_dislotungsten_init

    module function plastic_nonlocal_init()      result(myPlasticity)
      logical, dimension(:), allocatable :: &
        myPlasticity
    end function plastic_nonlocal_init

    module subroutine isotropic_LpAndItsTangent(Lp,dLp_dMp,Mp,ph,en)
      real(pReal), dimension(3,3),     intent(out) :: &
        Lp
      real(pReal), dimension(3,3,3,3), intent(out) :: &
        dLp_dMp
      real(pReal), dimension(3,3),     intent(in) :: &
        Mp
      integer,                         intent(in) :: &
        ph, &
        en
    end subroutine isotropic_LpAndItsTangent

    pure module subroutine phenopowerlaw_LpAndItsTangent(Lp,dLp_dMp,Mp,ph,en)
      real(pReal), dimension(3,3),     intent(out) :: &
        Lp
      real(pReal), dimension(3,3,3,3), intent(out) :: &
        dLp_dMp
      real(pReal), dimension(3,3),     intent(in) :: &
        Mp
      integer,                         intent(in) :: &
        ph, &
        en
    end subroutine phenopowerlaw_LpAndItsTangent

    pure module subroutine kinehardening_LpAndItsTangent(Lp,dLp_dMp,Mp,ph,en)
      real(pReal), dimension(3,3),     intent(out) :: &
        Lp
      real(pReal), dimension(3,3,3,3), intent(out) :: &
        dLp_dMp
      real(pReal), dimension(3,3),     intent(in) :: &
        Mp
      integer,                         intent(in) :: &
        ph, &
        en
    end subroutine kinehardening_LpAndItsTangent

    module subroutine dislotwin_LpAndItsTangent(Lp,dLp_dMp,Mp,T,ph,en)
      real(pReal), dimension(3,3),     intent(out) :: &
        Lp
      real(pReal), dimension(3,3,3,3), intent(out) :: &
        dLp_dMp

      real(pReal), dimension(3,3),     intent(in) :: &
        Mp
      real(pReal),                     intent(in) :: &
        T
      integer,                         intent(in) :: &
        ph, &
        en
    end subroutine dislotwin_LpAndItsTangent

    pure module subroutine dislotungsten_LpAndItsTangent(Lp,dLp_dMp,Mp,T,ph,en)
      real(pReal), dimension(3,3),     intent(out) :: &
        Lp
      real(pReal), dimension(3,3,3,3), intent(out) :: &
        dLp_dMp

      real(pReal), dimension(3,3),     intent(in) :: &
        Mp
      real(pReal),                     intent(in) :: &
        T
      integer,                         intent(in) :: &
        ph, &
        en
    end subroutine dislotungsten_LpAndItsTangent

    module subroutine nonlocal_LpAndItsTangent(Lp,dLp_dMp, &
                                                       Mp,Temperature,ph,en)
      real(pReal), dimension(3,3),     intent(out) :: &
        Lp
      real(pReal), dimension(3,3,3,3), intent(out) :: &
        dLp_dMp

      real(pReal), dimension(3,3),     intent(in) :: &
        Mp                                                                                          !< Mandel stress
      real(pReal),                     intent(in) :: &
        Temperature
      integer,                         intent(in) :: &
        ph, &
        en
    end subroutine nonlocal_LpAndItsTangent


    module subroutine isotropic_dotState(Mp,ph,en)
      real(pReal), dimension(3,3),  intent(in) :: &
        Mp                                                                                          !< Mandel stress
      integer,                      intent(in) :: &
        ph, &
        en
    end subroutine isotropic_dotState

    module subroutine phenopowerlaw_dotState(Mp,ph,en)
      real(pReal), dimension(3,3),  intent(in) :: &
        Mp                                                                                          !< Mandel stress
      integer,                      intent(in) :: &
        ph, &
        en
    end subroutine phenopowerlaw_dotState

    module subroutine plastic_kinehardening_dotState(Mp,ph,en)
      real(pReal), dimension(3,3),  intent(in) :: &
        Mp                                                                                          !< Mandel stress
      integer,                      intent(in) :: &
        ph, &
        en
    end subroutine plastic_kinehardening_dotState

    module subroutine dislotwin_dotState(Mp,T,ph,en)
      real(pReal), dimension(3,3),  intent(in) :: &
        Mp                                                                                          !< Mandel stress
      real(pReal),                  intent(in) :: &
        T
      integer,                      intent(in) :: &
        ph, &
        en
    end subroutine dislotwin_dotState

    module subroutine dislotungsten_dotState(Mp,T,ph,en)
      real(pReal), dimension(3,3),  intent(in) :: &
        Mp                                                                                          !< Mandel stress
      real(pReal),                  intent(in) :: &
        T
      integer,                      intent(in) :: &
        ph, &
        en
    end subroutine dislotungsten_dotState

    module subroutine nonlocal_dotState(Mp,Temperature,timestep,ph,en,ip,el)
      real(pReal), dimension(3,3), intent(in) :: &
        Mp                                                                                          !< MandelStress
      real(pReal), intent(in) :: &
        Temperature, &                                                                              !< temperature
        timestep                                                                                    !< substepped crystallite time increment
      integer, intent(in) :: &
        ph, &
        en, &
        ip, &                                                                                       !< current integration point
        el                                                                                          !< current element number
    end subroutine nonlocal_dotState

    module subroutine dislotwin_dependentState(T,ph,en)
      integer,       intent(in) :: &
        ph, &
        en
      real(pReal),   intent(in) :: &
        T
    end subroutine dislotwin_dependentState

    module subroutine dislotungsten_dependentState(ph,en)
      integer,       intent(in) :: &
        ph, &
        en
    end subroutine dislotungsten_dependentState

    module subroutine nonlocal_dependentState(ph, en, ip, el)
      integer, intent(in) :: &
        ph, &
        en, &
        ip, &                                                                                       !< current integration point
        el                                                                                          !< current element number
    end subroutine nonlocal_dependentState

    module subroutine plastic_kinehardening_deltaState(Mp,ph,en)
      real(pReal), dimension(3,3),  intent(in) :: &
        Mp                                                                                          !< Mandel stress
      integer,                      intent(in) :: &
        ph, &
        en
    end subroutine plastic_kinehardening_deltaState

    module subroutine plastic_nonlocal_deltaState(Mp,ph,en)
      real(pReal), dimension(3,3), intent(in) :: &
        Mp
      integer, intent(in) :: &
        ph, &
        en
    end subroutine plastic_nonlocal_deltaState

  end interface

contains

module subroutine plastic_init


  print'(/,1x,a)', '<<<+-  phase:mechanical:plastic init  -+>>>'

  where(plastic_none_init())              phase_plasticity = PLASTICITY_NONE_ID
  where(plastic_isotropic_init())         phase_plasticity = PLASTICITY_ISOTROPIC_ID
  where(plastic_phenopowerlaw_init())     phase_plasticity = PLASTICITY_PHENOPOWERLAW_ID
  where(plastic_kinehardening_init())     phase_plasticity = PLASTICITY_KINEHARDENING_ID
  where(plastic_dislotwin_init())         phase_plasticity = PLASTICITY_DISLOTWIN_ID
  where(plastic_dislotungsten_init())     phase_plasticity = PLASTICITY_DISLOTUNGSTEN_ID
  where(plastic_nonlocal_init())          phase_plasticity = PLASTICITY_NONLOCAL_ID

  if (any(phase_plasticity == PLASTICITY_undefined_ID)) call IO_error(201)

end subroutine plastic_init

!--------------------------------------------------------------------------------------------------
!> @brief  contains the constitutive equation for calculating the velocity gradient
! ToDo: Discuss whether it makes sense if crystallite handles the configuration conversion, i.e.
! Mp in, dLp_dMp out
!--------------------------------------------------------------------------------------------------
module subroutine plastic_LpAndItsTangents(Lp, dLp_dS, dLp_dFi, &
                                           S, Fi, ph,en)
  integer, intent(in) :: &
    ph,en
  real(pReal),   intent(in),  dimension(3,3) :: &
    S, &                                                                                            !< 2nd Piola-Kirchhoff stress
    Fi                                                                                              !< intermediate deformation gradient
  real(pReal),   intent(out), dimension(3,3) :: &
    Lp                                                                                              !< plastic velocity gradient
  real(pReal),   intent(out), dimension(3,3,3,3) :: &
    dLp_dS, &
    dLp_dFi                                                                                         !< derivative en Lp with respect to Fi

  real(pReal), dimension(3,3,3,3) :: &
    dLp_dMp                                                                                         !< derivative of Lp with respect to Mandel stress
  real(pReal), dimension(3,3) :: &
    Mp                                                                                              !< Mandel stress work conjugate with Lp
  integer :: &
    i, j


  if (phase_plasticity(ph) == PLASTICITY_NONE_ID) then
    Lp      = 0.0_pReal
    dLp_dFi = 0.0_pReal
    dLp_dS  = 0.0_pReal
  else

    Mp = matmul(matmul(transpose(Fi),Fi),S)

    plasticType: select case (phase_plasticity(ph))

      case (PLASTICITY_ISOTROPIC_ID) plasticType
        call isotropic_LpAndItsTangent(Lp,dLp_dMp,Mp,ph,en)

      case (PLASTICITY_PHENOPOWERLAW_ID) plasticType
        call phenopowerlaw_LpAndItsTangent(Lp,dLp_dMp,Mp,ph,en)

      case (PLASTICITY_KINEHARDENING_ID) plasticType
        call kinehardening_LpAndItsTangent(Lp,dLp_dMp,Mp,ph,en)

      case (PLASTICITY_NONLOCAL_ID) plasticType
        call nonlocal_LpAndItsTangent(Lp,dLp_dMp,Mp, thermal_T(ph,en),ph,en)

      case (PLASTICITY_DISLOTWIN_ID) plasticType
        call dislotwin_LpAndItsTangent(Lp,dLp_dMp,Mp, thermal_T(ph,en),ph,en)

      case (PLASTICITY_DISLOTUNGSTEN_ID) plasticType
        call dislotungsten_LpAndItsTangent(Lp,dLp_dMp,Mp, thermal_T(ph,en),ph,en)

    end select plasticType

    do i=1,3; do j=1,3
      dLp_dFi(i,j,1:3,1:3) = matmul(matmul(Fi,S),transpose(dLp_dMp(i,j,1:3,1:3))) + &
                             matmul(matmul(Fi,dLp_dMp(i,j,1:3,1:3)),S)
      dLp_dS(i,j,1:3,1:3)  = matmul(matmul(transpose(Fi),Fi),dLp_dMp(i,j,1:3,1:3))                     ! ToDo: @PS: why not:   dLp_dMp:(FiT Fi)
    end do; end do

<<<<<<< HEAD
  do i=1,3; do j=1,3
    dLp_dFi(i,j,1:3,1:3) = matmul(matmul(Fi,S),transpose(dLp_dMp(i,j,1:3,1:3))) + &
                           matmul(matmul(Fi,dLp_dMp(i,j,1:3,1:3)),S)
    dLp_dS(i,j,1:3,1:3)  = matmul(matmul(transpose(Fi),Fi),dLp_dMp(i,j,1:3,1:3))                     ! ToDo: @PS: why not:   dLp_dMp:(FiT Fi)
  end do; end do
=======
  end if
>>>>>>> 3c7598c1

end subroutine plastic_LpAndItsTangents


!--------------------------------------------------------------------------------------------------
!> @brief contains the constitutive equation for calculating the rate of change of microstructure
!--------------------------------------------------------------------------------------------------
module function plastic_dotState(subdt,co,ip,el,ph,en) result(broken)

  integer, intent(in) :: &
    co, &                                                                                           !< component-ID of integration point
    ip, &                                                                                           !< integration point
    el, &                                                                                           !< element
    ph, &
    en
  real(pReal),  intent(in) :: &
    subdt                                                                                           !< timestep
  real(pReal),              dimension(3,3) :: &
    Mp
  logical :: broken


  if (phase_plasticity(ph) /= PLASTICITY_NONE_ID) then
    Mp = matmul(matmul(transpose(phase_mechanical_Fi(ph)%data(1:3,1:3,en)),&
                       phase_mechanical_Fi(ph)%data(1:3,1:3,en)),phase_mechanical_S(ph)%data(1:3,1:3,en))

    plasticType: select case (phase_plasticity(ph))

      case (PLASTICITY_ISOTROPIC_ID) plasticType
        call isotropic_dotState(Mp,ph,en)

      case (PLASTICITY_PHENOPOWERLAW_ID) plasticType
        call phenopowerlaw_dotState(Mp,ph,en)

      case (PLASTICITY_KINEHARDENING_ID) plasticType
        call plastic_kinehardening_dotState(Mp,ph,en)

      case (PLASTICITY_DISLOTWIN_ID) plasticType
        call dislotwin_dotState(Mp,thermal_T(ph,en),ph,en)

      case (PLASTICITY_DISLOTUNGSTEN_ID) plasticType
        call dislotungsten_dotState(Mp,thermal_T(ph,en),ph,en)

      case (PLASTICITY_NONLOCAL_ID) plasticType
        call nonlocal_dotState(Mp,thermal_T(ph,en),subdt,ph,en,ip,el)
    end select plasticType
  end if

  broken = any(IEEE_is_NaN(plasticState(ph)%dotState(:,en)))

end function plastic_dotState


!--------------------------------------------------------------------------------------------------
!> @brief calls microstructure function of the different plasticity constitutive models
!--------------------------------------------------------------------------------------------------
module subroutine plastic_dependentState(co, ip, el)

  integer, intent(in) :: &
    co, &                                                                                           !< component-ID of integration point
    ip, &                                                                                           !< integration point
    el                                                                                              !< element

  integer :: &
    ph, &
    en


  ph = material_phaseID(co,(el-1)*discretization_nIPs + ip)
  en = material_phaseEntry(co,(el-1)*discretization_nIPs + ip)

  plasticType: select case (phase_plasticity(ph))

    case (PLASTICITY_DISLOTWIN_ID) plasticType
      call dislotwin_dependentState(thermal_T(ph,en),ph,en)

    case (PLASTICITY_DISLOTUNGSTEN_ID) plasticType
      call dislotungsten_dependentState(ph,en)

    case (PLASTICITY_NONLOCAL_ID) plasticType
      call nonlocal_dependentState(ph,en,ip,el)

  end select plasticType

end subroutine plastic_dependentState


!--------------------------------------------------------------------------------------------------
!> @brief for constitutive models having an instantaneous change of state
!> will return false if delta state is not needed/supported by the constitutive model
!--------------------------------------------------------------------------------------------------
module function plastic_deltaState(ph, en) result(broken)

  integer, intent(in) :: &
    ph, &
    en
  logical :: broken

  real(pReal),               dimension(3,3) :: &
    Mp
  integer :: &
    myOffset, &
    mySize

  broken = .false.

  select case (phase_plasticity(ph))
    case (PLASTICITY_NONLOCAL_ID,PLASTICITY_KINEHARDENING_ID)

      Mp = matmul(matmul(transpose(phase_mechanical_Fi(ph)%data(1:3,1:3,en)),&
                         phase_mechanical_Fi(ph)%data(1:3,1:3,en)),&
                  phase_mechanical_S(ph)%data(1:3,1:3,en))

      plasticType: select case (phase_plasticity(ph))

        case (PLASTICITY_KINEHARDENING_ID) plasticType
          call plastic_kinehardening_deltaState(Mp,ph,en)

        case (PLASTICITY_NONLOCAL_ID) plasticType
          call plastic_nonlocal_deltaState(Mp,ph,en)

<<<<<<< HEAD
  if (.not. broken) then
    select case(phase_plasticity(ph))
      case (PLASTICITY_NONLOCAL_ID,PLASTICITY_KINEHARDENING_ID)
=======
      end select plasticType
>>>>>>> 3c7598c1

      broken = any(IEEE_is_NaN(plasticState(ph)%deltaState(:,en)))
      if (.not. broken) then
        myOffset = plasticState(ph)%offsetDeltaState
        mySize   = plasticState(ph)%sizeDeltaState
        plasticState(ph)%state(myOffset + 1:myOffset + mySize,en) = &
        plasticState(ph)%state(myOffset + 1:myOffset + mySize,en) + plasticState(ph)%deltaState(1:mySize,en)
<<<<<<< HEAD
    end select
  end if
=======
      end if

  end select
>>>>>>> 3c7598c1

end function plastic_deltaState


!--------------------------------------------------------------------------------------------------
!> @brief checks if a plastic module is active or not
!--------------------------------------------------------------------------------------------------
function plastic_active(plastic_label) result(active_plastic)

  character(len=*), intent(in)       :: plastic_label                                               !< type of plasticity model
  logical, dimension(:), allocatable :: active_plastic

  class(tNode), pointer :: &
    phases, &
    phase, &
    mech, &
    pl
  integer :: ph

  phases => config_material%get('phase')
  allocate(active_plastic(phases%length), source = .false. )
  do ph = 1, phases%length
    phase => phases%get(ph)
    mech  => phase%get('mechanical')
    pl    => mech%get('plastic',defaultVal = emptyDict)
<<<<<<< HEAD
    if (pl%get_asString('type',defaultVal='none') == plastic_label) active_plastic(ph) = .true.
  end do
=======
    active_plastic(ph) = pl%get_asString('type',defaultVal='none') == plastic_label
  enddo
>>>>>>> 3c7598c1

end function plastic_active

end submodule plastic<|MERGE_RESOLUTION|>--- conflicted
+++ resolved
@@ -298,15 +298,7 @@
       dLp_dS(i,j,1:3,1:3)  = matmul(matmul(transpose(Fi),Fi),dLp_dMp(i,j,1:3,1:3))                     ! ToDo: @PS: why not:   dLp_dMp:(FiT Fi)
     end do; end do
 
-<<<<<<< HEAD
-  do i=1,3; do j=1,3
-    dLp_dFi(i,j,1:3,1:3) = matmul(matmul(Fi,S),transpose(dLp_dMp(i,j,1:3,1:3))) + &
-                           matmul(matmul(Fi,dLp_dMp(i,j,1:3,1:3)),S)
-    dLp_dS(i,j,1:3,1:3)  = matmul(matmul(transpose(Fi),Fi),dLp_dMp(i,j,1:3,1:3))                     ! ToDo: @PS: why not:   dLp_dMp:(FiT Fi)
-  end do; end do
-=======
   end if
->>>>>>> 3c7598c1
 
 end subroutine plastic_LpAndItsTangents
 
@@ -428,13 +420,7 @@
         case (PLASTICITY_NONLOCAL_ID) plasticType
           call plastic_nonlocal_deltaState(Mp,ph,en)
 
-<<<<<<< HEAD
-  if (.not. broken) then
-    select case(phase_plasticity(ph))
-      case (PLASTICITY_NONLOCAL_ID,PLASTICITY_KINEHARDENING_ID)
-=======
       end select plasticType
->>>>>>> 3c7598c1
 
       broken = any(IEEE_is_NaN(plasticState(ph)%deltaState(:,en)))
       if (.not. broken) then
@@ -442,14 +428,9 @@
         mySize   = plasticState(ph)%sizeDeltaState
         plasticState(ph)%state(myOffset + 1:myOffset + mySize,en) = &
         plasticState(ph)%state(myOffset + 1:myOffset + mySize,en) + plasticState(ph)%deltaState(1:mySize,en)
-<<<<<<< HEAD
-    end select
-  end if
-=======
       end if
 
   end select
->>>>>>> 3c7598c1
 
 end function plastic_deltaState
 
@@ -475,13 +456,8 @@
     phase => phases%get(ph)
     mech  => phase%get('mechanical')
     pl    => mech%get('plastic',defaultVal = emptyDict)
-<<<<<<< HEAD
-    if (pl%get_asString('type',defaultVal='none') == plastic_label) active_plastic(ph) = .true.
-  end do
-=======
     active_plastic(ph) = pl%get_asString('type',defaultVal='none') == plastic_label
   enddo
->>>>>>> 3c7598c1
 
 end function plastic_active
 
