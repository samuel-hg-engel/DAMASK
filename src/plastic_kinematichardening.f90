!--------------------------------------------------------------------------------------------------
!> @author Philip Eisenlohr, Michigan State University
!> @author Zhuowen Zhao, Michigan State University
!> @author Martin Diehl, Max-Planck-Institut für Eisenforschung GmbH
!> @brief  Phenomenological crystal plasticity using a power law formulation for the shear rates
!! and a Voce-type kinematic hardening rule
!--------------------------------------------------------------------------------------------------
module plastic_kinehardening
 use prec, only: &
   pReal

 implicit none
 private
 integer,           dimension(:,:),   allocatable, target, public :: &
   plastic_kinehardening_sizePostResult                                                             !< size of each post result output
 character(len=64), dimension(:,:),   allocatable, target, public :: &
   plastic_kinehardening_output                                                                     !< name of each post result output

 enum, bind(c)
   enumerator :: &
     undefined_ID, &
     crss_ID, &                                                                                     !< critical resolved stress
     crss_back_ID, &                                                                                !< critical resolved back stress
     sense_ID, &                                                                                    !< sense of acting shear stress (-1 or +1)
     chi0_ID, &                                                                                     !< backstress at last switch of stress sense (positive?)
     gamma0_ID, &                                                                                   !< accumulated shear at last switch of stress sense (at current switch?)
     accshear_ID, &
     shearrate_ID, &
     resolvedstress_ID
 end enum

 type, private :: tParameters
   real(pReal) :: &
     gdot0, &                                                                                       !< reference shear strain rate for slip
     n, &                                                                                           !< stress exponent for slip
     aTolResistance, &
     aTolShear
   real(pReal), allocatable, dimension(:) :: &
     crss0, &                                                                                       !< initial critical shear stress for slip
     theta0, &                                                                                      !< initial hardening rate of forward stress for each slip
     theta1, &                                                                                      !< asymptotic hardening rate of forward stress for each slip
     theta0_b, &                                                                                    !< initial hardening rate of back stress for each slip
     theta1_b, &                                                                                    !< asymptotic hardening rate of back stress for each slip
     tau1, &
     tau1_b, &
     nonSchmidCoeff
   real(pReal), allocatable, dimension(:,:) :: &
     interaction_slipslip                                                                           !< slip resistance from slip activity
   real(pReal), allocatable, dimension(:,:,:) :: &
     Schmid, &
     nonSchmid_pos, &
     nonSchmid_neg
   integer :: &
     totalNslip, &                                                                                  !< total number of active slip system
     of_debug = 0
   integer,     allocatable, dimension(:) :: &
     Nslip                                                                                          !< number of active slip systems for each family
   integer(kind(undefined_ID)), allocatable, dimension(:) :: &
     outputID                                                                                       !< ID of each post result output
 end type tParameters

 type, private :: tKinehardeningState
   real(pReal), pointer, dimension(:,:) :: &                                                        !< vectors along NipcMyInstance
     crss, &                                                                                        !< critical resolved stress
     crss_back, &                                                                                   !< critical resolved back stress
     sense, &                                                                                       !< sense of acting shear stress (-1 or +1)
     chi0, &                                                                                        !< backstress at last switch of stress sense
     gamma0, &                                                                                      !< accumulated shear at last switch of stress sense
     accshear                                                                                       !< accumulated (absolute) shear
 end type tKinehardeningState

!--------------------------------------------------------------------------------------------------
! containers for parameters and state
 type(tParameters),         allocatable, dimension(:), private :: param
 type(tKinehardeningState), allocatable, dimension(:), private :: &
   dotState, &
   deltaState, &
   state

 public :: &
   plastic_kinehardening_init, &
   plastic_kinehardening_LpAndItsTangent, &
   plastic_kinehardening_dotState, &
   plastic_kinehardening_deltaState, &
   plastic_kinehardening_postResults, &
   plastic_kinehardening_results
 private :: &
   kinetics

contains


!--------------------------------------------------------------------------------------------------
!> @brief module initialization
!> @details reads in material parameters, allocates arrays, and does sanity checks
!--------------------------------------------------------------------------------------------------
subroutine plastic_kinehardening_init
 use prec, only: &
   dEq0, &
   pStringLen
 use debug, only: &
#ifdef DEBUG
   debug_e, &
   debug_i, &
   debug_g, &
   debug_levelExtensive, &
#endif
   debug_level, &
   debug_constitutive,&
   debug_levelBasic
 use math, only: &
   math_expand
 use IO, only: &
   IO_error
<<<<<<< HEAD
 use material
=======
 use material, only: &
   phase_plasticity, &
   phase_plasticityInstance, &
   phase_Noutput, &
   material_allocatePlasticState, &
   PLASTICITY_kinehardening_label, &
   PLASTICITY_kinehardening_ID, &
   material_phase, &
   plasticState
#ifdef DEBUG
 use material, only: &
   phasememberAt
#endif
>>>>>>> ced3a13b
 use config, only: &
   config_phase
 use lattice

 integer :: &
   Ninstance, &
   p, i, o, &
   NipcMyPhase, &
   sizeState, sizeDeltaState, sizeDotState, &
   startIndex, endIndex

 integer,                dimension(0), parameter :: emptyIntArray    = [integer::]
 real(pReal),            dimension(0), parameter :: emptyRealArray   = [real(pReal)::]
 character(len=65536),   dimension(0), parameter :: emptyStringArray = [character(len=65536)::]

 integer(kind(undefined_ID)) :: &
   outputID

 character(len=pStringLen) :: &
   extmsg = ''
 character(len=65536), dimension(:), allocatable :: &
   outputs

 write(6,'(/,a)')   ' <<<+-  plastic_'//PLASTICITY_KINEHARDENING_label//' init  -+>>>'

 Ninstance = count(phase_plasticity == PLASTICITY_KINEHARDENING_ID)
 if (iand(debug_level(debug_constitutive),debug_levelBasic) /= 0) &
   write(6,'(a16,1x,i5,/)') '# instances:',Ninstance

 allocate(plastic_kinehardening_sizePostResult(maxval(phase_Noutput),Ninstance),source=0)
 allocate(plastic_kinehardening_output(maxval(phase_Noutput),Ninstance))
          plastic_kinehardening_output = ''

 allocate(param(Ninstance))
 allocate(state(Ninstance))
 allocate(dotState(Ninstance))
 allocate(deltaState(Ninstance))

 do p = 1, size(phase_plasticityInstance)
   if (phase_plasticity(p) /= PLASTICITY_KINEHARDENING_ID) cycle
   associate(prm => param(phase_plasticityInstance(p)), &
             dot => dotState(phase_plasticityInstance(p)), &
             dlt => deltaState(phase_plasticityInstance(p)), &
             stt => state(phase_plasticityInstance(p)),&
             config => config_phase(p))

#ifdef DEBUG
   if  (p==material_phase(debug_g,debug_i,debug_e)) then
      prm%of_debug = phasememberAt(debug_g,debug_i,debug_e)
   endif
#endif

!--------------------------------------------------------------------------------------------------
!  optional parameters that need to be defined
   prm%aTolResistance = config%getFloat('atol_resistance',defaultVal=1.0_pReal)
   prm%aTolShear      = config%getFloat('atol_shear',     defaultVal=1.0e-6_pReal)

   ! sanity checks
   if (prm%aTolResistance <= 0.0_pReal) extmsg = trim(extmsg)//' aTolresistance'
   if (prm%aTolShear      <= 0.0_pReal) extmsg = trim(extmsg)//' aTolShear'

!--------------------------------------------------------------------------------------------------
! slip related parameters
   prm%Nslip      = config%getInts('nslip',defaultVal=emptyIntArray)
   prm%totalNslip = sum(prm%Nslip)
   slipActive: if (prm%totalNslip > 0) then
     prm%Schmid = lattice_SchmidMatrix_slip(prm%Nslip,config%getString('lattice_structure'),&
                                            config%getFloat('c/a',defaultVal=0.0_pReal))

     if(trim(config%getString('lattice_structure')) == 'bcc') then
       prm%nonSchmidCoeff = config%getFloats('nonschmid_coefficients',&
                                              defaultVal = emptyRealArray)
       prm%nonSchmid_pos  = lattice_nonSchmidMatrix(prm%Nslip,prm%nonSchmidCoeff,+1)
       prm%nonSchmid_neg  = lattice_nonSchmidMatrix(prm%Nslip,prm%nonSchmidCoeff,-1)
     else
       prm%nonSchmid_pos  = prm%Schmid
       prm%nonSchmid_neg  = prm%Schmid
     endif
     prm%interaction_SlipSlip = lattice_interaction_SlipBySlip(prm%Nslip, &
                                                               config%getFloats('interaction_slipslip'), &
                                                               config%getString('lattice_structure'))

     prm%crss0    = config%getFloats('crss0',    requiredSize=size(prm%Nslip))
     prm%tau1     = config%getFloats('tau1',     requiredSize=size(prm%Nslip))
     prm%tau1_b   = config%getFloats('tau1_b',   requiredSize=size(prm%Nslip))
     prm%theta0   = config%getFloats('theta0',   requiredSize=size(prm%Nslip))
     prm%theta1   = config%getFloats('theta1',   requiredSize=size(prm%Nslip))
     prm%theta0_b = config%getFloats('theta0_b', requiredSize=size(prm%Nslip))
     prm%theta1_b = config%getFloats('theta1_b', requiredSize=size(prm%Nslip))

     prm%gdot0  = config%getFloat('gdot0')
     prm%n = config%getFloat('n_slip')

     ! expand: family => system
     prm%crss0    = math_expand(prm%crss0,   prm%Nslip)
     prm%tau1     = math_expand(prm%tau1,    prm%Nslip)
     prm%tau1_b   = math_expand(prm%tau1_b,  prm%Nslip)
     prm%theta0   = math_expand(prm%theta0,  prm%Nslip)
     prm%theta1   = math_expand(prm%theta1,  prm%Nslip)
     prm%theta0_b = math_expand(prm%theta0_b,prm%Nslip)
     prm%theta1_b = math_expand(prm%theta1_b,prm%Nslip)



!--------------------------------------------------------------------------------------------------
!  sanity checks
     if (    prm%gdot0  <= 0.0_pReal)   extmsg = trim(extmsg)//' gdot0'
     if (    prm%n      <= 0.0_pReal)   extmsg = trim(extmsg)//' n_slip'
     if (any(prm%crss0  <= 0.0_pReal))  extmsg = trim(extmsg)//' crss0'
     if (any(prm%tau1   <= 0.0_pReal))  extmsg = trim(extmsg)//' tau1'
     if (any(prm%tau1_b <= 0.0_pReal))  extmsg = trim(extmsg)//' tau1_b'

     !ToDo: Any sensible checks for theta?

   endif slipActive

!--------------------------------------------------------------------------------------------------
!  exit if any parameter is out of range
   if (extmsg /= '') &
     call IO_error(211,ext_msg=trim(extmsg)//'('//PLASTICITY_KINEHARDENING_label//')')

!--------------------------------------------------------------------------------------------------
!  output pararameters
   outputs = config%getStrings('(output)',defaultVal=emptyStringArray)
   allocate(prm%outputID(0))
   do i=1, size(outputs)
     outputID = undefined_ID
     select case(outputs(i))

       case ('resistance')
         outputID = merge(crss_ID,undefined_ID,prm%totalNslip>0)
       case ('accumulatedshear')
         outputID = merge(accshear_ID,undefined_ID,prm%totalNslip>0)
       case ('shearrate')
         outputID = merge(shearrate_ID,undefined_ID,prm%totalNslip>0)
       case ('resolvedstress')
         outputID = merge(resolvedstress_ID,undefined_ID,prm%totalNslip>0)
       case ('backstress')
         outputID = merge(crss_back_ID,undefined_ID,prm%totalNslip>0)
       case ('sense')
         outputID = merge(sense_ID,undefined_ID,prm%totalNslip>0)
       case ('chi0')
         outputID = merge(chi0_ID,undefined_ID,prm%totalNslip>0)
       case ('gamma0')
         outputID = merge(gamma0_ID,undefined_ID,prm%totalNslip>0)

     end select

     if (outputID /= undefined_ID) then
       plastic_kinehardening_output(i,phase_plasticityInstance(p)) = outputs(i)
       plastic_kinehardening_sizePostResult(i,phase_plasticityInstance(p)) = prm%totalNslip
       prm%outputID = [prm%outputID , outputID]
     endif

   enddo

!--------------------------------------------------------------------------------------------------
! allocate state arrays
   NipcMyPhase = count(material_phase == p)
   sizeDotState   = size(['crss     ','crss_back', 'accshear ']) * prm%totalNslip
   sizeDeltaState = size(['sense ',   'chi0  ',    'gamma0'   ]) * prm%totalNslip
   sizeState = sizeDotState + sizeDeltaState

   call material_allocatePlasticState(p,NipcMyPhase,sizeState,sizeDotState,sizeDeltaState, &
                                      prm%totalNslip,0,0)
   plasticState(p)%sizePostResults = sum(plastic_kinehardening_sizePostResult(:,phase_plasticityInstance(p)))

!--------------------------------------------------------------------------------------------------
! locally defined state aliases and initialization of state0 and aTolState
   startIndex = 1
   endIndex   = prm%totalNslip
   stt%crss => plasticState(p)%state   (startIndex:endIndex,:)
   stt%crss = spread(prm%crss0, 2, NipcMyPhase)
   dot%crss => plasticState(p)%dotState(startIndex:endIndex,:)
   plasticState(p)%aTolState(startIndex:endIndex) = prm%aTolResistance

   startIndex = endIndex + 1
   endIndex   = endIndex + prm%totalNslip
   stt%crss_back => plasticState(p)%state   (startIndex:endIndex,:)
   dot%crss_back => plasticState(p)%dotState(startIndex:endIndex,:)
   plasticState(p)%aTolState(startIndex:endIndex) = prm%aTolResistance

   startIndex = endIndex + 1
   endIndex   = endIndex + prm%totalNslip
   stt%accshear => plasticState(p)%state   (startIndex:endIndex,:)
   dot%accshear => plasticState(p)%dotState(startIndex:endIndex,:)
   plasticState(p)%aTolState(startIndex:endIndex) = prm%aTolShear
   ! global alias
   plasticState(p)%slipRate        => plasticState(p)%dotState(startIndex:endIndex,:)
   plasticState(p)%accumulatedSlip => plasticState(p)%state(startIndex:endIndex,:)

   o = plasticState(p)%offsetDeltaState
   startIndex = endIndex + 1
   endIndex   = endIndex + prm%totalNslip
   stt%sense => plasticState(p)%state     (startIndex  :endIndex  ,:)
   dlt%sense => plasticState(p)%deltaState(startIndex-o:endIndex-o,:)

   startIndex = endIndex + 1
   endIndex   = endIndex +  prm%totalNslip
   stt%chi0 => plasticState(p)%state     (startIndex  :endIndex  ,:)
   dlt%chi0 => plasticState(p)%deltaState(startIndex-o:endIndex-o,:)

   startIndex = endIndex + 1
   endIndex   = endIndex +  prm%totalNslip
   stt%gamma0 => plasticState(p)%state     (startIndex  :endIndex  ,:)
   dlt%gamma0 => plasticState(p)%deltaState(startIndex-o:endIndex-o,:)

   plasticState(p)%state0 = plasticState(p)%state                                                   ! ToDo: this could be done centrally

   end associate

 enddo

end subroutine plastic_kinehardening_init


!--------------------------------------------------------------------------------------------------
!> @brief calculates plastic velocity gradient and its tangent
!--------------------------------------------------------------------------------------------------
pure subroutine plastic_kinehardening_LpAndItsTangent(Lp,dLp_dMp,Mp,instance,of)

 real(pReal), dimension(3,3),     intent(out) :: &
   Lp                                                                                               !< plastic velocity gradient
 real(pReal), dimension(3,3,3,3), intent(out) :: &
   dLp_dMp                                                                                          !< derivative of Lp with respect to the Mandel stress

 real(pReal), dimension(3,3), intent(in) :: &
   Mp                                                                                               !< Mandel stress
 integer,               intent(in) :: &
   instance, &
   of

 integer :: &
   i,k,l,m,n
 real(pReal), dimension(param(instance)%totalNslip) :: &
   gdot_pos,gdot_neg, &
   dgdot_dtau_pos,dgdot_dtau_neg

 Lp = 0.0_pReal
 dLp_dMp = 0.0_pReal

 associate(prm => param(instance))

 call kinetics(Mp,instance,of,gdot_pos,gdot_neg,dgdot_dtau_pos,dgdot_dtau_neg)

 do i = 1, prm%totalNslip
   Lp = Lp + (gdot_pos(i)+gdot_neg(i))*prm%Schmid(1:3,1:3,i)
   forall (k=1:3,l=1:3,m=1:3,n=1:3) &
     dLp_dMp(k,l,m,n) = dLp_dMp(k,l,m,n) &
                      + dgdot_dtau_pos(i) * prm%Schmid(k,l,i) * prm%nonSchmid_pos(m,n,i) &
                      + dgdot_dtau_neg(i) * prm%Schmid(k,l,i) * prm%nonSchmid_neg(m,n,i)
 enddo

 end associate

end subroutine plastic_kinehardening_LpAndItsTangent


!--------------------------------------------------------------------------------------------------
!> @brief calculates the rate of change of microstructure
!--------------------------------------------------------------------------------------------------
subroutine plastic_kinehardening_dotState(Mp,instance,of)

 real(pReal), dimension(3,3),  intent(in) :: &
   Mp                                                                                               !< Mandel stress
 integer,                      intent(in) :: &
   instance, &
   of

 real(pReal) :: &
   sumGamma
 real(pReal), dimension(param(instance)%totalNslip) :: &
   gdot_pos,gdot_neg


 associate(prm => param(instance), stt => state(instance), dot => dotState(instance))

 call kinetics(Mp,instance,of,gdot_pos,gdot_neg)
 dot%accshear(:,of) = abs(gdot_pos+gdot_neg)
 sumGamma = sum(stt%accshear(:,of))

 
 dot%crss(:,of) = matmul(prm%interaction_SlipSlip,dot%accshear(:,of)) &
                * (  prm%theta1 &
                    + (prm%theta0 - prm%theta1 + prm%theta0*prm%theta1*sumGamma/prm%tau1) &
                    * exp(-sumGamma*prm%theta0/prm%tau1) &
                  )
                    
 dot%crss_back(:,of) = stt%sense(:,of)*dot%accshear(:,of) * &
          ( prm%theta1_b + &
            (prm%theta0_b - prm%theta1_b &
              + prm%theta0_b*prm%theta1_b/(prm%tau1_b+stt%chi0(:,of))*(stt%accshear(:,of)-stt%gamma0(:,of))&
            ) *exp(-(stt%accshear(:,of)-stt%gamma0(:,of)) *prm%theta0_b/(prm%tau1_b+stt%chi0(:,of))) &
          )

 end associate

end subroutine plastic_kinehardening_dotState


!--------------------------------------------------------------------------------------------------
!> @brief calculates (instantaneous) incremental change of microstructure
!--------------------------------------------------------------------------------------------------
subroutine plastic_kinehardening_deltaState(Mp,instance,of)
 use prec, only: &
   dNeq, &
   dEq0
#ifdef DEBUG
 use debug, only: &
   debug_level, &
   debug_constitutive,&
   debug_levelExtensive, &
   debug_levelSelective
#endif

 real(pReal), dimension(3,3),  intent(in) :: &
   Mp                                                                                               !< Mandel stress
 integer,                      intent(in) :: &
   instance, &
   of

 real(pReal), dimension(param(instance)%totalNslip) :: &
   gdot_pos,gdot_neg, &
   sense

 associate(prm => param(instance), stt => state(instance), dlt => deltaState(instance))

 call kinetics(Mp,instance,of,gdot_pos,gdot_neg)
 sense = merge(state(instance)%sense(:,of), &                                                       ! keep existing...
               sign(1.0_pReal,gdot_pos+gdot_neg), &                                                 ! ...or have a defined
               dEq0(gdot_pos+gdot_neg,1e-10_pReal))                                                 ! current sense of shear direction

#ifdef DEBUG
 if (iand(debug_level(debug_constitutive), debug_levelExtensive) /= 0 &
            .and. (of == prm%of_debug &
                   .or. .not. iand(debug_level(debug_constitutive),debug_levelSelective) /= 0)) then
   write(6,'(a)') '======= kinehardening delta state ======='
   write(6,*) sense,state(instance)%sense(:,of)
 endif
#endif

!--------------------------------------------------------------------------------------------------
! switch in sense of shear?
 where(dNeq(sense,stt%sense(:,of),0.1_pReal))
   dlt%sense (:,of) = sense - stt%sense(:,of)                                                       ! switch sense
   dlt%chi0  (:,of) = abs(stt%crss_back(:,of)) - stt%chi0(:,of)                                     ! remember current backstress magnitude
   dlt%gamma0(:,of) = stt%accshear(:,of) - stt%gamma0(:,of)                                         ! remember current accumulated shear
 else where
   dlt%sense (:,of) = 0.0_pReal
   dlt%chi0  (:,of) = 0.0_pReal
   dlt%gamma0(:,of) = 0.0_pReal
 end where

 end associate

end subroutine plastic_kinehardening_deltaState


!--------------------------------------------------------------------------------------------------
!> @brief return array of constitutive results
!--------------------------------------------------------------------------------------------------
function plastic_kinehardening_postResults(Mp,instance,of) result(postResults)
 use math, only: &
   math_mul33xx33

 real(pReal), dimension(3,3), intent(in) :: &
   Mp                                                                                               !< Mandel stress
 integer,               intent(in) :: &
   instance, &
   of

 real(pReal), dimension(sum(plastic_kinehardening_sizePostResult(:,instance))) :: &
   postResults

 integer :: &
   o,c,i
 real(pReal), dimension(param(instance)%totalNslip) :: &
   gdot_pos,gdot_neg

 c = 0

 associate(prm => param(instance), stt => state(instance))

 outputsLoop: do o = 1,size(prm%outputID)
   select case(prm%outputID(o))

     case (crss_ID)
       postResults(c+1:c+prm%totalNslip) = stt%crss(:,of)
     case(crss_back_ID)
       postResults(c+1:c+prm%totalNslip) = stt%crss_back(:,of)
     case (sense_ID)
       postResults(c+1:c+prm%totalNslip) = stt%sense(:,of)
     case (chi0_ID)
       postResults(c+1:c+prm%totalNslip) = stt%chi0(:,of)
     case (gamma0_ID)
       postResults(c+1:c+prm%totalNslip) = stt%gamma0(:,of)
     case (accshear_ID)
       postResults(c+1:c+prm%totalNslip) = stt%accshear(:,of)
     case (shearrate_ID)
       call kinetics(Mp,instance,of,gdot_pos,gdot_neg)
       postResults(c+1:c+prm%totalNslip) = gdot_pos+gdot_neg
     case (resolvedstress_ID)
       do i = 1, prm%totalNslip
         postResults(c+i) = math_mul33xx33(Mp,prm%Schmid(1:3,1:3,i))
       enddo

   end select

   c = c + prm%totalNslip

 enddo outputsLoop

 end associate

end function plastic_kinehardening_postResults


!--------------------------------------------------------------------------------------------------
!> @brief writes results to HDF5 output file
!--------------------------------------------------------------------------------------------------
subroutine plastic_kinehardening_results(instance,group)
#if defined(PETSc) || defined(DAMASK_HDF5)
  use results, only: &
    results_writeDataset

  integer, intent(in) :: instance
  character(len=*) :: group
  integer :: o

  associate(prm => param(instance), stt => state(instance))
  outputsLoop: do o = 1,size(prm%outputID)
    select case(prm%outputID(o))
     case (crss_ID)
       call results_writeDataset(group,stt%crss,'xi_sl', &
                                'resistance against plastic slip','Pa')

     case(crss_back_ID)
       call results_writeDataset(group,stt%crss_back,'tau_back', &
                                'back stress against plastic slip','Pa')
                                
     case (sense_ID)
       call results_writeDataset(group,stt%sense,'sense_of_shear','tbd','1')

     case (chi0_ID)
       call results_writeDataset(group,stt%chi0,'chi0','tbd','Pa')
       
     case (gamma0_ID)
       call results_writeDataset(group,stt%gamma0,'gamma0','tbd','1')
       
     case (accshear_ID)
       call results_writeDataset(group,stt%accshear,'gamma_sl', &
                                  'plastic shear','1')
       
    end select
  enddo outputsLoop
  end associate
#else
  integer, intent(in) :: instance
  character(len=*) :: group
#endif

end subroutine plastic_kinehardening_results


!--------------------------------------------------------------------------------------------------
!> @brief calculates shear rates on slip systems and derivatives with respect to resolved stress
!> @details: Shear rates are calculated only optionally.
! NOTE: Against the common convention, the result (i.e. intent(out)) variables are the last to
! have the optional arguments at the end
!--------------------------------------------------------------------------------------------------
pure subroutine kinetics(Mp,instance,of, &
                         gdot_pos,gdot_neg,dgdot_dtau_pos,dgdot_dtau_neg)
 use prec, only: &
   dNeq0
 use math, only: &
   math_mul33xx33

 real(pReal), dimension(3,3),  intent(in) :: &
   Mp                                                                                               !< Mandel stress
 integer,                intent(in) :: &
   instance, &
   of

 real(pReal),                  intent(out), dimension(param(instance)%totalNslip) :: &
   gdot_pos, &
   gdot_neg
 real(pReal),                  intent(out), optional, dimension(param(instance)%totalNslip) :: &
   dgdot_dtau_pos, &
   dgdot_dtau_neg

 real(pReal), dimension(param(instance)%totalNslip) :: &
   tau_pos, &
   tau_neg
 integer :: i
 logical :: nonSchmidActive

 associate(prm => param(instance), stt => state(instance))

 nonSchmidActive = size(prm%nonSchmidCoeff) > 0

 do i = 1, prm%totalNslip
   tau_pos(i) =       math_mul33xx33(Mp,prm%nonSchmid_pos(1:3,1:3,i)) - stt%crss_back(i,of)
   tau_neg(i) = merge(math_mul33xx33(Mp,prm%nonSchmid_neg(1:3,1:3,i)) - stt%crss_back(i,of), &
                      0.0_pReal, nonSchmidActive)
 enddo

 where(dNeq0(tau_pos))
   gdot_pos = prm%gdot0 * merge(0.5_pReal,1.0_pReal, nonSchmidActive) &                             ! 1/2 if non-Schmid active
            * sign(abs(tau_pos/stt%crss(:,of))**prm%n,  tau_pos)
 else where
   gdot_pos = 0.0_pReal
 end where

 where(dNeq0(tau_neg))
   gdot_neg = prm%gdot0 * 0.5_pReal &                                                               ! only used if non-Schmid active, always 1/2
            * sign(abs(tau_neg/stt%crss(:,of))**prm%n,  tau_neg)
 else where
   gdot_neg = 0.0_pReal
 end where

 if (present(dgdot_dtau_pos)) then
   where(dNeq0(gdot_pos))
     dgdot_dtau_pos = gdot_pos*prm%n/tau_pos
   else where
     dgdot_dtau_pos = 0.0_pReal
   end where
 endif
 if (present(dgdot_dtau_neg)) then
   where(dNeq0(gdot_neg))
     dgdot_dtau_neg = gdot_neg*prm%n/tau_neg
   else where
     dgdot_dtau_neg = 0.0_pReal
   end where
 endif
 end associate

end subroutine kinetics

end module plastic_kinehardening<|MERGE_RESOLUTION|>--- conflicted
+++ resolved
@@ -112,23 +112,7 @@
    math_expand
  use IO, only: &
    IO_error
-<<<<<<< HEAD
  use material
-=======
- use material, only: &
-   phase_plasticity, &
-   phase_plasticityInstance, &
-   phase_Noutput, &
-   material_allocatePlasticState, &
-   PLASTICITY_kinehardening_label, &
-   PLASTICITY_kinehardening_ID, &
-   material_phase, &
-   plasticState
-#ifdef DEBUG
- use material, only: &
-   phasememberAt
-#endif
->>>>>>> ced3a13b
  use config, only: &
    config_phase
  use lattice
