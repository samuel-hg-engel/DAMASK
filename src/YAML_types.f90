--- conflicted
+++ resolved
@@ -72,13 +72,9 @@
       getKey                      => tNode_getKey_byIndex
     procedure :: &
       contains                    => tNode_contains
-<<<<<<< HEAD
     procedure :: &
       get_table_asFloats          => tNode_get_byKey_as2dFloats     !SR: Name needs to change
- 
-=======
-
->>>>>>> 8daa8a96
+
     generic :: &
       get           => tNode_get_byIndex, &
                        tNode_get_byKey
@@ -272,7 +268,6 @@
     select type(l2)
       class is(tList)
         call l2%append(l1)
-<<<<<<< HEAD
         if(any(l2%get_asInts(1) /= [2,3]))                      error stop 'byIndex_asInts'
         if(any(dNeq(l2%get_asFloats(1),[2.0_pReal,3.0_pReal]))) error stop 'byIndex_asFloats'
         call l2%append(l3)
@@ -280,10 +275,6 @@
         if(x(2,1)/= 4.0_pReal)                                  error stop 'byKey_as2dFloats'
         if(any(dNeq(pack(l2%as2dFloats(),.true.),&
                [2.0_pReal,4.0_pReal,3.0_pReal,5.0_pReal])))     error stop 'byKey_as2dFloats'
-=======
-        if (any(l2%get_asInts(1) /= [2,3]))                      error stop 'byIndex_asInts'
-        if (any(dNeq(l2%get_asFloats(1),[2.0_pReal,3.0_pReal]))) error stop 'byIndex_asFloats'
->>>>>>> 8daa8a96
         n => l2
     end select
     deallocate(n)
