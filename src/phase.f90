!--------------------------------------------------------------------------------------------------
!> @author Franz Roters, Max-Planck-Institut für Eisenforschung GmbH
!> @author Philip Eisenlohr, Max-Planck-Institut für Eisenforschung GmbH
!> @brief elasticity, plasticity, damage & thermal internal microstructure state
!--------------------------------------------------------------------------------------------------
module phase
  use prec
  use constants
  use math
  use rotations
  use polynomials
  use IO
  use config
  use material
  use results
  use lattice
  use discretization
  use parallelization
  use HDF5
  use HDF5_utilities

  implicit none
  private


  character(len=2), allocatable, dimension(:) :: phase_lattice
  real(pReal),      allocatable, dimension(:) :: phase_cOverA
  real(pReal),      allocatable, dimension(:) :: phase_rho

  type(tRotationContainer), dimension(:), allocatable :: &
    phase_O_0, &
    phase_O

  type :: tNumerics
    integer :: &
      iJacoLpresiduum, &                                                                            !< frequency of Jacobian update of residuum in Lp
      nState, &                                                                                     !< state loop limit
      nStress                                                                                       !< stress loop limit
    real(pReal) :: &
      subStepMinCryst, &                                                                            !< minimum (relative) size of sub-step allowed during cutback
      subStepSizeCryst, &                                                                           !< size of first substep when cutback
      subStepSizeLp, &                                                                              !< size of first substep when cutback in Lp calculation
      subStepSizeLi, &                                                                              !< size of first substep when cutback in Li calculation
      stepIncreaseCryst, &                                                                          !< increase of next substep size when previous substep converged
      rtol_crystalliteState, &                                                                      !< relative tolerance in state loop
      rtol_crystalliteStress, &                                                                     !< relative tolerance in stress loop
      atol_crystalliteStress                                                                        !< absolute tolerance in stress loop
  end type tNumerics

  type(tNumerics) :: num                                                                            ! numerics parameters. Better name?

  type :: tDebugOptions
    logical :: &
      basic, &
      extensive, &
      selective
    integer :: &
      element, &
      ip, &
      grain
  end type tDebugOptions

  type(tPlasticState), allocatable, dimension(:), public :: &
    plasticState
  type(tState),  allocatable, dimension(:), public :: &
    damageState


  interface

! == cleaned:begin =================================================================================
    module subroutine mechanical_init(phases)
      class(tNode), pointer :: phases
    end subroutine mechanical_init

    module subroutine damage_init
    end subroutine damage_init

    module subroutine thermal_init(phases)
      class(tNode), pointer :: phases
    end subroutine thermal_init


    module subroutine mechanical_results(group,ph)
      character(len=*), intent(in) :: group
      integer,          intent(in) :: ph
    end subroutine mechanical_results

    module subroutine damage_results(group,ph)
      character(len=*), intent(in) :: group
      integer,          intent(in) :: ph
    end subroutine damage_results

    module subroutine mechanical_forward()
    end subroutine mechanical_forward

    module subroutine damage_forward()
    end subroutine damage_forward

    module subroutine thermal_forward()
    end subroutine thermal_forward


    module subroutine mechanical_restore(ce,includeL)
      integer, intent(in) :: ce
      logical, intent(in) :: includeL
    end subroutine mechanical_restore

    module subroutine damage_restore(ce)
      integer, intent(in) :: ce
    end subroutine damage_restore


    module function phase_mechanical_dPdF(Delta_t,co,ce) result(dPdF)
      real(pReal), intent(in) :: Delta_t
      integer, intent(in) :: &
        co, &                                                                                       !< counter in constituent loop
        ce
      real(pReal), dimension(3,3,3,3) :: dPdF
    end function phase_mechanical_dPdF

    module subroutine mechanical_restartWrite(groupHandle,ph)
      integer(HID_T), intent(in) :: groupHandle
      integer, intent(in) :: ph
    end subroutine mechanical_restartWrite

    module subroutine thermal_restartWrite(groupHandle,ph)
      integer(HID_T), intent(in) :: groupHandle
      integer, intent(in) :: ph
    end subroutine thermal_restartWrite

    module subroutine mechanical_restartRead(groupHandle,ph)
      integer(HID_T), intent(in) :: groupHandle
      integer, intent(in) :: ph
    end subroutine mechanical_restartRead

    module subroutine thermal_restartRead(groupHandle,ph)
      integer(HID_T), intent(in) :: groupHandle
      integer, intent(in) :: ph
    end subroutine thermal_restartRead

    module function mechanical_S(ph,en) result(S)
      integer, intent(in) :: ph,en
      real(pReal), dimension(3,3) :: S
    end function mechanical_S

    module function mechanical_L_p(ph,en) result(L_p)
      integer, intent(in) :: ph,en
      real(pReal), dimension(3,3) :: L_p
    end function mechanical_L_p

    module function mechanical_F_e(ph,en) result(F_e)
      integer, intent(in) :: ph,en
      real(pReal), dimension(3,3) :: F_e
    end function mechanical_F_e


    module function phase_F(co,ce) result(F)
      integer, intent(in) :: co, ce
      real(pReal), dimension(3,3) :: F
    end function phase_F

    module function phase_P(co,ce) result(P)
      integer, intent(in) :: co, ce
      real(pReal), dimension(3,3) :: P
    end function phase_P

    pure module function thermal_T(ph,en) result(T)
      integer, intent(in) :: ph,en
      real(pReal) :: T
    end function thermal_T

    module function thermal_dot_T(ph,en) result(dot_T)
      integer, intent(in) :: ph,en
      real(pReal) :: dot_T
    end function thermal_dot_T

    module function damage_phi(ph,en) result(phi)
      integer, intent(in) :: ph,en
      real(pReal) :: phi
    end function damage_phi


    module subroutine phase_set_F(F,co,ce)
      real(pReal), dimension(3,3), intent(in) :: F
      integer, intent(in) :: co, ce
    end subroutine phase_set_F

    module subroutine phase_thermal_setField(T,dot_T, co,ce)
      real(pReal), intent(in) :: T, dot_T
      integer, intent(in) :: co, ce
    end subroutine phase_thermal_setField

    module subroutine phase_set_phi(phi,co,ce)
      real(pReal), intent(in) :: phi
      integer, intent(in) :: co, ce
    end subroutine phase_set_phi


    module function phase_mu_phi(co,ce) result(mu)
      integer, intent(in) :: co, ce
      real(pReal) :: mu
    end function phase_mu_phi

    module function phase_K_phi(co,ce) result(K)
      integer, intent(in) :: co, ce
      real(pReal), dimension(3,3) :: K
    end function phase_K_phi


    module function phase_mu_T(co,ce) result(mu)
      integer, intent(in) :: co, ce
      real(pReal) :: mu
    end function phase_mu_T

    module function phase_K_T(co,ce) result(K)
      integer, intent(in) :: co, ce
      real(pReal), dimension(3,3) :: K
    end function phase_K_T

! == cleaned:end ===================================================================================

    module function phase_thermal_constitutive(Delta_t,ph,en) result(converged_)

      real(pReal), intent(in) :: Delta_t
      integer, intent(in) :: ph, en
      logical :: converged_

    end function phase_thermal_constitutive

    module function phase_damage_constitutive(Delta_t,co,ce) result(converged_)
      real(pReal), intent(in) :: Delta_t
      integer, intent(in) :: co, ce
      logical :: converged_
    end function phase_damage_constitutive

    module function phase_mechanical_constitutive(Delta_t,co,ce) result(converged_)
      real(pReal), intent(in) :: Delta_t
      integer, intent(in) :: co, ce
      logical :: converged_
    end function phase_mechanical_constitutive

    !ToDo: Merge all the stiffness functions
    module function phase_homogenizedC66(ph,en) result(C)
      integer, intent(in) :: ph, en
      real(pReal), dimension(6,6) :: C
    end function phase_homogenizedC66
    module function phase_damage_C66(C66,ph,en) result(C66_degraded)
      real(pReal), dimension(6,6), intent(in)  :: C66
      integer,                     intent(in)  :: ph,en
      real(pReal), dimension(6,6) :: C66_degraded
    end function phase_damage_C66

    module function phase_f_phi(phi,co,ce) result(f)
      integer, intent(in) :: ce,co
      real(pReal), intent(in) :: &
        phi                                                                                         !< damage parameter
      real(pReal) :: &
        f
    end function phase_f_phi

    module function phase_f_T(ph,en) result(f)
      integer, intent(in) :: ph, en
      real(pReal) :: f
    end function phase_f_T

    module subroutine plastic_nonlocal_updateCompatibility(orientation,ph,ip,el)
      integer, intent(in) :: &
        ph, &
        ip, &
        el
        type(tRotationContainer), dimension(:), intent(in) :: orientation
    end subroutine plastic_nonlocal_updateCompatibility

    module subroutine plastic_dependentState(ph,en)
      integer, intent(in) :: &
        ph, &
        en
    end subroutine plastic_dependentState

    module subroutine damage_anisobrittle_LiAndItsTangent(Ld, dLd_dTstar, S, ph,en)
      integer, intent(in) :: ph, en
      real(pReal),   intent(in),  dimension(3,3) :: &
        S
      real(pReal),   intent(out), dimension(3,3) :: &
        Ld                                                                                          !< damage velocity gradient
      real(pReal),   intent(out), dimension(3,3,3,3) :: &
        dLd_dTstar                                                                                  !< derivative of Ld with respect to Tstar (4th-order tensor)
    end subroutine damage_anisobrittle_LiAndItsTangent

  end interface


  type(tDebugOptions) :: debugConstitutive
#if __INTEL_COMPILER >= 1900
  public :: &
    prec, &
    math, &
    rotations, &
    IO, &
    config, &
    material, &
    results, &
    lattice, &
    discretization, &
    HDF5_utilities
#endif

  public :: &
    phase_init, &
    phase_homogenizedC66, &
    phase_f_phi, &
    phase_f_T, &
    phase_K_phi, &
    phase_K_T, &
    phase_mu_phi, &
    phase_mu_T, &
    phase_results, &
    phase_allocateState, &
    phase_forward, &
    phase_restore, &
    plastic_nonlocal_updateCompatibility, &
    converged, &
    phase_mechanical_constitutive, &
    phase_thermal_constitutive, &
    phase_damage_constitutive, &
    phase_mechanical_dPdF, &
    crystallite_orientations, &
    crystallite_push33ToRef, &
    phase_restartWrite, &
    phase_restartRead, &
    phase_thermal_setField, &
    phase_set_phi, &
    phase_P, &
    phase_set_F, &
    phase_F

contains

!--------------------------------------------------------------------------------------------------
!> @brief Initialize constitutive models for individual physics
!--------------------------------------------------------------------------------------------------
subroutine phase_init

  integer :: &
    ph, ce, co, ma
  class (tNode), pointer :: &
    debug_constitutive, &
    materials, &
    phases, &
    phase


  print'(/,1x,a)', '<<<+-  phase init  -+>>>'; flush(IO_STDOUT)

  debug_constitutive => config_debug%get('phase', defaultVal=emptyList)
  debugConstitutive%basic     = debug_constitutive%contains('basic')
  debugConstitutive%extensive = debug_constitutive%contains('extensive')
  debugConstitutive%selective = debug_constitutive%contains('selective')
  debugConstitutive%element   = config_debug%get_asInt('element',         defaultVal = 1)
  debugConstitutive%ip        = config_debug%get_asInt('integrationpoint',defaultVal = 1)
  debugConstitutive%grain     = config_debug%get_asInt('constituent',     defaultVal = 1)


  materials => config_material%get('material')
  phases    => config_material%get('phase')

  allocate(phase_lattice(phases%length))
  allocate(phase_cOverA(phases%length),source=-1.0_pReal)
  allocate(phase_rho(phases%length))
  allocate(phase_O_0(phases%length))

  do ph = 1,phases%length
    phase => phases%get(ph)
    phase_lattice(ph) = phase%get_asString('lattice')
    if (all(phase_lattice(ph) /= ['cF','cI','hP','tI'])) &
      call IO_error(130,ext_msg='phase_init: '//phase%get_asString('lattice'))
    if (any(phase_lattice(ph) == ['hP','tI'])) &
      phase_cOverA(ph) = phase%get_asFloat('c/a')
    phase_rho(ph) = phase%get_asFloat('rho',defaultVal=0.0_pReal)
    allocate(phase_O_0(ph)%data(count(material_phaseID==ph)))
  end do

  do ce = 1, size(material_phaseID,2)
    ma = discretization_materialAt((ce-1)/discretization_nIPs+1)
    do co = 1,homogenization_Nconstituents(material_homogenizationID(ce))
      ph = material_phaseID(co,ce)
      phase_O_0(ph)%data(material_phaseEntry(co,ce)) = material_O_0(ma)%data(co)
    end do
  end do

  allocate(phase_O(phases%length))
  do ph = 1,phases%length
    phase_O(ph)%data = phase_O_0(ph)%data
  end do

  call mechanical_init(phases)
  call damage_init
  call thermal_init(phases)

  call crystallite_init()

end subroutine phase_init


!--------------------------------------------------------------------------------------------------
!> @brief Allocate the components of the state structure for a given phase
!--------------------------------------------------------------------------------------------------
subroutine phase_allocateState(state, &
                               NEntries,sizeState,sizeDotState,sizeDeltaState,offsetDeltaState)

  class(tState), intent(inout) :: &
    state
  integer, intent(in) :: &
    NEntries, &
    sizeState, &
    sizeDotState, &
    sizeDeltaState
  integer, intent(in), optional :: &
    offsetDeltaState

  state%sizeState        = sizeState
  state%sizeDotState     = sizeDotState
  state%sizeDeltaState   = sizeDeltaState
  if (present(offsetDeltaState)) then
    state%offsetDeltaState = offsetDeltaState                                                       ! ToDo: this is a fix for broken nonlocal
  else
    state%offsetDeltaState = sizeState-sizeDeltaState                                               ! deltaState occupies latter part of state by definition
  end if

  allocate(state%atol             (sizeState),          source=0.0_pReal)
  allocate(state%state0           (sizeState,NEntries), source=0.0_pReal)
  allocate(state%state            (sizeState,NEntries), source=0.0_pReal)

  allocate(state%dotState      (sizeDotState,NEntries), source=0.0_pReal)

  allocate(state%deltaState  (sizeDeltaState,NEntries), source=0.0_pReal)
  state%deltaState2 => state%state(state%offsetDeltaState+1: &
                                   state%offsetDeltaState+state%sizeDeltaState,:)

end subroutine phase_allocateState


!--------------------------------------------------------------------------------------------------
!> @brief Restore data after homog cutback.
!--------------------------------------------------------------------------------------------------
subroutine phase_restore(ce,includeL)

  logical, intent(in) :: includeL
  integer, intent(in) :: ce


  call mechanical_restore(ce,includeL)
  call damage_restore(ce)

end subroutine phase_restore


!--------------------------------------------------------------------------------------------------
!> @brief Forward data after successful increment.
!--------------------------------------------------------------------------------------------------
subroutine phase_forward()

  call mechanical_forward()
  call damage_forward()
  call thermal_forward()

end subroutine phase_forward


!--------------------------------------------------------------------------------------------------
!> @brief writes constitutive results to HDF5 output file
!--------------------------------------------------------------------------------------------------
subroutine phase_results()

  integer :: ph
  character(len=:), allocatable :: group


  call results_closeGroup(results_addGroup('/current/phase/'))

  do ph = 1, size(material_name_phase)

    group = '/current/phase/'//trim(material_name_phase(ph))//'/'
    call results_closeGroup(results_addGroup(group))

    call mechanical_results(group,ph)
    call damage_results(group,ph)

  end do

end subroutine phase_results


!--------------------------------------------------------------------------------------------------
!> @brief allocates and initialize per grain variables
!--------------------------------------------------------------------------------------------------
subroutine crystallite_init()

  integer :: &
    ce, &
    co, &                                                                                           !< counter in integration point component loop
    ip, &                                                                                           !< counter in integration point loop
<<<<<<< HEAD
    el, &                                                                                           !< counter in element loop
    cMax, &                                                                                         !< maximum number of  integration point components
    iMax, &                                                                                         !< maximum number of integration points
    eMax, &                                                                                         !< maximum number of elements
    en, ph
=======
    el                                                                                              !< counter in element loop
>>>>>>> 5f7a18c3

  class(tNode), pointer :: &
    num_crystallite, &
    phases


  num_crystallite => config_numerics%get('crystallite',defaultVal=emptyDict)

  num%subStepMinCryst        = num_crystallite%get_asFloat ('subStepMin',       defaultVal=1.0e-3_pReal)
  num%subStepSizeCryst       = num_crystallite%get_asFloat ('subStepSize',      defaultVal=0.25_pReal)
  num%stepIncreaseCryst      = num_crystallite%get_asFloat ('stepIncrease',     defaultVal=1.5_pReal)
  num%subStepSizeLp          = num_crystallite%get_asFloat ('subStepSizeLp',    defaultVal=0.5_pReal)
  num%subStepSizeLi          = num_crystallite%get_asFloat ('subStepSizeLi',    defaultVal=0.5_pReal)
  num%rtol_crystalliteState  = num_crystallite%get_asFloat ('rtol_State',       defaultVal=1.0e-6_pReal)
  num%rtol_crystalliteStress = num_crystallite%get_asFloat ('rtol_Stress',      defaultVal=1.0e-6_pReal)
  num%atol_crystalliteStress = num_crystallite%get_asFloat ('atol_Stress',      defaultVal=1.0e-8_pReal)
  num%iJacoLpresiduum        = num_crystallite%get_asInt   ('iJacoLpresiduum',  defaultVal=1)
  num%nState                 = num_crystallite%get_asInt   ('nState',           defaultVal=20)
  num%nStress                = num_crystallite%get_asInt   ('nStress',          defaultVal=40)

  if (num%subStepMinCryst   <= 0.0_pReal)      call IO_error(301,ext_msg='subStepMinCryst')
  if (num%subStepSizeCryst  <= 0.0_pReal)      call IO_error(301,ext_msg='subStepSizeCryst')
  if (num%stepIncreaseCryst <= 0.0_pReal)      call IO_error(301,ext_msg='stepIncreaseCryst')

  if (num%subStepSizeLp <= 0.0_pReal)          call IO_error(301,ext_msg='subStepSizeLp')
  if (num%subStepSizeLi <= 0.0_pReal)          call IO_error(301,ext_msg='subStepSizeLi')

  if (num%rtol_crystalliteState  <= 0.0_pReal) call IO_error(301,ext_msg='rtol_crystalliteState')
  if (num%rtol_crystalliteStress <= 0.0_pReal) call IO_error(301,ext_msg='rtol_crystalliteStress')
  if (num%atol_crystalliteStress <= 0.0_pReal) call IO_error(301,ext_msg='atol_crystalliteStress')

  if (num%iJacoLpresiduum < 1)                 call IO_error(301,ext_msg='iJacoLpresiduum')

  if (num%nState < 1)                          call IO_error(301,ext_msg='nState')
  if (num%nStress< 1)                          call IO_error(301,ext_msg='nStress')


  phases => config_material%get('phase')

<<<<<<< HEAD
  print'(/,a42,1x,i10)', '    # of elements:                       ', eMax
  print'(  a42,1x,i10)', '    # of integration points/element:     ', iMax
  print'(  a42,1x,i10)', 'max # of constituents/integration point: ', cMax
  flush(IO_STDOUT)


  !$OMP PARALLEL DO PRIVATE(ce,ph,en)
  do el = 1, eMax
    do ip = 1, iMax
=======
  !$OMP PARALLEL DO PRIVATE(ce)
  do el = 1, discretization_Nelems
    do ip = 1, discretization_nIPs
>>>>>>> 5f7a18c3
      ce = (el-1)*discretization_nIPs + ip
      do co = 1,homogenization_Nconstituents(material_homogenizationID(ce))
        en = material_phaseEntry(co,ce)
        ph = material_phaseID(co,ce)
        call crystallite_orientations(co,ip,el)
        call plastic_dependentState(ph,en)                                                          ! update dependent state variables to be consistent with basic states
     end do
    end do
  end do
  !$OMP END PARALLEL DO


end subroutine crystallite_init


!--------------------------------------------------------------------------------------------------
!> @brief calculates orientations
!--------------------------------------------------------------------------------------------------
subroutine crystallite_orientations(co,ip,el)

  integer, intent(in) :: &
    co, &                                                                                           !< counter in integration point component loop
    ip, &                                                                                           !< counter in integration point loop
    el                                                                                              !< counter in element loop

  integer :: ph, en


  ph = material_phaseID(co,(el-1)*discretization_nIPs + ip)
  en = material_phaseEntry(co,(el-1)*discretization_nIPs + ip)

  call phase_O(ph)%data(en)%fromMatrix(transpose(math_rotationalPart(mechanical_F_e(ph,en))))

  if (plasticState(material_phaseID(1,(el-1)*discretization_nIPs + ip))%nonlocal) &
    call plastic_nonlocal_updateCompatibility(phase_O,material_phaseID(1,(el-1)*discretization_nIPs + ip),ip,el)


end subroutine crystallite_orientations


!--------------------------------------------------------------------------------------------------
!> @brief Map 2nd order tensor to reference config
!--------------------------------------------------------------------------------------------------
function crystallite_push33ToRef(co,ce, tensor33)

  real(pReal), dimension(3,3), intent(in) :: tensor33
  integer, intent(in):: &
    co, &
    ce
  real(pReal), dimension(3,3) :: crystallite_push33ToRef

  real(pReal), dimension(3,3)             :: T
  integer :: ph, en

  ph = material_phaseID(co,ce)
  en = material_phaseEntry(co,ce)
  T = matmul(phase_O_0(ph)%data(en)%asMatrix(),transpose(math_inv33(phase_F(co,ce))))               ! ToDo: initial orientation correct?

  crystallite_push33ToRef = matmul(transpose(T),matmul(tensor33,T))

end function crystallite_push33ToRef


!--------------------------------------------------------------------------------------------------
!> @brief determines whether a point is converged
!--------------------------------------------------------------------------------------------------
logical pure function converged(residuum,state,atol)

  real(pReal), intent(in), dimension(:) ::&
    residuum, state, atol
  real(pReal) :: &
    rTol

  rTol = num%rTol_crystalliteState

  converged = all(abs(residuum) <= max(atol, rtol*abs(state)))

end function converged


!--------------------------------------------------------------------------------------------------
!> @brief Write restart data to file.
!--------------------------------------------------------------------------------------------------
subroutine phase_restartWrite(fileHandle)

  integer(HID_T), intent(in) :: fileHandle

  integer(HID_T), dimension(2) :: groupHandle
  integer :: ph


  groupHandle(1) = HDF5_addGroup(fileHandle,'phase')

  do ph = 1, size(material_name_phase)

    groupHandle(2) = HDF5_addGroup(groupHandle(1),material_name_phase(ph))

    call mechanical_restartWrite(groupHandle(2),ph)
    call thermal_restartWrite(groupHandle(2),ph)

    call HDF5_closeGroup(groupHandle(2))

  end do

  call HDF5_closeGroup(groupHandle(1))

end subroutine phase_restartWrite


!--------------------------------------------------------------------------------------------------
!> @brief Read restart data from file.
!--------------------------------------------------------------------------------------------------
subroutine phase_restartRead(fileHandle)

  integer(HID_T), intent(in) :: fileHandle

  integer(HID_T), dimension(2) :: groupHandle
  integer :: ph


  groupHandle(1) = HDF5_openGroup(fileHandle,'phase')

  do ph = 1, size(material_name_phase)

    groupHandle(2) = HDF5_openGroup(groupHandle(1),material_name_phase(ph))

    call mechanical_restartRead(groupHandle(2),ph)
    call thermal_restartRead(groupHandle(2),ph)

    call HDF5_closeGroup(groupHandle(2))

  end do

  call HDF5_closeGroup(groupHandle(1))

end subroutine phase_restartRead


end module phase<|MERGE_RESOLUTION|>--- conflicted
+++ resolved
@@ -277,6 +277,7 @@
         ph, &
         en
     end subroutine plastic_dependentState
+
 
     module subroutine damage_anisobrittle_LiAndItsTangent(Ld, dLd_dTstar, S, ph,en)
       integer, intent(in) :: ph, en
@@ -501,16 +502,8 @@
     ce, &
     co, &                                                                                           !< counter in integration point component loop
     ip, &                                                                                           !< counter in integration point loop
-<<<<<<< HEAD
     el, &                                                                                           !< counter in element loop
-    cMax, &                                                                                         !< maximum number of  integration point components
-    iMax, &                                                                                         !< maximum number of integration points
-    eMax, &                                                                                         !< maximum number of elements
     en, ph
-=======
-    el                                                                                              !< counter in element loop
->>>>>>> 5f7a18c3
-
   class(tNode), pointer :: &
     num_crystallite, &
     phases
@@ -549,21 +542,9 @@
 
   phases => config_material%get('phase')
 
-<<<<<<< HEAD
-  print'(/,a42,1x,i10)', '    # of elements:                       ', eMax
-  print'(  a42,1x,i10)', '    # of integration points/element:     ', iMax
-  print'(  a42,1x,i10)', 'max # of constituents/integration point: ', cMax
-  flush(IO_STDOUT)
-
-
   !$OMP PARALLEL DO PRIVATE(ce,ph,en)
-  do el = 1, eMax
-    do ip = 1, iMax
-=======
-  !$OMP PARALLEL DO PRIVATE(ce)
   do el = 1, discretization_Nelems
     do ip = 1, discretization_nIPs
->>>>>>> 5f7a18c3
       ce = (el-1)*discretization_nIPs + ip
       do co = 1,homogenization_Nconstituents(material_homogenizationID(ce))
         en = material_phaseEntry(co,ce)
