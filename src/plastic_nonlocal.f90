--- conflicted
+++ resolved
@@ -428,6 +428,7 @@
 allocate(peierlsStressPerSlipFamily(lattice_maxNslipFamily,2,maxNinstances),   source=0.0_pReal)
 allocate(nonSchmidCoeff(lattice_maxNnonSchmid,maxNinstances),                  source=0.0_pReal)
 
+
  rewind(fileUnit)
  phase = 0_pInt
  do while (trim(line) /= IO_EOF .and. IO_lc(IO_getTag(line,'<','>')) /= MATERIAL_partPhase)         ! wind forward to <phase>
@@ -796,7 +797,6 @@
      
                 
 
-
      plasticState(phase)%nonlocal = .true.
      call material_allocatePlasticState(phase,NofMyPhase,sizeState,sizeDotState,sizeDeltaState, &
                                         totalNslip(instance),0_pInt,0_pInt)
@@ -2743,353 +2743,6 @@
 
 end subroutine plastic_nonlocal_updateCompatibility
 
-<<<<<<< HEAD
-=======
-!*********************************************************************
-!* calculates quantities characterizing the microstructure           *
-!*********************************************************************
-function plastic_nonlocal_dislocationstress(Fe, ip, el)
-use prec, only: &
-  dEq0
-use math,     only: math_mul33x33, &
-                    math_mul33x3, &
-                    math_inv33, &
-                    math_transpose33, &
-                    pi
-use mesh,     only: theMesh, &
-                    mesh_element, &
-                    mesh_node0, &
-                    mesh_cellCenterCoordinates, &
-                    mesh_ipVolume, &
-                    mesh_periodicSurface
-use material, only: homogenization_maxNgrains, &
-                    material_phase, &
-                    plasticState, &
-                    phaseAt, phasememberAt,&
-                    phase_localPlasticity, &
-                    phase_plasticityInstance
-use lattice, only:  lattice_mu, &
-                    lattice_nu
-
-implicit none
-
-!*** input variables
-integer(pInt), intent(in) ::    ip, &                                                               !< current integration point
-                                el                                                                  !< current element
-real(pReal), dimension(3,3,homogenization_maxNgrains,theMesh%elem%nIPs,theMesh%nElems), intent(in) :: &
-                                Fe                                                                  !< elastic deformation gradient
-
-!*** output variables
-real(pReal), dimension(3,3) ::  plastic_nonlocal_dislocationstress
-
-!*** local variables
-integer(pInt)                   neighbor_el, &                                                      !< element number of neighbor material point
-                                neighbor_ip, &                                                      !< integration point of neighbor material point
-                                instance, &                                                         !< my instance of this plasticity
-                                neighbor_instance, &                                                !< instance of this plasticity of neighbor material point
-                                ph, &
-                                neighbor_phase, &
-                                ns, &                                                               !< total number of active slip systems at my material point
-                                neighbor_ns, &                                                      !< total number of active slip systems at neighbor material point
-                                c, &                                                                !< index of dilsocation character (edge, screw)
-                                s, &                                                                !< slip system index
-                                o,&                                                                 !< offset shortcut
-                                no,&                                                                !< neighbour offset shortcut
-                                p,&                                                                 !< phase shortcut
-                                np,&                                                                !< neighbour phase shortcut
-                                t, &                                                                !< index of dilsocation type (e+, e-, s+, s-, used e+, used e-, used s+, used s-)
-                                dir, &
-                                deltaX, deltaY, deltaZ, &
-                                side, &
-                                j
-integer(pInt), dimension(2,3) :: periodicImages
-real(pReal)                     x, y, z, &                                                          !< coordinates of connection vector in neighbor lattice frame
-                                xsquare, ysquare, zsquare, &                                        !< squares of respective coordinates
-                                distance, &                                                         !< length of connection vector
-                                segmentLength, &                                                    !< segment length of dislocations
-                                lambda, &
-                                R, Rsquare, Rcube, &
-                                denominator, &
-                                flipSign, &
-                                neighbor_ipVolumeSideLength
-real(pReal), dimension(3) ::    connection, &                                                       !< connection vector between me and my neighbor in the deformed configuration
-                                connection_neighborLattice, &                                       !< connection vector between me and my neighbor in the lattice configuration of my neighbor
-                                connection_neighborSlip, &                                          !< connection vector between me and my neighbor in the slip system frame of my neighbor
-                                maxCoord, minCoord, &
-                                meshSize, &
-                                coords, &                                                           !< x,y,z coordinates of cell center of ip volume
-                                neighbor_coords                                                     !< x,y,z coordinates of cell center of neighbor ip volume
-real(pReal), dimension(3,3) ::  sigma, &                                                            !< dislocation stress for one slip system in neighbor material point's slip system frame
-                                Tdislo_neighborLattice, &                                           !< dislocation stress as 2nd Piola-Kirchhoff stress at neighbor material point
-                                invFe, &                                                            !< inverse of my elastic deformation gradient
-                                neighbor_invFe, &
-                                neighborLattice2myLattice                                           !< mapping from neighbor MPs lattice configuration to my lattice configuration
-real(pReal), dimension(2,2,maxval(totalNslip)) :: &
-                                neighbor_rhoExcess                                                  !< excess density at neighbor material point (edge/screw,mobile/dead,slipsystem)
-real(pReal), dimension(2,maxval(totalNslip)) :: &
-                                rhoExcessDead
-real(pReal), dimension(totalNslip(phase_plasticityInstance(material_phase(1_pInt,ip,el))),8) :: &
-                                rhoSgl                                                              ! single dislocation density (edge+, edge-, screw+, screw-, used edge+, used edge-, used screw+, used screw-)
-
-ph = material_phase(1_pInt,ip,el)
-instance = phase_plasticityInstance(ph)
-ns = totalNslip(instance)
-p = phaseAt(1,ip,el)
-o = phasememberAt(1,ip,el)
-
-!*** get basic states
-
-forall (s = 1_pInt:ns, t = 1_pInt:4_pInt)
-  rhoSgl(s,t) = max(plasticState(p)%state(iRhoU(s,t,instance),o), 0.0_pReal)                              ! ensure positive single mobile densities
-  rhoSgl(s,t+4_pInt) = plasticState(p)%state(iRhoB(s,t,instance),o)
-endforall
-
-
-
-!*** calculate the dislocation stress of the neighboring excess dislocation densities
-!*** zero for material points of local plasticity
-
-plastic_nonlocal_dislocationstress = 0.0_pReal
-
-if (.not. phase_localPlasticity(ph)) then
-  invFe = math_inv33(Fe(1:3,1:3,1_pInt,ip,el))
-
-  !* in case of periodic surfaces we have to find out how many periodic images in each direction we need
-  
-  do dir = 1_pInt,3_pInt
-    maxCoord(dir) = maxval(mesh_node0(dir,:))
-    minCoord(dir) = minval(mesh_node0(dir,:))
-  enddo
-  meshSize = maxCoord - minCoord
-  coords = mesh_cellCenterCoordinates(ip,el)
-  periodicImages = 0_pInt
-  do dir = 1_pInt,3_pInt
-    if (mesh_periodicSurface(dir)) then
-      periodicImages(1,dir) =   floor((coords(dir) - cutoffRadius(instance) - minCoord(dir)) / meshSize(dir), pInt)
-      periodicImages(2,dir) = ceiling((coords(dir) + cutoffRadius(instance) - maxCoord(dir)) / meshSize(dir), pInt)
-    endif
-  enddo
-
-      
-  !* loop through all material points (also through their periodic images if present), 
-  !* but only consider nonlocal neighbors within a certain cutoff radius R
-  
-  do neighbor_el = 1_pInt,theMesh%nElems
-    ipLoop: do neighbor_ip = 1_pInt,theMesh%elem%nIPs
-      neighbor_phase = material_phase(1_pInt,neighbor_ip,neighbor_el)
-      np = phaseAt(1,neighbor_ip,neighbor_el)
-      no = phasememberAt(1,neighbor_ip,neighbor_el)
-
-      if (phase_localPlasticity(neighbor_phase)) cycle
-      neighbor_instance = phase_plasticityInstance(neighbor_phase)
-      neighbor_ns = totalNslip(neighbor_instance)
-      neighbor_invFe = math_inv33(Fe(1:3,1:3,1,neighbor_ip,neighbor_el))
-      neighbor_ipVolumeSideLength = mesh_ipVolume(neighbor_ip,neighbor_el) ** (1.0_pReal/3.0_pReal) ! reference volume used here
-      
-      forall (s = 1_pInt:neighbor_ns, c = 1_pInt:2_pInt)
-        neighbor_rhoExcess(c,1,s) = plasticState(np)%state(iRhoU(s,2*c-1,neighbor_instance),no) &      ! positive mobiles
-                                  - plasticState(np)%state(iRhoU(s,2*c,neighbor_instance),no)          ! negative mobiles
-        neighbor_rhoExcess(c,2,s) = abs(plasticState(np)%state(iRhoB(s,2*c-1,neighbor_instance),no)) & ! positive deads
-                                  - abs(plasticState(np)%state(iRhoB(s,2*c,neighbor_instance),no))     ! negative deads
-
-      endforall
-      Tdislo_neighborLattice = 0.0_pReal
-      do deltaX = periodicImages(1,1),periodicImages(2,1)
-        do deltaY = periodicImages(1,2),periodicImages(2,2)
-          do deltaZ = periodicImages(1,3),periodicImages(2,3)
-            
-            
-            !* regular case
-            
-            if (neighbor_el /= el .or. neighbor_ip /= ip &
-                .or. deltaX /= 0_pInt .or. deltaY /= 0_pInt .or. deltaZ /= 0_pInt) then
-            
-              neighbor_coords = mesh_cellCenterCoordinates(neighbor_ip,neighbor_el) &
-                                 + [real(deltaX,pReal), real(deltaY,pReal), real(deltaZ,pReal)] * meshSize
-              connection = neighbor_coords - coords
-              distance = sqrt(sum(connection * connection))
-              if (distance > cutoffRadius(instance)) cycle
-                
-
-              !* the segment length is the minimum of the third root of the control volume and the ip distance
-              !* this ensures, that the central MP never sits on a neighbor dislocation segment
-              
-              connection_neighborLattice = math_mul33x3(neighbor_invFe, connection)
-              segmentLength = min(neighbor_ipVolumeSideLength, distance)
-      
-
-              !* loop through all slip systems of the neighbor material point
-              !* and add up the stress contributions from egde and screw excess on these slip systems (if significant)
-      
-              do s = 1_pInt,neighbor_ns
-                if (all(abs(neighbor_rhoExcess(:,:,s)) < significantRho(instance))) cycle           ! not significant
-                
-                
-                !* map the connection vector from the lattice into the slip system frame
-                
-                connection_neighborSlip = math_mul33x3(lattice2slip(1:3,1:3,s,neighbor_instance), &
-                                                       connection_neighborLattice)
-                
-                
-                !* edge contribution to stress
-                sigma = 0.0_pReal
-                
-                x = connection_neighborSlip(1)
-                y = connection_neighborSlip(2)
-                z = connection_neighborSlip(3)
-                xsquare = x * x
-                ysquare = y * y
-                zsquare = z * z
-
-                do j = 1_pInt,2_pInt
-                  if (abs(neighbor_rhoExcess(1,j,s)) < significantRho(instance)) then
-                    cycle 
-                  elseif (j > 1_pInt) then
-                    x = connection_neighborSlip(1) &
-                      + sign(0.5_pReal * segmentLength, &
-                              plasticState(np)%state(iRhoB(s,1,neighbor_instance),no) &
-                              - plasticState(np)%state(iRhoB(s,2,neighbor_instance),no))
-
-                    xsquare = x * x
-                  endif
-                   
-                  flipSign = sign(1.0_pReal, -y)
-                  do side = 1_pInt,-1_pInt,-2_pInt
-                    lambda = real(side,pReal) * 0.5_pReal * segmentLength - y
-                    R = sqrt(xsquare + zsquare + lambda * lambda)
-                    Rsquare = R * R
-                    Rcube = Rsquare * R 
-                    denominator = R * (R + flipSign * lambda)
-                    if (dEq0(denominator)) exit ipLoop
-                      
-                    sigma(1,1) = sigma(1,1) - real(side,pReal) &
-                                            * flipSign * z / denominator &
-                                            * (1.0_pReal + xsquare / Rsquare + xsquare / denominator) &
-                                            * neighbor_rhoExcess(1,j,s)
-                    sigma(2,2) = sigma(2,2) - real(side,pReal) &
-                                            * (flipSign * 2.0_pReal * lattice_nu(ph) * z / denominator + z * lambda / Rcube) &
-                                            * neighbor_rhoExcess(1,j,s)
-                    sigma(3,3) = sigma(3,3) + real(side,pReal) &
-                                            * flipSign * z / denominator &
-                                            * (1.0_pReal - zsquare / Rsquare - zsquare / denominator) &
-                                            * neighbor_rhoExcess(1,j,s)
-                    sigma(1,2) = sigma(1,2) + real(side,pReal) &
-                                            * x * z / Rcube * neighbor_rhoExcess(1,j,s)
-                    sigma(1,3) = sigma(1,3) + real(side,pReal) &
-                                            * flipSign * x / denominator &
-                                            * (1.0_pReal - zsquare / Rsquare - zsquare / denominator) &
-                                            * neighbor_rhoExcess(1,j,s)
-                    sigma(2,3) = sigma(2,3) - real(side,pReal) &
-                                            * (lattice_nu(ph) / R - zsquare / Rcube) * neighbor_rhoExcess(1,j,s)
-                  enddo
-                enddo 
-                
-                !* screw contribution to stress
-                
-                x = connection_neighborSlip(1)   ! have to restore this value, because position might have been adapted for edge deads before
-                do j = 1_pInt,2_pInt
-                  if (abs(neighbor_rhoExcess(2,j,s)) < significantRho(instance)) then
-                    cycle 
-                  elseif (j > 1_pInt) then
-                    y = connection_neighborSlip(2) &
-                      + sign(0.5_pReal * segmentLength, &
-                             plasticState(np)%state(iRhoB(s,3,neighbor_instance),no) &
-                             - plasticState(np)%state(iRhoB(s,4,neighbor_instance),no))
-                    ysquare = y * y
-                  endif
-
-                  flipSign = sign(1.0_pReal, x)
-                  do side = 1_pInt,-1_pInt,-2_pInt
-                    lambda = x + real(side,pReal) * 0.5_pReal * segmentLength
-                    R = sqrt(ysquare + zsquare + lambda * lambda)
-                    Rsquare = R * R
-                    Rcube = Rsquare * R 
-                    denominator = R * (R + flipSign * lambda)
-                    if (dEq0(denominator)) exit ipLoop
-                    
-                    sigma(1,2) = sigma(1,2) - real(side,pReal) * flipSign * z &
-                                                               * (1.0_pReal - lattice_nu(ph)) / denominator &
-                                                               * neighbor_rhoExcess(2,j,s)
-                    sigma(1,3) = sigma(1,3) + real(side,pReal) * flipSign * y &
-                                                               * (1.0_pReal - lattice_nu(ph)) / denominator &
-                                                               * neighbor_rhoExcess(2,j,s)
-                  enddo
-                enddo
-               
-                if (all(abs(sigma) < 1.0e-10_pReal)) cycle ! SIGMA IS NOT A REAL STRESS, THATS WHY WE NEED A REALLY SMALL VALUE HERE
-
-                !* copy symmetric parts
-                
-                sigma(2,1) = sigma(1,2)
-                sigma(3,1) = sigma(1,3)
-                sigma(3,2) = sigma(2,3)
-
-                
-                !* scale stresses and map them into the neighbor material point's lattice configuration
-                
-                sigma = sigma * lattice_mu(neighbor_phase) * burgers(s,neighbor_instance) &
-                              / (4.0_pReal * pi * (1.0_pReal - lattice_nu(neighbor_phase))) &
-                              * mesh_ipVolume(neighbor_ip,neighbor_el) / segmentLength      ! reference volume is used here (according to the segment length calculation)
-                Tdislo_neighborLattice = Tdislo_neighborLattice &
-                      + math_mul33x33(math_transpose33(lattice2slip(1:3,1:3,s,neighbor_instance)), &
-                        math_mul33x33(sigma, lattice2slip(1:3,1:3,s,neighbor_instance)))
-                                            
-              enddo ! slip system loop
-
-
-            !* special case of central ip volume
-            !* only consider dead dislocations
-            !* we assume that they all sit at a distance equal to half the third root of V
-            !* in direction of the according slip direction
-            
-            else
-              
-              forall (s = 1_pInt:ns, c = 1_pInt:2_pInt) &
-
-                rhoExcessDead(c,s) = plasticState(p)%state(iRhoB(s,2*c-1,instance),o) &             ! positive deads (here we use symmetry: if this has negative sign it is 
-                                                                                                    !treated as negative density at positive position instead of positive 
-                                                                                                    !density at negative position)
-                                   + plasticState(p)%state(iRhoB(s,2*c,instance),o)                 ! negative deads (here we use symmetry: if this has negative sign it is 
-                                                                                                    !treated as positive density at positive position instead of negative 
-                                                                                                    !density at negative position)
-              do s = 1_pInt,ns
-                if (all(abs(rhoExcessDead(:,s)) < significantRho(instance))) cycle                  ! not significant
-                sigma = 0.0_pReal                                                                   ! all components except for sigma13 are zero
-                sigma(1,3) = - (rhoExcessDead(1,s) + rhoExcessDead(2,s) * (1.0_pReal - lattice_nu(ph))) &
-                           * neighbor_ipVolumeSideLength * lattice_mu(ph) * burgers(s,instance) &
-                           / (sqrt(2.0_pReal) * pi * (1.0_pReal - lattice_nu(ph)))
-                sigma(3,1) = sigma(1,3)
-                
-                Tdislo_neighborLattice = Tdislo_neighborLattice &
-                                      + math_mul33x33(math_transpose33(lattice2slip(1:3,1:3,s,instance)), &
-                                                      math_mul33x33(sigma, lattice2slip(1:3,1:3,s,instance)))
-                                            
-              enddo ! slip system loop
-
-            endif
-
-          enddo ! deltaZ loop
-        enddo ! deltaY loop
-      enddo ! deltaX loop
-
-
-      !* map the stress from the neighbor MP's lattice configuration into the deformed configuration 
-      !* and back into my lattice configuration
-
-      neighborLattice2myLattice = math_mul33x33(invFe, Fe(1:3,1:3,1,neighbor_ip,neighbor_el))
-      plastic_nonlocal_dislocationstress = plastic_nonlocal_dislocationstress &
-                                              + math_mul33x33(neighborLattice2myLattice, &
-                                                math_mul33x33(Tdislo_neighborLattice, &
-                                                math_transpose33(neighborLattice2myLattice)))
-                        
-    enddo ipLoop
-  enddo ! element loop
-    
-endif
-
-end function plastic_nonlocal_dislocationstress
-
->>>>>>> e1525cc5
  
 !--------------------------------------------------------------------------------------------------
 !> @brief return array of constitutive results
@@ -3231,8 +2884,8 @@
                                       lattice_sn(1:3,slipSystemLattice(s,instance),ph))
 
 
- outputsLoop: do o = 1_pInt,size(param(instance)%outputID)
-   select case(param(instance)%outputID(o))
+outputsLoop: do o = 1_pInt,plastic_nonlocal_Noutput(instance)
+  select case(plastic_nonlocal_outputID(o,instance))
       
     case (rho_sgl_edge_pos_mobile_ID)
       plastic_nonlocal_postResults(cs+1_pInt:cs+ns) = rhoSgl(1:ns,1)
