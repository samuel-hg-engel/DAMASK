!--------------------------------------------------------------------------------------------------
!> @author Franz Roters, Max-Planck-Institut für Eisenforschung GmbH
!> @author Philip Eisenlohr, Max-Planck-Institut für Eisenforschung GmbH
!> @author Martin Diehl, Max-Planck-Institut für Eisenforschung GmbH
!> @brief Parses material config file, either solverJobName.materialConfig or material.config
!> @details reads the material configuration file, where solverJobName.materialConfig takes
!! precedence over material.config and parses the sections 'homogenization', 'crystallite',
!! 'phase', 'texture', and 'microstucture'
!--------------------------------------------------------------------------------------------------
module material
 use prec, only: &
   pReal, &
   pInt, &
   tState, &
   tPlasticState, &
   tSourceState, &
   tHomogMapping, &
   tPhaseMapping, &
   group_float, &
   group_int

 implicit none
 private
 character(len=*),                         parameter,            public :: &
   ELASTICITY_hooke_label               = 'hooke', &
   PLASTICITY_none_label                = 'none', &
   PLASTICITY_isotropic_label           = 'isotropic', &
   PLASTICITY_phenopowerlaw_label       = 'phenopowerlaw', &
   PLASTICITY_kinehardening_label       = 'kinehardening', &
   PLASTICITY_dislotwin_label           = 'dislotwin', &
   PLASTICITY_disloucla_label           = 'disloucla', &
   PLASTICITY_nonlocal_label            = 'nonlocal', &
   SOURCE_thermal_dissipation_label     = 'thermal_dissipation', &
   SOURCE_thermal_externalheat_label    = 'thermal_externalheat', &
   SOURCE_damage_isoBrittle_label       = 'damage_isobrittle', &
   SOURCE_damage_isoDuctile_label       = 'damage_isoductile', &
   SOURCE_damage_anisoBrittle_label     = 'damage_anisobrittle', &
   SOURCE_damage_anisoDuctile_label     = 'damage_anisoductile', &
   SOURCE_vacancy_phenoplasticity_label = 'vacancy_phenoplasticity', &
   SOURCE_vacancy_irradiation_label     = 'vacancy_irradiation', &
   SOURCE_vacancy_thermalfluc_label     = 'vacancy_thermalfluctuation', &
   KINEMATICS_thermal_expansion_label   = 'thermal_expansion', &
   KINEMATICS_cleavage_opening_label    = 'cleavage_opening', &
   KINEMATICS_slipplane_opening_label   = 'slipplane_opening', &
   KINEMATICS_vacancy_strain_label      = 'vacancy_strain', &
   KINEMATICS_hydrogen_strain_label     = 'hydrogen_strain', &
   STIFFNESS_DEGRADATION_damage_label   = 'damage', &
   STIFFNESS_DEGRADATION_porosity_label = 'porosity', &
   THERMAL_isothermal_label             = 'isothermal', &
   THERMAL_adiabatic_label              = 'adiabatic', &
   THERMAL_conduction_label             = 'conduction', &
   DAMAGE_none_label                    = 'none', &
   DAMAGE_local_label                   = 'local', &
   DAMAGE_nonlocal_label                = 'nonlocal', &
   VACANCYFLUX_isoconc_label            = 'isoconcentration', &
   VACANCYFLUX_isochempot_label         = 'isochemicalpotential', &
   VACANCYFLUX_cahnhilliard_label       = 'cahnhilliard', &
   POROSITY_none_label                  = 'none', &
   POROSITY_phasefield_label            = 'phasefield', &
   HYDROGENFLUX_isoconc_label           = 'isoconcentration', &
   HYDROGENFLUX_cahnhilliard_label      = 'cahnhilliard', &
   HOMOGENIZATION_none_label            = 'none', &
   HOMOGENIZATION_isostrain_label       = 'isostrain', &
   HOMOGENIZATION_rgc_label             = 'rgc'



 enum, bind(c)
   enumerator :: ELASTICITY_undefined_ID, &
                 ELASTICITY_hooke_ID
 end enum
 enum, bind(c)
   enumerator :: PLASTICITY_undefined_ID, &
                 PLASTICITY_none_ID, &
                 PLASTICITY_isotropic_ID, &
                 PLASTICITY_phenopowerlaw_ID, &
                 PLASTICITY_kinehardening_ID, &
                 PLASTICITY_dislotwin_ID, &
                 PLASTICITY_disloucla_ID, &
                 PLASTICITY_nonlocal_ID
 end enum

 enum, bind(c)
   enumerator :: SOURCE_undefined_ID, &
                 SOURCE_thermal_dissipation_ID, &
                 SOURCE_thermal_externalheat_ID, &
                 SOURCE_damage_isoBrittle_ID, &
                 SOURCE_damage_isoDuctile_ID, &
                 SOURCE_damage_anisoBrittle_ID, &
                 SOURCE_damage_anisoDuctile_ID, &
                 SOURCE_vacancy_phenoplasticity_ID, &
                 SOURCE_vacancy_irradiation_ID, &
                 SOURCE_vacancy_thermalfluc_ID
 end enum

 enum, bind(c)
   enumerator :: KINEMATICS_undefined_ID, &
                 KINEMATICS_cleavage_opening_ID, &
                 KINEMATICS_slipplane_opening_ID, &
                 KINEMATICS_thermal_expansion_ID, &
                 KINEMATICS_vacancy_strain_ID, &
                 KINEMATICS_hydrogen_strain_ID
 end enum

 enum, bind(c)
   enumerator :: STIFFNESS_DEGRADATION_undefined_ID, &
                 STIFFNESS_DEGRADATION_damage_ID, &
                 STIFFNESS_DEGRADATION_porosity_ID
 end enum

 enum, bind(c)
   enumerator :: THERMAL_isothermal_ID, &
                 THERMAL_adiabatic_ID, &
                 THERMAL_conduction_ID
 end enum

 enum, bind(c)
   enumerator :: DAMAGE_none_ID, &
                 DAMAGE_local_ID, &
                 DAMAGE_nonlocal_ID
 end enum

 enum, bind(c)
   enumerator :: VACANCYFLUX_isoconc_ID, &
                 VACANCYFLUX_isochempot_ID, &
                 VACANCYFLUX_cahnhilliard_ID
 end enum

 enum, bind(c)
   enumerator :: POROSITY_none_ID, &
                 POROSITY_phasefield_ID
 end enum
 enum, bind(c)
   enumerator :: HYDROGENFLUX_isoconc_ID, &
                 HYDROGENFLUX_cahnhilliard_ID
 end enum

 enum, bind(c)
   enumerator :: HOMOGENIZATION_undefined_ID, &
                 HOMOGENIZATION_none_ID, &
                 HOMOGENIZATION_isostrain_ID, &
                 HOMOGENIZATION_rgc_ID
 end enum

 integer(kind(ELASTICITY_undefined_ID)),     dimension(:),   allocatable, public, protected :: &
   phase_elasticity                                                                                 !< elasticity of each phase
 integer(kind(PLASTICITY_undefined_ID)),     dimension(:),   allocatable, public, protected :: &
   phase_plasticity                                                                                 !< plasticity of each phase
 integer(kind(THERMAL_isothermal_ID)),       dimension(:),   allocatable, public, protected :: &
   thermal_type                                                                                     !< thermal transport model
 integer(kind(DAMAGE_none_ID)),              dimension(:),   allocatable, public, protected :: &
   damage_type                                                                                      !< nonlocal damage model
 integer(kind(VACANCYFLUX_isoconc_ID)),      dimension(:),   allocatable, public, protected :: &
   vacancyflux_type                                                                                 !< vacancy transport model
 integer(kind(POROSITY_none_ID)),            dimension(:),   allocatable, public, protected :: &
   porosity_type                                                                                    !< porosity evolution model
 integer(kind(HYDROGENFLUX_isoconc_ID)),     dimension(:),   allocatable, public, protected :: &
   hydrogenflux_type                                                                                !< hydrogen transport model

 integer(kind(SOURCE_undefined_ID)),         dimension(:,:), allocatable, public, protected :: &
   phase_source, &                                                                                  !< active sources mechanisms of each phase
   phase_kinematics, &                                                                              !< active kinematic mechanisms of each phase
   phase_stiffnessDegradation                                                                       !< active stiffness degradation mechanisms of each phase

 integer(kind(HOMOGENIZATION_undefined_ID)), dimension(:),   allocatable, public, protected :: &
   homogenization_type                                                                              !< type of each homogenization

 integer(pInt), public, protected :: &
   homogenization_maxNgrains                                                                        !< max number of grains in any USED homogenization

 integer(pInt), dimension(:), allocatable, public, protected :: &
   material_homogenizationAt, &                                                                     !< homogenization ID of each element (copy of mesh_homogenizationAt)
   phase_Nsources, &                                                                                !< number of source mechanisms active in each phase
   phase_Nkinematics, &                                                                             !< number of kinematic mechanisms active in each phase
   phase_NstiffnessDegradations, &                                                                  !< number of stiffness degradation mechanisms active in each phase
   phase_Noutput, &                                                                                 !< number of '(output)' items per phase
   phase_elasticityInstance, &                                                                      !< instance of particular elasticity of each phase
   phase_plasticityInstance                                                                         !< instance of particular plasticity of each phase

 integer(pInt), dimension(:), allocatable, public, protected :: &
   crystallite_Noutput                                                                              !< number of '(output)' items per crystallite setting

 integer(pInt), dimension(:), allocatable, public, protected :: &
   homogenization_Ngrains, &                                                                        !< number of grains in each homogenization
   homogenization_Noutput, &                                                                        !< number of '(output)' items per homogenization
   homogenization_typeInstance, &                                                                   !< instance of particular type of each homogenization
   thermal_typeInstance, &                                                                          !< instance of particular type of each thermal transport
   damage_typeInstance, &                                                                           !< instance of particular type of each nonlocal damage
   vacancyflux_typeInstance, &                                                                      !< instance of particular type of each vacancy flux
   porosity_typeInstance, &                                                                         !< instance of particular type of each porosity model
   hydrogenflux_typeInstance, &                                                                     !< instance of particular type of each hydrogen flux
   microstructure_crystallite                                                                       !< crystallite setting ID of each microstructure

 real(pReal), dimension(:), allocatable, public, protected :: &
   thermal_initialT, &                                                                              !< initial temperature per each homogenization
   damage_initialPhi, &                                                                             !< initial damage per each homogenization
   vacancyflux_initialCv, &                                                                         !< initial vacancy concentration per each homogenization
   porosity_initialPhi, &                                                                           !< initial posority per each homogenization
   hydrogenflux_initialCh                                                                           !< initial hydrogen concentration per each homogenization

 integer(pInt), dimension(:,:,:), allocatable, public :: &
   material_phase                                                                                   !< phase (index) of each grain,IP,element
! BEGIN DEPRECATED: use material_homogenizationAt
 integer(pInt), dimension(:,:), allocatable, public :: &
   material_homog                                                                                   !< homogenization (index) of each IP,element
! END DEPRECATED
 type(tPlasticState), allocatable, dimension(:), public :: &
   plasticState
 type(tSourceState),  allocatable, dimension(:), public :: &
   sourceState
 type(tState),        allocatable, dimension(:), public :: &
   homogState, &
   thermalState, &
   damageState, &
   vacancyfluxState, &
   porosityState, &
   hydrogenfluxState

 integer(pInt), dimension(:,:,:), allocatable, public, protected :: &
   material_texture                                                                                 !< texture (index) of each grain,IP,element

 real(pReal), dimension(:,:,:,:), allocatable, public, protected :: &
   material_EulerAngles                                                                             !< initial orientation of each grain,IP,element

 logical, dimension(:), allocatable, public, protected :: &
   microstructure_active, &
   microstructure_elemhomo, &                                                                       !< flag to indicate homogeneous microstructure distribution over element's IPs
   phase_localPlasticity                                                                            !< flags phases with local constitutive law


 character(len=65536), dimension(:), allocatable, private :: &
   texture_ODFfile                                                                                  !< name of each ODF file

 integer(pInt), private :: &
   microstructure_maxNconstituents, &                                                               !< max number of constituents in any phase
   texture_maxNgauss, &                                                                             !< max number of Gauss components in any texture
   texture_maxNfiber                                                                                !< max number of Fiber components in any texture

 integer(pInt), dimension(:), allocatable, private :: &
   microstructure_Nconstituents, &                                                                  !< number of constituents in each microstructure
   texture_symmetry, &                                                                              !< number of symmetric orientations per texture
   texture_Ngauss, &                                                                                !< number of Gauss components per texture
   texture_Nfiber                                                                                   !< number of Fiber components per texture

 integer(pInt), dimension(:,:), allocatable, private :: &
   microstructure_phase, &                                                                          !< phase IDs of each microstructure
   microstructure_texture                                                                           !< texture IDs of each microstructure

 real(pReal), dimension(:,:), allocatable, private :: &
   microstructure_fraction                                                                          !< vol fraction of each constituent in microstructure

 real(pReal), dimension(:,:,:), allocatable, private :: &
   material_volume, &                                                                               !< volume of each grain,IP,element
   texture_Gauss, &                                                                                 !< data of each Gauss component
   texture_Fiber, &                                                                                 !< data of each Fiber component
   texture_transformation                                                                           !< transformation for each texture

 logical, dimension(:), allocatable, private :: &
   homogenization_active

 integer(pInt), dimension(:,:,:), allocatable, public :: phaseAt                                    !< phase ID of every material point (ipc,ip,el)
 integer(pInt), dimension(:,:,:), allocatable, public :: phasememberAt                              !< memberID of given phase at every material point (ipc,ip,el)
 integer(pInt), dimension(:,:,:), allocatable, public, target :: mappingCrystallite
 integer(pInt), dimension(:,:,:), allocatable, public, target :: mappingHomogenization              !< mapping from material points to offset in heterogenous state/field
 integer(pInt), dimension(:,:),   allocatable, public, target :: mappingHomogenizationConst         !< mapping from material points to offset in constant state/field

 type(tHomogMapping), allocatable, dimension(:), public :: &
   thermalMapping, &                                                                                !< mapping for thermal state/fields
   damageMapping, &                                                                                 !< mapping for damage state/fields
   vacancyfluxMapping, &                                                                            !< mapping for vacancy conc state/fields
   porosityMapping, &                                                                               !< mapping for porosity state/fields
   hydrogenfluxMapping                                                                              !< mapping for hydrogen conc state/fields

 type(group_float),  allocatable, dimension(:), public :: &
   temperature, &                                                                                   !< temperature field
   damage, &                                                                                        !< damage field
   vacancyConc, &                                                                                   !< vacancy conc field
   porosity, &                                                                                      !< porosity field
   hydrogenConc, &                                                                                  !< hydrogen conc field
   temperatureRate, &                                                                               !< temperature change rate field
   vacancyConcRate, &                                                                               !< vacancy conc change field
   hydrogenConcRate                                                                                 !< hydrogen conc change field

 public :: &
   material_init, &
   ELASTICITY_hooke_ID ,&
   PLASTICITY_none_ID, &
   PLASTICITY_isotropic_ID, &
   PLASTICITY_phenopowerlaw_ID, &
   PLASTICITY_kinehardening_ID, &
   PLASTICITY_dislotwin_ID, &
   PLASTICITY_disloucla_ID, &
   PLASTICITY_nonlocal_ID, &
   SOURCE_thermal_dissipation_ID, &
   SOURCE_thermal_externalheat_ID, &
   SOURCE_damage_isoBrittle_ID, &
   SOURCE_damage_isoDuctile_ID, &
   SOURCE_damage_anisoBrittle_ID, &
   SOURCE_damage_anisoDuctile_ID, &
   SOURCE_vacancy_phenoplasticity_ID, &
   SOURCE_vacancy_irradiation_ID, &
   SOURCE_vacancy_thermalfluc_ID, &
   KINEMATICS_cleavage_opening_ID, &
   KINEMATICS_slipplane_opening_ID, &
   KINEMATICS_thermal_expansion_ID, &
   KINEMATICS_vacancy_strain_ID, &
   KINEMATICS_hydrogen_strain_ID, &
   STIFFNESS_DEGRADATION_damage_ID, &
   STIFFNESS_DEGRADATION_porosity_ID, &
   THERMAL_isothermal_ID, &
   THERMAL_adiabatic_ID, &
   THERMAL_conduction_ID, &
   DAMAGE_none_ID, &
   DAMAGE_local_ID, &
   DAMAGE_nonlocal_ID, &
   VACANCYFLUX_isoconc_ID, &
   VACANCYFLUX_isochempot_ID, &
   VACANCYFLUX_cahnhilliard_ID, &
   POROSITY_none_ID, &
   POROSITY_phasefield_ID, &
   HYDROGENFLUX_isoconc_ID, &
   HYDROGENFLUX_cahnhilliard_ID, &
   HOMOGENIZATION_none_ID, &
   HOMOGENIZATION_isostrain_ID, &
   HOMOGENIZATION_RGC_ID

 private :: &
   material_parseHomogenization, &
   material_parseMicrostructure, &
   material_parseCrystallite, &
   material_parsePhase, &
   material_parseTexture, &
   material_populateGrains

contains


!--------------------------------------------------------------------------------------------------
!> @brief parses material configuration file
!> @details figures out if solverJobName.materialConfig is present, if not looks for
!> material.config
!--------------------------------------------------------------------------------------------------
subroutine material_init()
#if defined(__GFORTRAN__) || __INTEL_COMPILER >= 1800
 use, intrinsic :: iso_fortran_env, only: &
   compiler_version, &
   compiler_options
#endif
 use IO, only: &
   IO_error, &
   IO_timeStamp
 use debug, only: &
   debug_level, &
   debug_material, &
   debug_levelBasic, &
   debug_levelExtensive
 use config, only: &
   config_crystallite, &
   config_homogenization, &
   config_microstructure, &
   config_phase, &
   config_texture, &
   homogenization_name, &
   microstructure_name, &
   phase_name, &
   texture_name
 use mesh, only: &
   mesh_homogenizationAt, &
   mesh_NipsPerElem, &
   mesh_maxNips, &
   mesh_NcpElems, &
   FE_geomtype

 implicit none
 integer(pInt), parameter :: FILEUNIT = 210_pInt
 integer(pInt)            :: m,c,h, myDebug, myPhase, myHomog
 integer(pInt) :: &
  g, &                                                                                              !< grain number
  i, &                                                                                              !< integration point number
  e, &                                                                                              !< element number
  phase
 integer(pInt), dimension(:), allocatable :: ConstitutivePosition
 integer(pInt), dimension(:), allocatable :: CrystallitePosition
 integer(pInt), dimension(:), allocatable :: HomogenizationPosition

 myDebug = debug_level(debug_material)

 write(6,'(/,a)') ' <<<+-  material init  -+>>>'
 write(6,'(a15,a)')   ' Current time: ',IO_timeStamp()
#include "compilation_info.f90"

 call material_parsePhase()
 if (iand(myDebug,debug_levelBasic) /= 0_pInt) write(6,'(a)') ' Phase parsed'; flush(6)
 
 call material_parseMicrostructure()
 if (iand(myDebug,debug_levelBasic) /= 0_pInt) write(6,'(a)') ' Microstructure parsed'; flush(6)
 
 call material_parseCrystallite()
 if (iand(myDebug,debug_levelBasic) /= 0_pInt) write(6,'(a)') ' Crystallite parsed'; flush(6)
 
 call material_parseHomogenization()
 if (iand(myDebug,debug_levelBasic) /= 0_pInt) write(6,'(a)') ' Homogenization parsed'; flush(6)
 
 call material_parseTexture()
 if (iand(myDebug,debug_levelBasic) /= 0_pInt) write(6,'(a)') ' Texture parsed'; flush(6)

 allocate(plasticState       (size(config_phase)))
 allocate(sourceState        (size(config_phase)))
 do myPhase = 1,size(config_phase)
   allocate(sourceState(myPhase)%p(phase_Nsources(myPhase)))
 enddo

 allocate(homogState         (size(config_homogenization)))
 allocate(thermalState       (size(config_homogenization)))
 allocate(damageState        (size(config_homogenization)))
 allocate(vacancyfluxState   (size(config_homogenization)))
 allocate(porosityState      (size(config_homogenization)))
 allocate(hydrogenfluxState  (size(config_homogenization)))

 allocate(thermalMapping     (size(config_homogenization)))
 allocate(damageMapping      (size(config_homogenization)))
 allocate(vacancyfluxMapping (size(config_homogenization)))
 allocate(porosityMapping    (size(config_homogenization)))
 allocate(hydrogenfluxMapping(size(config_homogenization)))

 allocate(temperature        (size(config_homogenization)))
 allocate(damage             (size(config_homogenization)))
 allocate(vacancyConc        (size(config_homogenization)))
 allocate(porosity           (size(config_homogenization)))
 allocate(hydrogenConc       (size(config_homogenization)))

 allocate(temperatureRate    (size(config_homogenization)))
 allocate(vacancyConcRate    (size(config_homogenization)))
 allocate(hydrogenConcRate   (size(config_homogenization)))

 do m = 1_pInt,size(config_microstructure)
   if(microstructure_crystallite(m) < 1_pInt .or. &
      microstructure_crystallite(m) > size(config_crystallite)) &
        call IO_error(150_pInt,m,ext_msg='crystallite')
   if(minval(microstructure_phase(1:microstructure_Nconstituents(m),m)) < 1_pInt .or. &
      maxval(microstructure_phase(1:microstructure_Nconstituents(m),m)) > size(config_phase)) &
        call IO_error(150_pInt,m,ext_msg='phase')
   if(minval(microstructure_texture(1:microstructure_Nconstituents(m),m)) < 1_pInt .or. &
      maxval(microstructure_texture(1:microstructure_Nconstituents(m),m)) > size(config_texture)) &
        call IO_error(150_pInt,m,ext_msg='texture')
   if(microstructure_Nconstituents(m) < 1_pInt) &
        call IO_error(151_pInt,m)
 enddo

 debugOut: if (iand(myDebug,debug_levelExtensive) /= 0_pInt) then
   write(6,'(/,a,/)') ' MATERIAL configuration'
   write(6,'(a32,1x,a16,1x,a6)') 'homogenization                  ','type            ','grains'
   do h = 1_pInt,size(config_homogenization)
     write(6,'(1x,a32,1x,a16,1x,i6)') homogenization_name(h),homogenization_type(h),homogenization_Ngrains(h)
   enddo
   write(6,'(/,a14,18x,1x,a11,1x,a12,1x,a13)') 'microstructure','crystallite','constituents','homogeneous'
   do m = 1_pInt,size(config_microstructure)
     write(6,'(1x,a32,1x,i11,1x,i12,1x,l13)') microstructure_name(m), &
                                        microstructure_crystallite(m), &
                                        microstructure_Nconstituents(m), &
                                        microstructure_elemhomo(m)
     if (microstructure_Nconstituents(m) > 0_pInt) then
       do c = 1_pInt,microstructure_Nconstituents(m)
         write(6,'(a1,1x,a32,1x,a32,1x,f7.4)') '>',phase_name(microstructure_phase(c,m)),&
                                                   texture_name(microstructure_texture(c,m)),&
                                                   microstructure_fraction(c,m)
       enddo
       write(6,*)
     endif
   enddo
 endif debugOut

 call material_populateGrains

 allocate(phaseAt                   (  homogenization_maxNgrains,mesh_maxNips,mesh_NcpElems),source=0_pInt)
 allocate(phasememberAt             (  homogenization_maxNgrains,mesh_maxNips,mesh_NcpElems),source=0_pInt)
 allocate(mappingHomogenization     (2,                          mesh_maxNips,mesh_NcpElems),source=0_pInt)
 allocate(mappingCrystallite        (2,homogenization_maxNgrains,             mesh_NcpElems),source=0_pInt)
 allocate(mappingHomogenizationConst(                            mesh_maxNips,mesh_NcpElems),source=1_pInt)

 allocate(ConstitutivePosition  (size(config_phase)),         source=0_pInt)
 allocate(HomogenizationPosition(size(config_homogenization)),source=0_pInt)
 allocate(CrystallitePosition   (size(config_phase)),         source=0_pInt)

 ElemLoop:do e = 1_pInt,mesh_NcpElems
 myHomog = mesh_homogenizationAt(e)
   IPloop:do i = 1_pInt, mesh_NipsPerElem
     HomogenizationPosition(myHomog) = HomogenizationPosition(myHomog) + 1_pInt
     mappingHomogenization(1:2,i,e) = [HomogenizationPosition(myHomog),myHomog]
     GrainLoop:do g = 1_pInt,homogenization_Ngrains(myHomog)
       phase = material_phase(g,i,e)
       ConstitutivePosition(phase) = ConstitutivePosition(phase)+1_pInt                             ! not distinguishing between instances of same phase
       phaseAt(g,i,e)              = phase
       phasememberAt(g,i,e)        = ConstitutivePosition(phase)
     enddo GrainLoop
   enddo IPloop
 enddo ElemLoop

! hack needed to initialize field values used during constitutive and crystallite initializations
 do myHomog = 1,size(config_homogenization)
   thermalMapping     (myHomog)%p => mappingHomogenizationConst
   damageMapping      (myHomog)%p => mappingHomogenizationConst
   vacancyfluxMapping (myHomog)%p => mappingHomogenizationConst
   porosityMapping    (myHomog)%p => mappingHomogenizationConst
   hydrogenfluxMapping(myHomog)%p => mappingHomogenizationConst
   allocate(temperature     (myHomog)%p(1), source=thermal_initialT(myHomog))
   allocate(damage          (myHomog)%p(1), source=damage_initialPhi(myHomog))
   allocate(vacancyConc     (myHomog)%p(1), source=vacancyflux_initialCv(myHomog))
   allocate(porosity        (myHomog)%p(1), source=porosity_initialPhi(myHomog))
   allocate(hydrogenConc    (myHomog)%p(1), source=hydrogenflux_initialCh(myHomog))
   allocate(temperatureRate (myHomog)%p(1), source=0.0_pReal)
   allocate(vacancyConcRate (myHomog)%p(1), source=0.0_pReal)
   allocate(hydrogenConcRate(myHomog)%p(1), source=0.0_pReal)
 enddo
 
end subroutine material_init


!--------------------------------------------------------------------------------------------------
!> @brief parses the homogenization part from the material configuration
!--------------------------------------------------------------------------------------------------
subroutine material_parseHomogenization
 use config, only : &
   config_homogenization
 use mesh, only: &
   mesh_homogenizationAt
 use IO, only: &
   IO_error

 implicit none
 integer(pInt)        :: h
 character(len=65536) :: tag

 allocate(homogenization_type(size(config_homogenization)),           source=HOMOGENIZATION_undefined_ID)
 allocate(thermal_type(size(config_homogenization)),                  source=THERMAL_isothermal_ID)
 allocate(damage_type (size(config_homogenization)),                  source=DAMAGE_none_ID)
 allocate(vacancyflux_type(size(config_homogenization)),              source=VACANCYFLUX_isoconc_ID)
 allocate(porosity_type (size(config_homogenization)),                source=POROSITY_none_ID)
 allocate(hydrogenflux_type(size(config_homogenization)),             source=HYDROGENFLUX_isoconc_ID)
 allocate(homogenization_typeInstance(size(config_homogenization)),   source=0_pInt)
 allocate(thermal_typeInstance(size(config_homogenization)),          source=0_pInt)
 allocate(damage_typeInstance(size(config_homogenization)),           source=0_pInt)
 allocate(vacancyflux_typeInstance(size(config_homogenization)),      source=0_pInt)
 allocate(porosity_typeInstance(size(config_homogenization)),         source=0_pInt)
 allocate(hydrogenflux_typeInstance(size(config_homogenization)),     source=0_pInt)
 allocate(homogenization_Ngrains(size(config_homogenization)),        source=0_pInt)
 allocate(homogenization_Noutput(size(config_homogenization)),        source=0_pInt)
 allocate(homogenization_active(size(config_homogenization)),         source=.false.)  !!!!!!!!!!!!!!!
 allocate(thermal_initialT(size(config_homogenization)),              source=300.0_pReal)
 allocate(damage_initialPhi(size(config_homogenization)),             source=1.0_pReal)
 allocate(vacancyflux_initialCv(size(config_homogenization)),         source=0.0_pReal)
 allocate(porosity_initialPhi(size(config_homogenization)),           source=1.0_pReal)
 allocate(hydrogenflux_initialCh(size(config_homogenization)),        source=0.0_pReal)

 forall (h = 1_pInt:size(config_homogenization)) &
   homogenization_active(h) = any(mesh_homogenizationAt == h)


 do h=1_pInt, size(config_homogenization)
   homogenization_Noutput(h) = config_homogenization(h)%countKeys('(output)')

   tag = config_homogenization(h)%getString('mech')
   select case (trim(tag))
     case(HOMOGENIZATION_NONE_label)
       homogenization_type(h) = HOMOGENIZATION_NONE_ID
       homogenization_Ngrains(h) = 1_pInt
     case(HOMOGENIZATION_ISOSTRAIN_label)
       homogenization_type(h) = HOMOGENIZATION_ISOSTRAIN_ID
       homogenization_Ngrains(h) = config_homogenization(h)%getInt('nconstituents')
     case(HOMOGENIZATION_RGC_label)
       homogenization_type(h) = HOMOGENIZATION_RGC_ID
       homogenization_Ngrains(h) = config_homogenization(h)%getInt('nconstituents')
     case default
       call IO_error(500_pInt,ext_msg=trim(tag))
   end select
   
   homogenization_typeInstance(h) = count(homogenization_type==homogenization_type(h))

   if (config_homogenization(h)%keyExists('thermal')) then
     thermal_initialT(h) =  config_homogenization(h)%getFloat('t0',defaultVal=300.0_pReal)

     tag = config_homogenization(h)%getString('thermal')
     select case (trim(tag))
       case(THERMAL_isothermal_label)
         thermal_type(h) = THERMAL_isothermal_ID
       case(THERMAL_adiabatic_label)
         thermal_type(h) = THERMAL_adiabatic_ID
       case(THERMAL_conduction_label)
         thermal_type(h) = THERMAL_conduction_ID
       case default
         call IO_error(500_pInt,ext_msg=trim(tag))
     end select

   endif

   if (config_homogenization(h)%keyExists('damage')) then
     damage_initialPhi(h) =  config_homogenization(h)%getFloat('initialdamage',defaultVal=1.0_pReal)

     tag = config_homogenization(h)%getString('damage')
     select case (trim(tag))
       case(DAMAGE_NONE_label)
         damage_type(h) = DAMAGE_none_ID
       case(DAMAGE_LOCAL_label)
         damage_type(h) = DAMAGE_local_ID
       case(DAMAGE_NONLOCAL_label)
         damage_type(h) = DAMAGE_nonlocal_ID
       case default
         call IO_error(500_pInt,ext_msg=trim(tag))
     end select

   endif
   
   if (config_homogenization(h)%keyExists('vacancyflux')) then
     vacancyflux_initialCv(h) = config_homogenization(h)%getFloat('cv0',defaultVal=0.0_pReal)

     tag = config_homogenization(h)%getString('vacancyflux')
     select case (trim(tag))
       case(VACANCYFLUX_isoconc_label)
         vacancyflux_type(h) = VACANCYFLUX_isoconc_ID
       case(VACANCYFLUX_isochempot_label)
         vacancyflux_type(h) = VACANCYFLUX_isochempot_ID
       case(VACANCYFLUX_cahnhilliard_label)
         vacancyflux_type(h) = VACANCYFLUX_cahnhilliard_ID
       case default
         call IO_error(500_pInt,ext_msg=trim(tag))
     end select
   
   endif

   if (config_homogenization(h)%keyExists('porosity')) then
     !ToDo?

     tag = config_homogenization(h)%getString('porosity')
     select case (trim(tag))
       case(POROSITY_NONE_label)
         porosity_type(h) = POROSITY_none_ID
       case(POROSITY_phasefield_label)
         porosity_type(h) = POROSITY_phasefield_ID
       case default
         call IO_error(500_pInt,ext_msg=trim(tag))
      end select

   endif

   if (config_homogenization(h)%keyExists('hydrogenflux')) then
     hydrogenflux_initialCh(h) = config_homogenization(h)%getFloat('ch0',defaultVal=0.0_pReal)

     tag = config_homogenization(h)%getString('hydrogenflux')
     select case (trim(tag))
       case(HYDROGENFLUX_isoconc_label)
         hydrogenflux_type(h) = HYDROGENFLUX_isoconc_ID
       case(HYDROGENFLUX_cahnhilliard_label)
         hydrogenflux_type(h) = HYDROGENFLUX_cahnhilliard_ID
       case default
         call IO_error(500_pInt,ext_msg=trim(tag))
     end select

   endif

 enddo

 do h=1_pInt, size(config_homogenization)
   homogenization_typeInstance(h)  = count(homogenization_type(1:h)  == homogenization_type(h))
   thermal_typeInstance(h)         = count(thermal_type       (1:h)  == thermal_type       (h))
   damage_typeInstance(h)          = count(damage_type        (1:h)  == damage_type        (h))
   vacancyflux_typeInstance(h)     = count(vacancyflux_type   (1:h)  == vacancyflux_type   (h))
   porosity_typeInstance(h)        = count(porosity_type      (1:h)  == porosity_type      (h))
   hydrogenflux_typeInstance(h)    = count(hydrogenflux_type  (1:h)  == hydrogenflux_type  (h))
 enddo

 homogenization_maxNgrains = maxval(homogenization_Ngrains,homogenization_active)

end subroutine material_parseHomogenization


!--------------------------------------------------------------------------------------------------
!> @brief parses the microstructure part in the material configuration file
!--------------------------------------------------------------------------------------------------
subroutine material_parseMicrostructure
 use prec, only: &
  dNeq
 use IO, only: &
   IO_floatValue, &
   IO_intValue, &
   IO_stringValue, &
   IO_stringPos, &
   IO_error
 use config, only: &
   config_microstructure, &
   microstructure_name
 use mesh, only: &
   mesh_microstructureAt, &
   mesh_NcpElems

 implicit none
 character(len=65536), dimension(:), allocatable :: &
   strings
 integer(pInt), allocatable, dimension(:) :: chunkPos
 integer(pInt) :: e, m, c, i
 character(len=65536) :: &
   tag

 allocate(microstructure_crystallite(size(config_microstructure)),          source=0_pInt)
 allocate(microstructure_Nconstituents(size(config_microstructure)),        source=0_pInt)
 allocate(microstructure_active(size(config_microstructure)),               source=.false.)
 allocate(microstructure_elemhomo(size(config_microstructure)),             source=.false.)

 if(any(mesh_microstructureAt > size(config_microstructure))) &
  call IO_error(155_pInt,ext_msg='More microstructures in geometry than sections in material.config')

 forall (e = 1_pInt:mesh_NcpElems) &
   microstructure_active(mesh_microstructureAt(e)) = .true.                                         ! current microstructure used in model? Elementwise view, maximum N operations for N elements

 do m=1_pInt, size(config_microstructure)
   microstructure_Nconstituents(m) =  config_microstructure(m)%countKeys('(constituent)')
   microstructure_crystallite(m)   =  config_microstructure(m)%getInt('crystallite')
   microstructure_elemhomo(m)      =  config_microstructure(m)%keyExists('/elementhomogeneous/')
 enddo

 microstructure_maxNconstituents = maxval(microstructure_Nconstituents)
 allocate(microstructure_phase   (microstructure_maxNconstituents,size(config_microstructure)),source=0_pInt)
 allocate(microstructure_texture (microstructure_maxNconstituents,size(config_microstructure)),source=0_pInt)
 allocate(microstructure_fraction(microstructure_maxNconstituents,size(config_microstructure)),source=0.0_pReal)

 allocate(strings(1))                                                                               ! Intel 16.0 Bug
 do m=1_pInt, size(config_microstructure)
   strings = config_microstructure(m)%getStrings('(constituent)',raw=.true.)
   do c = 1_pInt, size(strings)
     chunkPos = IO_stringPos(strings(c))

     do i = 1_pInt,5_pInt,2_pInt
        tag = IO_stringValue(strings(c),chunkPos,i)

        select case (tag)
          case('phase')
            microstructure_phase(c,m) =    IO_intValue(strings(c),chunkPos,i+1_pInt)
          case('texture')
            microstructure_texture(c,m) =  IO_intValue(strings(c),chunkPos,i+1_pInt)
          case('fraction')
            microstructure_fraction(c,m) =  IO_floatValue(strings(c),chunkPos,i+1_pInt)
        end select
     
     enddo
   enddo
 enddo

 do m = 1_pInt, size(config_microstructure)
   if (dNeq(sum(microstructure_fraction(:,m)),1.0_pReal)) &
     call IO_error(153_pInt,ext_msg=microstructure_name(m))
 enddo
 
end subroutine material_parseMicrostructure


!--------------------------------------------------------------------------------------------------
!> @brief parses the crystallite part in the material configuration file
!--------------------------------------------------------------------------------------------------
subroutine material_parseCrystallite
 use config, only: &
   config_crystallite

 implicit none
 integer(pInt)        :: c

 allocate(crystallite_Noutput(size(config_crystallite)),source=0_pInt)
 do c=1_pInt, size(config_crystallite)
   crystallite_Noutput(c) =  config_crystallite(c)%countKeys('(output)')
 enddo

end subroutine material_parseCrystallite


!--------------------------------------------------------------------------------------------------
!> @brief parses the phase part in the material configuration file
!--------------------------------------------------------------------------------------------------
subroutine material_parsePhase
 use IO, only: &
   IO_error, &
   IO_getTag, &
   IO_stringValue
 use config, only: &
   config_phase

 implicit none
 integer(pInt) :: sourceCtr, kinematicsCtr, stiffDegradationCtr, p
 character(len=65536), dimension(:), allocatable ::  str 


 allocate(phase_elasticity(size(config_phase)),source=ELASTICITY_undefined_ID)
 allocate(phase_plasticity(size(config_phase)),source=PLASTICITY_undefined_ID)
 allocate(phase_Nsources(size(config_phase)),              source=0_pInt)
 allocate(phase_Nkinematics(size(config_phase)),           source=0_pInt)
 allocate(phase_NstiffnessDegradations(size(config_phase)),source=0_pInt)
 allocate(phase_Noutput(size(config_phase)),               source=0_pInt)
 allocate(phase_localPlasticity(size(config_phase)),       source=.false.)

 do p=1_pInt, size(config_phase)
   phase_Noutput(p) =                 config_phase(p)%countKeys('(output)')
   phase_Nsources(p) =                config_phase(p)%countKeys('(source)')
   phase_Nkinematics(p) =             config_phase(p)%countKeys('(kinematics)')
   phase_NstiffnessDegradations(p) =  config_phase(p)%countKeys('(stiffness_degradation)')
   phase_localPlasticity(p) = .not.   config_phase(p)%KeyExists('/nonlocal/')

   select case (config_phase(p)%getString('elasticity'))
     case (ELASTICITY_HOOKE_label)
       phase_elasticity(p) = ELASTICITY_HOOKE_ID
     case default
       call IO_error(200_pInt,ext_msg=trim(config_phase(p)%getString('elasticity')))
   end select

   select case (config_phase(p)%getString('plasticity'))
     case (PLASTICITY_NONE_label)
       phase_plasticity(p) = PLASTICITY_NONE_ID
     case (PLASTICITY_ISOTROPIC_label)
       phase_plasticity(p) = PLASTICITY_ISOTROPIC_ID
     case (PLASTICITY_PHENOPOWERLAW_label)
       phase_plasticity(p) = PLASTICITY_PHENOPOWERLAW_ID
     case (PLASTICITY_KINEHARDENING_label)
       phase_plasticity(p) = PLASTICITY_KINEHARDENING_ID
     case (PLASTICITY_DISLOTWIN_label)
       phase_plasticity(p) = PLASTICITY_DISLOTWIN_ID
     case (PLASTICITY_DISLOUCLA_label)
       phase_plasticity(p) = PLASTICITY_DISLOUCLA_ID
     case (PLASTICITY_NONLOCAL_label)
       phase_plasticity(p) = PLASTICITY_NONLOCAL_ID
     case default
       call IO_error(201_pInt,ext_msg=trim(config_phase(p)%getString('plasticity')))
   end select

 enddo

 allocate(phase_source(maxval(phase_Nsources),size(config_phase)), source=SOURCE_undefined_ID)
 allocate(phase_kinematics(maxval(phase_Nkinematics),size(config_phase)), source=KINEMATICS_undefined_ID)
 allocate(phase_stiffnessDegradation(maxval(phase_NstiffnessDegradations),size(config_phase)), &
          source=STIFFNESS_DEGRADATION_undefined_ID)
 do p=1_pInt, size(config_phase)
#if defined(__GFORTRAN__)
   str = ['GfortranBug86277']
   str = config_phase(p)%getStrings('(source)',defaultVal=str)
   if (str(1) == 'GfortranBug86277') str = [character(len=65536)::]
#else
   str = config_phase(p)%getStrings('(source)',defaultVal=[character(len=65536)::])
#endif
   do sourceCtr = 1_pInt, size(str)
     select case (trim(str(sourceCtr)))
       case (SOURCE_thermal_dissipation_label)
         phase_source(sourceCtr,p) = SOURCE_thermal_dissipation_ID
       case (SOURCE_thermal_externalheat_label)
         phase_source(sourceCtr,p) = SOURCE_thermal_externalheat_ID
       case (SOURCE_damage_isoBrittle_label)
         phase_source(sourceCtr,p) = SOURCE_damage_isoBrittle_ID
       case (SOURCE_damage_isoDuctile_label)
         phase_source(sourceCtr,p) = SOURCE_damage_isoDuctile_ID
       case (SOURCE_damage_anisoBrittle_label)
         phase_source(sourceCtr,p) = SOURCE_damage_anisoBrittle_ID
       case (SOURCE_damage_anisoDuctile_label)
         phase_source(sourceCtr,p) = SOURCE_damage_anisoDuctile_ID
       case (SOURCE_vacancy_phenoplasticity_label)
         phase_source(sourceCtr,p) = SOURCE_vacancy_phenoplasticity_ID
       case (SOURCE_vacancy_irradiation_label)
         phase_source(sourceCtr,p) = SOURCE_vacancy_irradiation_ID
       case (SOURCE_vacancy_thermalfluc_label)
         phase_source(sourceCtr,p) = SOURCE_vacancy_thermalfluc_ID
     end select
   enddo

#if defined(__GFORTRAN__)
   str = ['GfortranBug86277']
   str = config_phase(p)%getStrings('(kinematics)',defaultVal=str)
   if (str(1) == 'GfortranBug86277') str = [character(len=65536)::]
#else
   str = config_phase(p)%getStrings('(kinematics)',defaultVal=[character(len=65536)::])
#endif
   do kinematicsCtr = 1_pInt, size(str)
     select case (trim(str(kinematicsCtr)))
       case (KINEMATICS_cleavage_opening_label)
         phase_kinematics(kinematicsCtr,p) = KINEMATICS_cleavage_opening_ID
       case (KINEMATICS_slipplane_opening_label)
         phase_kinematics(kinematicsCtr,p) = KINEMATICS_slipplane_opening_ID
       case (KINEMATICS_thermal_expansion_label)
         phase_kinematics(kinematicsCtr,p) = KINEMATICS_thermal_expansion_ID
       case (KINEMATICS_vacancy_strain_label)
         phase_kinematics(kinematicsCtr,p) = KINEMATICS_vacancy_strain_ID
       case (KINEMATICS_hydrogen_strain_label)
         phase_kinematics(kinematicsCtr,p) = KINEMATICS_hydrogen_strain_ID
     end select
   enddo
#if defined(__GFORTRAN__)
   str = ['GfortranBug86277']
   str = config_phase(p)%getStrings('(stiffness_degradation)',defaultVal=str)
   if (str(1) == 'GfortranBug86277') str = [character(len=65536)::]
#else
   str = config_phase(p)%getStrings('(stiffness_degradation)',defaultVal=[character(len=65536)::])
#endif
   do stiffDegradationCtr = 1_pInt, size(str)
     select case (trim(str(stiffDegradationCtr)))
       case (STIFFNESS_DEGRADATION_damage_label)
         phase_stiffnessDegradation(stiffDegradationCtr,p) = STIFFNESS_DEGRADATION_damage_ID
       case (STIFFNESS_DEGRADATION_porosity_label)
         phase_stiffnessDegradation(stiffDegradationCtr,p) = STIFFNESS_DEGRADATION_porosity_ID
    end select
   enddo
 enddo

 allocate(phase_plasticityInstance(size(config_phase)),   source=0_pInt)
 allocate(phase_elasticityInstance(size(config_phase)),   source=0_pInt)

 do p=1_pInt, size(config_phase)
   phase_elasticityInstance(p)  = count(phase_elasticity(1:p)  == phase_elasticity(p))
   phase_plasticityInstance(p)  = count(phase_plasticity(1:p)  == phase_plasticity(p))
 enddo

end subroutine material_parsePhase

!--------------------------------------------------------------------------------------------------
!> @brief parses the texture part in the material configuration file
!--------------------------------------------------------------------------------------------------
subroutine material_parseTexture
 use prec, only: &
   dNeq
 use IO, only: &
   IO_error, &
   IO_stringPos, &
   IO_floatValue, &
   IO_stringValue
 use config, only: &
   config_deallocate, &
   config_texture
 use math, only: &
   inRad, &
   math_sampleRandomOri, &
   math_I3, &
   math_det33

 implicit none
 integer(pInt) :: section, gauss, fiber, j, t, i
 character(len=65536), dimension(:), allocatable ::  strings                                     ! Values for given key in material config 
 integer(pInt), dimension(:), allocatable :: chunkPos
 character(len=65536) :: tag

 allocate(texture_ODFfile(size(config_texture))); texture_ODFfile=''
 allocate(texture_symmetry(size(config_texture)), source=1_pInt)
 allocate(texture_Ngauss(size(config_texture)),   source=0_pInt)
 allocate(texture_Nfiber(size(config_texture)),   source=0_pInt)

 do t=1_pInt, size(config_texture)
   texture_Ngauss(t) =  config_texture(t)%countKeys('(gauss)') &
                     +  config_texture(t)%countKeys('(random)')
   texture_Nfiber(t) =  config_texture(t)%countKeys('(fiber)')
 enddo

 texture_maxNgauss = maxval(texture_Ngauss)
 texture_maxNfiber = maxval(texture_Nfiber)
 allocate(texture_Gauss (5,texture_maxNgauss,size(config_texture)), source=0.0_pReal)
 allocate(texture_Fiber (6,texture_maxNfiber,size(config_texture)), source=0.0_pReal)
 allocate(texture_transformation(3,3,size(config_texture)),         source=0.0_pReal)
          texture_transformation = spread(math_I3,3,size(config_texture))

 do t=1_pInt, size(config_texture)
   section = t
   gauss = 0_pInt
   fiber = 0_pInt
   
   if (config_texture(t)%keyExists('axes')) then
     strings = config_texture(t)%getStrings('axes')
     do j = 1_pInt, 3_pInt                                                                          ! look for "x", "y", and "z" entries
       select case (strings(j))
         case('x', '+x')
           texture_transformation(j,1:3,t) = [ 1.0_pReal, 0.0_pReal, 0.0_pReal]                     ! original axis is now +x-axis
         case('-x')
           texture_transformation(j,1:3,t) = [-1.0_pReal, 0.0_pReal, 0.0_pReal]                     ! original axis is now -x-axis
         case('y', '+y')
           texture_transformation(j,1:3,t) = [ 0.0_pReal, 1.0_pReal, 0.0_pReal]                     ! original axis is now +y-axis
         case('-y')
           texture_transformation(j,1:3,t) = [ 0.0_pReal,-1.0_pReal, 0.0_pReal]                     ! original axis is now -y-axis
         case('z', '+z')
           texture_transformation(j,1:3,t) = [ 0.0_pReal, 0.0_pReal, 1.0_pReal]                     ! original axis is now +z-axis
         case('-z')
           texture_transformation(j,1:3,t) = [ 0.0_pReal, 0.0_pReal,-1.0_pReal]                     ! original axis is now -z-axis
         case default
           call IO_error(157_pInt,t)
       end select
     enddo
     if(dNeq(math_det33(texture_transformation(1:3,1:3,t)),1.0_pReal)) call IO_error(157_pInt,t)
   endif

   tag=''
   texture_ODFfile(t) = config_texture(t)%getString('hybridia',defaultVal=tag)

   if (config_texture(t)%keyExists('symmetry')) then
     select case (config_texture(t)%getString('symmetry'))
       case('orthotropic')
         texture_symmetry(t) = 4_pInt
       case('monoclinic')
         texture_symmetry(t) = 2_pInt
       case default
         texture_symmetry(t) = 1_pInt
     end select
   endif

   if (config_texture(t)%keyExists('(random)')) then
     strings = config_texture(t)%getStrings('(random)',raw=.true.)
     do i = 1_pInt, size(strings)
       gauss = gauss + 1_pInt
       texture_Gauss(1:3,gauss,t) = math_sampleRandomOri()
       chunkPos = IO_stringPos(strings(i))
       do j = 1_pInt,3_pInt,2_pInt
         select case (IO_stringValue(strings(i),chunkPos,j))
           case('scatter')
             texture_Gauss(4,gauss,t) = IO_floatValue(strings(i),chunkPos,j+1_pInt)*inRad
           case('fraction')
             texture_Gauss(5,gauss,t) = IO_floatValue(strings(i),chunkPos,j+1_pInt)
         end select
       enddo
     enddo
   endif

   
   if (config_texture(t)%keyExists('(gauss)')) then
     gauss = gauss + 1_pInt
     strings = config_texture(t)%getStrings('(gauss)',raw= .true.)
     do i = 1_pInt , size(strings)
       chunkPos = IO_stringPos(strings(i))
       do j = 1_pInt,9_pInt,2_pInt
         select case (IO_stringValue(strings(i),chunkPos,j))
             case('phi1')
                 texture_Gauss(1,gauss,t) = IO_floatValue(strings(i),chunkPos,j+1_pInt)*inRad
             case('phi')
                 texture_Gauss(2,gauss,t) = IO_floatValue(strings(i),chunkPos,j+1_pInt)*inRad
             case('phi2')
                 texture_Gauss(3,gauss,t) = IO_floatValue(strings(i),chunkPos,j+1_pInt)*inRad
             case('scatter')
                 texture_Gauss(4,gauss,t) = IO_floatValue(strings(i),chunkPos,j+1_pInt)*inRad
             case('fraction')
                 texture_Gauss(5,gauss,t) = IO_floatValue(strings(i),chunkPos,j+1_pInt)
          end select
      enddo
     enddo
   endif
    
    
   if (config_texture(t)%keyExists('(fiber)')) then
     fiber = fiber + 1_pInt
     strings = config_texture(t)%getStrings('(fiber)',raw= .true.)
     do i = 1_pInt, size(strings)
       chunkPos = IO_stringPos(strings(i))
       do j = 1_pInt,11_pInt,2_pInt
         select case (IO_stringValue(strings(i),chunkPos,j))
             case('alpha1')
                 texture_Fiber(1,fiber,t) = IO_floatValue(strings(i),chunkPos,j+1_pInt)*inRad
             case('alpha2')
                 texture_Fiber(2,fiber,t) = IO_floatValue(strings(i),chunkPos,j+1_pInt)*inRad
             case('beta1')
                 texture_Fiber(3,fiber,t) = IO_floatValue(strings(i),chunkPos,j+1_pInt)*inRad
             case('beta2')
                 texture_Fiber(4,fiber,t) = IO_floatValue(strings(i),chunkPos,j+1_pInt)*inRad
             case('scatter')
                 texture_Fiber(5,fiber,t) = IO_floatValue(strings(i),chunkPos,j+1_pInt)*inRad
             case('fraction')
                 texture_Fiber(6,fiber,t) = IO_floatValue(strings(i),chunkPos,j+1_pInt)
          end select
       enddo
     enddo
   endif
 enddo    
 
 call config_deallocate('material.config/texture')

end subroutine material_parseTexture


!--------------------------------------------------------------------------------------------------
!> @brief populates the grains
!> @details populates the grains by identifying active microstructure/homogenization pairs,
!! calculates the volume of the grains and deals with texture components and hybridIA
!--------------------------------------------------------------------------------------------------
subroutine material_populateGrains
 use prec, only: &
   dEq
 use math, only: &
   math_RtoEuler, &
   math_EulerToR, &
   math_mul33x33, &
   math_range, &
   math_sampleRandomOri, &
   math_sampleGaussOri, &
   math_sampleFiberOri, &
   math_symmetricEulers
 use mesh, only: &
   mesh_NipsPerElem, &
   mesh_elemType, &
   mesh_homogenizationAt, &
   mesh_microstructureAt, &
   mesh_maxNips, &
   mesh_NcpElems, &
   mesh_ipVolume, &
   FE_geomtype
 use config, only: &
   config_homogenization, &
   config_microstructure, &
   config_deallocate, &
   homogenization_name, &
   microstructure_name 
 use IO, only: &
   IO_error, &
   IO_hybridIA
 use debug, only: &
   debug_level, &
   debug_material, &
   debug_levelBasic

 implicit none
 integer(pInt), dimension (:,:), allocatable :: Ngrains
 integer(pInt), dimension (microstructure_maxNconstituents)  :: &
   NgrainsOfConstituent, &
   currentGrainOfConstituent, &
   randomOrder
 real(pReal), dimension (microstructure_maxNconstituents)  :: &
   rndArray
 real(pReal), dimension (:),     allocatable :: volumeOfGrain
 real(pReal), dimension (:,:),   allocatable :: orientationOfGrain
 real(pReal), dimension (3)                  :: orientation
 real(pReal), dimension (3,3)                :: symOrientation
 integer(pInt), dimension (:),   allocatable :: phaseOfGrain, textureOfGrain
 integer(pInt) :: t,e,i,g,j,m,c,r,homog,micro,sgn,hme, myDebug, &
                  phaseID,textureID,dGrains,myNgrains,myNorientations,myNconstituents, &
                  grain,constituentGrain,ipGrain,symExtension, ip
 real(pReal) :: deviation,extreme,rnd
 integer(pInt),         dimension (:,:), allocatable :: Nelems                                           ! counts number of elements in homog, micro array
 type(group_int), dimension (:,:), allocatable :: elemsOfHomogMicro                                ! lists element number in homog, micro array

 myDebug = debug_level(debug_material)

 allocate(material_volume(homogenization_maxNgrains,mesh_maxNips,mesh_NcpElems),       source=0.0_pReal)
 allocate(material_phase(homogenization_maxNgrains,mesh_maxNips,mesh_NcpElems),        source=0_pInt)
 allocate(material_homog(mesh_maxNips,mesh_NcpElems),                                  source=0_pInt)
 allocate(material_homogenizationAt,source=mesh_homogenizationAt)
 allocate(material_texture(homogenization_maxNgrains,mesh_maxNips,mesh_NcpElems),      source=0_pInt)
 allocate(material_EulerAngles(3,homogenization_maxNgrains,mesh_maxNips,mesh_NcpElems),source=0.0_pReal)

 allocate(Ngrains(size(config_homogenization),size(config_microstructure)),            source=0_pInt)
 allocate(Nelems (size(config_homogenization),size(config_microstructure)),            source=0_pInt)

! populating homogenization schemes in each
!--------------------------------------------------------------------------------------------------
 do e = 1_pInt, mesh_NcpElems
   material_homog(1_pInt:mesh_NipsPerElem,e) = mesh_homogenizationAt(e)
 enddo

!--------------------------------------------------------------------------------------------------
! precounting of elements for each homog/micro pair
 do e = 1_pInt, mesh_NcpElems
<<<<<<< HEAD
   homog = mesh_element(3,e)
   micro = mesh_element(4,e)
   if (homog < 1_pInt .or. homog > size(Nelems,1)) &
     call IO_error(154_pInt,e,0_pInt,0_pInt)
   if (micro < 1_pInt .or. micro > size(Nelems,2)) &
     call IO_error(155_pInt,e,0_pInt,0_pInt)
=======
   homog = mesh_homogenizationAt(e)
   micro = mesh_microstructureAt(e)
>>>>>>> f0b9c0ca
   Nelems(homog,micro) = Nelems(homog,micro) + 1_pInt
 enddo
 allocate(elemsOfHomogMicro(size(config_homogenization),size(config_microstructure)))
 do homog = 1,size(config_homogenization)
   do micro = 1,size(config_microstructure)
     if (Nelems(homog,micro) > 0_pInt) then
       allocate(elemsOfHomogMicro(homog,micro)%p(Nelems(homog,micro)))
       elemsOfHomogMicro(homog,micro)%p = 0_pInt
    endif
   enddo
 enddo

!--------------------------------------------------------------------------------------------------
! identify maximum grain count per IP (from element) and find grains per homog/micro pair
 Nelems = 0_pInt                                                                                    ! reuse as counter
 elementLooping: do e = 1_pInt,mesh_NcpElems
<<<<<<< HEAD
   t    = FE_geomtype(mesh_element(2,e))
   homog = mesh_element(3,e)
   micro = mesh_element(4,e)
=======
   t     = mesh_elemType
   homog = mesh_homogenizationAt(e)
   micro = mesh_microstructureAt(e)
   if (homog < 1_pInt .or. homog > size(config_homogenization)) &                                      ! out of bounds
     call IO_error(154_pInt,e,0_pInt,0_pInt)
   if (micro < 1_pInt .or. micro > size(config_microstructure)) &                                      ! out of bounds
     call IO_error(155_pInt,e,0_pInt,0_pInt)
>>>>>>> f0b9c0ca
   if (microstructure_elemhomo(micro)) then                                                         ! how many grains are needed at this element?
     dGrains = homogenization_Ngrains(homog)                                                        ! only one set of Ngrains (other IPs are plain copies)
   else
     dGrains = homogenization_Ngrains(homog) * mesh_NipsPerElem                                     ! each IP has Ngrains
   endif
   Ngrains(homog,micro) = Ngrains(homog,micro) + dGrains                                            ! total grain count
   Nelems(homog,micro)  = Nelems(homog,micro) + 1_pInt                                              ! total element count
   elemsOfHomogMicro(homog,micro)%p(Nelems(homog,micro)) = e                                        ! remember elements active in this homog/micro pair
 enddo elementLooping

 allocate(volumeOfGrain(maxval(Ngrains)),       source=0.0_pReal)                                   ! reserve memory for maximum case
 allocate(phaseOfGrain(maxval(Ngrains)),        source=0_pInt)                                      ! reserve memory for maximum case
 allocate(textureOfGrain(maxval(Ngrains)),      source=0_pInt)                                      ! reserve memory for maximum case
 allocate(orientationOfGrain(3,maxval(Ngrains)),source=0.0_pReal)                                   ! reserve memory for maximum case

 if (iand(myDebug,debug_levelBasic) /= 0_pInt) then
   write(6,'(/,a/)') ' MATERIAL grain population'
   write(6,'(a32,1x,a32,1x,a6)') 'homogenization_name','microstructure_name','grain#'
 endif
 homogenizationLoop: do homog = 1_pInt,size(config_homogenization)
   dGrains = homogenization_Ngrains(homog)                                                          ! grain number per material point
   microstructureLoop: do micro = 1_pInt,size(config_microstructure)                                                       ! all pairs of homog and micro
     activePair: if (Ngrains(homog,micro) > 0_pInt) then
       myNgrains = Ngrains(homog,micro)                                                             ! assign short name for total number of grains to populate
       myNconstituents = microstructure_Nconstituents(micro)                                        ! assign short name for number of constituents
       if (iand(myDebug,debug_levelBasic) /= 0_pInt) &
         write(6,'(/,a32,1x,a32,1x,i6)') homogenization_name(homog),microstructure_name(micro),myNgrains


!--------------------------------------------------------------------------------------------------
! calculate volume of each grain

       volumeOfGrain = 0.0_pReal
       grain = 0_pInt

       do hme = 1_pInt, Nelems(homog,micro)
         e = elemsOfHomogMicro(homog,micro)%p(hme)                                                  ! my combination of homog and micro, only perform calculations for elements with homog, micro combinations which is indexed in cpElemsindex
         t = mesh_elemType
         if (microstructure_elemhomo(micro)) then                                                   ! homogeneous distribution of grains over each element's IPs
           volumeOfGrain(grain+1_pInt:grain+dGrains) = sum(mesh_ipVolume(1:mesh_NipsPerElem,e))/&
                                                                         real(dGrains,pReal)        ! each grain combines size of all IPs in that element
           grain = grain + dGrains                                                                  ! wind forward by Ngrains@IP
         else
           forall (i = 1_pInt:mesh_NipsPerElem) &                                                   ! loop over IPs
             volumeOfGrain(grain+(i-1)*dGrains+1_pInt:grain+i*dGrains) = &
               mesh_ipVolume(i,e)/real(dGrains,pReal)                                               ! assign IPvolume/Ngrains@IP to all grains of IP
           grain = grain + mesh_NipsPerElem * dGrains                                               ! wind forward by Nips*Ngrains@IP
         endif
       enddo

       if (grain /= myNgrains) &
         call IO_error(0,el = homog,ip = micro,ext_msg = 'inconsistent grain count after volume calc')

!--------------------------------------------------------------------------------------------------
! divide myNgrains as best over constituents
!
! example: three constituents with fractions of 0.25, 0.25, and 0.5 distributed over 20 (microstructure) grains
!
!                       ***** ***** **********
! NgrainsOfConstituent: 5,    5,    10
! counters:
!                      |-----> grain (if constituent == 2)
!                            |--> constituentGrain (of constituent 2)
!

       NgrainsOfConstituent = 0_pInt                                                                ! reset counter of grains per constituent
       forall (i = 1_pInt:myNconstituents) &
         NgrainsOfConstituent(i) = nint(microstructure_fraction(i,micro)*real(myNgrains,pReal),pInt)! do rounding integer conversion
       do while (sum(NgrainsOfConstituent) /= myNgrains)                                            ! total grain count over constituents wrong?
         sgn = sign(1_pInt, myNgrains - sum(NgrainsOfConstituent))                                  ! direction of required change
         extreme = 0.0_pReal
         t = 0_pInt
         do i = 1_pInt,myNconstituents                                                              ! find largest deviator
           deviation = real(sgn,pReal)*log( microstructure_fraction(i,micro) / &
                                           !-------------------------------- &
                                           (real(NgrainsOfConstituent(i),pReal)/real(myNgrains,pReal) ) )
           if (deviation > extreme) then
             extreme = deviation
             t = i
           endif
         enddo
         NgrainsOfConstituent(t) = NgrainsOfConstituent(t) + sgn                                    ! change that by one
       enddo

!--------------------------------------------------------------------------------------------------
! assign phase and texture info

       phaseOfGrain = 0_pInt
       textureOfGrain = 0_pInt
       orientationOfGrain = 0.0_pReal

       texture: do i = 1_pInt,myNconstituents                                                       ! loop over constituents
         grain            = sum(NgrainsOfConstituent(1_pInt:i-1_pInt))                              ! set microstructure grain index of current constituent
                                                                                                    ! "grain" points to start of this constituent's grain population
         constituentGrain = 0_pInt                                                                  ! constituent grain index

         phaseID   = microstructure_phase(i,micro)
         textureID = microstructure_texture(i,micro)
         phaseOfGrain  (grain+1_pInt:grain+NgrainsOfConstituent(i)) = phaseID                       ! assign resp. phase
         textureOfGrain(grain+1_pInt:grain+NgrainsOfConstituent(i)) = textureID                     ! assign resp. texture

         myNorientations = ceiling(real(NgrainsOfConstituent(i),pReal)/&
                                   real(texture_symmetry(textureID),pReal),pInt)                    ! max number of unique orientations (excl. symmetry)

!--------------------------------------------------------------------------------------------------
! ...has texture components
         if (texture_ODFfile(textureID) == '') then
           gauss: do t = 1_pInt,texture_Ngauss(textureID)                                           ! loop over Gauss components
             do g = 1_pInt,int(real(myNorientations,pReal)*texture_Gauss(5,t,textureID),pInt)       ! loop over required grain count
               orientationOfGrain(:,grain+constituentGrain+g) = &
                 math_sampleGaussOri(texture_Gauss(1:3,t,textureID),&
                                     texture_Gauss(  4,t,textureID))
             enddo
             constituentGrain = &
             constituentGrain + int(real(myNorientations,pReal)*texture_Gauss(5,t,textureID))       ! advance counter for grains of current constituent
           enddo gauss

           fiber: do t = 1_pInt,texture_Nfiber(textureID)                                           ! loop over fiber components
             do g = 1_pInt,int(real(myNorientations,pReal)*texture_Fiber(6,t,textureID),pInt)       ! loop over required grain count
               orientationOfGrain(:,grain+constituentGrain+g) = &
                 math_sampleFiberOri(texture_Fiber(1:2,t,textureID),&
                                     texture_Fiber(3:4,t,textureID),&
                                     texture_Fiber(  5,t,textureID))
             enddo
             constituentGrain = &
             constituentGrain + int(real(myNorientations,pReal)*texture_fiber(6,t,textureID),pInt)  ! advance counter for grains of current constituent
           enddo fiber

           random: do constituentGrain = constituentGrain+1_pInt,myNorientations                    ! fill remainder with random
              orientationOfGrain(:,grain+constituentGrain) = math_sampleRandomOri()
           enddo random
!--------------------------------------------------------------------------------------------------
! ...has hybrid IA
         else
           orientationOfGrain(1:3,grain+1_pInt:grain+myNorientations) = &
                                            IO_hybridIA(myNorientations,texture_ODFfile(textureID))
           if (all(dEq(orientationOfGrain(1:3,grain+1_pInt),-1.0_pReal))) call IO_error(156_pInt)
         endif

!--------------------------------------------------------------------------------------------------
! ...texture transformation

         do j = 1_pInt,myNorientations                                                              ! loop over each "real" orientation
           orientationOfGrain(1:3,grain+j) = math_RtoEuler( &                                       ! translate back to Euler angles
                                             math_mul33x33( &                                       ! pre-multiply
                                               math_EulertoR(orientationOfGrain(1:3,grain+j)), &    ! face-value orientation
                                               texture_transformation(1:3,1:3,textureID) &          ! and transformation matrix
                                             ) &
                                             )
         enddo

!--------------------------------------------------------------------------------------------------
! ...sample symmetry

         symExtension = texture_symmetry(textureID) - 1_pInt
         if (symExtension > 0_pInt) then                                                            ! sample symmetry (number of additional equivalent orientations)
           constituentGrain = myNorientations                                                       ! start right after "real" orientations
           do j = 1_pInt,myNorientations                                                            ! loop over each "real" orientation
             symOrientation = math_symmetricEulers(texture_symmetry(textureID), &
                                                   orientationOfGrain(1:3,grain+j))                 ! get symmetric equivalents
             e = min(symExtension,NgrainsOfConstituent(i)-constituentGrain)                         ! do not overshoot end of constituent grain array
             if (e > 0_pInt) then
               orientationOfGrain(1:3,grain+constituentGrain+1:   &
                                      grain+constituentGrain+e) = &
                 symOrientation(1:3,1:e)
               constituentGrain = constituentGrain + e                                              ! remainder shrinks by e
             endif
           enddo
         endif

!--------------------------------------------------------------------------------------------------
! shuffle grains within current constituent

         do j = 1_pInt,NgrainsOfConstituent(i)-1_pInt                                               ! walk thru grains of current constituent
           call random_number(rnd)
           t = nint(rnd*real(NgrainsOfConstituent(i)-j,pReal)+real(j,pReal)+0.5_pReal,pInt)       ! select a grain in remaining list
           m                               = phaseOfGrain(grain+t)                                  ! exchange current with random
           phaseOfGrain(grain+t)           = phaseOfGrain(grain+j)
           phaseOfGrain(grain+j)           = m
           m                               = textureOfGrain(grain+t)                                ! exchange current with random
           textureOfGrain(grain+t)         = textureOfGrain(grain+j)
           textureOfGrain(grain+j)         = m
           orientation                     = orientationOfGrain(1:3,grain+t)                        ! exchange current with random
           orientationOfGrain(1:3,grain+t) = orientationOfGrain(1:3,grain+j)
           orientationOfGrain(1:3,grain+j) = orientation
         enddo

       enddo texture
!< @todo calc fraction after weighing with volumePerGrain, exchange in MC steps to improve result (humbug at the moment)



!--------------------------------------------------------------------------------------------------
! distribute grains of all constituents as accurately as possible to given constituent fractions

       ip = 0_pInt
       currentGrainOfConstituent = 0_pInt

       do hme = 1_pInt, Nelems(homog,micro)
         e = elemsOfHomogMicro(homog,micro)%p(hme)                                                  ! only perform calculations for elements with homog, micro combinations which is indexed in cpElemsindex
         t = mesh_elemType
         if (microstructure_elemhomo(micro)) then                                                   ! homogeneous distribution of grains over each element's IPs
           m = 1_pInt                                                                               ! process only first IP
         else
           m = mesh_NipsPerElem
         endif

         do i = 1_pInt, m                                                                           ! loop over necessary IPs
           ip = ip + 1_pInt                                                                         ! keep track of total ip count
           ipGrain = 0_pInt                                                                         ! count number of grains assigned at this IP
           randomOrder = math_range(microstructure_maxNconstituents)                                ! start out with ordered sequence of constituents
           call random_number(rndArray)                                                             ! as many rnd numbers as (max) constituents
           do j = 1_pInt, myNconstituents - 1_pInt                                                  ! loop over constituents ...
             r = nint(rndArray(j)*real(myNconstituents-j,pReal)+real(j,pReal)+0.5_pReal,pInt)       ! ... select one in remaining list
             c = randomOrder(r)                                                                     ! ... call it "c"
             randomOrder(r) = randomOrder(j)                                                        ! ... and exchange with present position in constituent list
             grain = sum(NgrainsOfConstituent(1:c-1_pInt))                                          ! figure out actual starting index in overall/consecutive grain population
             do g = 1_pInt, min(dGrains-ipGrain, &                                                  ! leftover number of grains at this IP
                                max(0_pInt, &                                                       ! no negative values
                                    nint(real(ip * dGrains * NgrainsOfConstituent(c)) / &           ! fraction of grains scaled to this constituent...
                                         real(myNgrains),pInt) - &                                  ! ...minus those already distributed
                                         currentGrainOfConstituent(c)))
               ipGrain = ipGrain + 1_pInt                                                           ! advance IP grain counter
               currentGrainOfConstituent(c)  = currentGrainOfConstituent(c) + 1_pInt                ! advance index of grain population for constituent c
               material_volume(ipGrain,i,e)  = volumeOfGrain(grain+currentGrainOfConstituent(c))    ! assign properties
               material_phase(ipGrain,i,e)   = phaseOfGrain(grain+currentGrainOfConstituent(c))
               material_texture(ipGrain,i,e) = textureOfGrain(grain+currentGrainOfConstituent(c))
               material_EulerAngles(1:3,ipGrain,i,e) = orientationOfGrain(1:3,grain+currentGrainOfConstituent(c))
           enddo; enddo

           c = randomOrder(microstructure_Nconstituents(micro))                                     ! look up constituent remaining after random shuffling
           grain = sum(NgrainsOfConstituent(1:c-1_pInt))                                            ! figure out actual starting index in overall/consecutive grain population
           do ipGrain = ipGrain + 1_pInt, dGrains                                                   ! ensure last constituent fills up to dGrains
             currentGrainOfConstituent(c)  = currentGrainOfConstituent(c) + 1_pInt
             material_volume(ipGrain,i,e)  = volumeOfGrain(grain+currentGrainOfConstituent(c))
             material_phase(ipGrain,i,e)   = phaseOfGrain(grain+currentGrainOfConstituent(c))
             material_texture(ipGrain,i,e) = textureOfGrain(grain+currentGrainOfConstituent(c))
             material_EulerAngles(1:3,ipGrain,i,e) = orientationOfGrain(1:3,grain+currentGrainOfConstituent(c))
           enddo

         enddo

         do i = i, mesh_NipsPerElem                                                                 ! loop over IPs to (possibly) distribute copies from first IP
           material_volume (1_pInt:dGrains,i,e) = material_volume (1_pInt:dGrains,1,e)
           material_phase  (1_pInt:dGrains,i,e) = material_phase  (1_pInt:dGrains,1,e)
           material_texture(1_pInt:dGrains,i,e) = material_texture(1_pInt:dGrains,1,e)
           material_EulerAngles(1:3,1_pInt:dGrains,i,e) = material_EulerAngles(1:3,1_pInt:dGrains,1,e)
         enddo

       enddo
     endif activePair
   enddo microstructureLoop
 enddo homogenizationLoop

 deallocate(volumeOfGrain)
 deallocate(phaseOfGrain)
 deallocate(textureOfGrain)
 deallocate(orientationOfGrain)
 deallocate(texture_transformation)
 deallocate(Nelems)
 deallocate(elemsOfHomogMicro)
 call config_deallocate('material.config/microstructure')

end subroutine material_populateGrains

end module material<|MERGE_RESOLUTION|>--- conflicted
+++ resolved
@@ -1150,17 +1150,8 @@
 !--------------------------------------------------------------------------------------------------
 ! precounting of elements for each homog/micro pair
  do e = 1_pInt, mesh_NcpElems
-<<<<<<< HEAD
-   homog = mesh_element(3,e)
-   micro = mesh_element(4,e)
-   if (homog < 1_pInt .or. homog > size(Nelems,1)) &
-     call IO_error(154_pInt,e,0_pInt,0_pInt)
-   if (micro < 1_pInt .or. micro > size(Nelems,2)) &
-     call IO_error(155_pInt,e,0_pInt,0_pInt)
-=======
    homog = mesh_homogenizationAt(e)
    micro = mesh_microstructureAt(e)
->>>>>>> f0b9c0ca
    Nelems(homog,micro) = Nelems(homog,micro) + 1_pInt
  enddo
  allocate(elemsOfHomogMicro(size(config_homogenization),size(config_microstructure)))
@@ -1177,11 +1168,6 @@
 ! identify maximum grain count per IP (from element) and find grains per homog/micro pair
  Nelems = 0_pInt                                                                                    ! reuse as counter
  elementLooping: do e = 1_pInt,mesh_NcpElems
-<<<<<<< HEAD
-   t    = FE_geomtype(mesh_element(2,e))
-   homog = mesh_element(3,e)
-   micro = mesh_element(4,e)
-=======
    t     = mesh_elemType
    homog = mesh_homogenizationAt(e)
    micro = mesh_microstructureAt(e)
@@ -1189,7 +1175,6 @@
      call IO_error(154_pInt,e,0_pInt,0_pInt)
    if (micro < 1_pInt .or. micro > size(config_microstructure)) &                                      ! out of bounds
      call IO_error(155_pInt,e,0_pInt,0_pInt)
->>>>>>> f0b9c0ca
    if (microstructure_elemhomo(micro)) then                                                         ! how many grains are needed at this element?
      dGrains = homogenization_Ngrains(homog)                                                        ! only one set of Ngrains (other IPs are plain copies)
    else
@@ -1206,8 +1191,8 @@
  allocate(orientationOfGrain(3,maxval(Ngrains)),source=0.0_pReal)                                   ! reserve memory for maximum case
 
  if (iand(myDebug,debug_levelBasic) /= 0_pInt) then
-   write(6,'(/,a/)') ' MATERIAL grain population'
-   write(6,'(a32,1x,a32,1x,a6)') 'homogenization_name','microstructure_name','grain#'
+     write(6,'(/,a/)') ' MATERIAL grain population'
+     write(6,'(a32,1x,a32,1x,a6)') 'homogenization_name','microstructure_name','grain#'
  endif
  homogenizationLoop: do homog = 1_pInt,size(config_homogenization)
    dGrains = homogenization_Ngrains(homog)                                                          ! grain number per material point
