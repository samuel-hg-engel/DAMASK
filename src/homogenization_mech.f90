--- conflicted
+++ resolved
@@ -52,20 +52,11 @@
     end subroutine mech_RGC_averageStressAndItsTangent
 
 
-<<<<<<< HEAD
-    module function mech_RGC_updateState(P,F,F0,avgF,dt,dPdF,ip,el) result(doneAndHappy)
-      logical, dimension(2) :: doneAndHappy
-      real(pReal), dimension(:,:,:),     intent(in)    :: &
-        P,&                                                                                         !< partitioned stresses
-        F,&                                                                                         !< partitioned deformation gradients
-        F0                                                                                          !< partitioned initial deformation gradients
-=======
     module function mech_RGC_updateState(P,F,avgF,dt,dPdF,ip,el) result(doneAndHappy)
       logical, dimension(2) :: doneAndHappy
       real(pReal), dimension(:,:,:),     intent(in)    :: &
         P,&                                                                                         !< partitioned stresses
         F                                                                                           !< partitioned deformation gradients
->>>>>>> 7595fb73
       real(pReal), dimension(:,:,:,:,:), intent(in) :: dPdF                                         !< partitioned stiffnesses
       real(pReal), dimension(3,3),       intent(in) :: avgF                                         !< average F
       real(pReal),                       intent(in) :: dt                                           !< time increment
@@ -128,21 +119,6 @@
   chosenHomogenization: select case(homogenization_type(material_homogenizationAt(el)))
 
     case (HOMOGENIZATION_NONE_ID) chosenHomogenization
-<<<<<<< HEAD
-      crystallite_F(1:3,1:3,1,ip,el) = subF
-
-    case (HOMOGENIZATION_ISOSTRAIN_ID) chosenHomogenization
-      call mech_isostrain_partitionDeformation(&
-                           crystallite_F(1:3,1:3,1:homogenization_Nconstituents(material_homogenizationAt(el)),ip,el), &
-                           subF)
-
-    case (HOMOGENIZATION_RGC_ID) chosenHomogenization
-      call mech_RGC_partitionDeformation(&
-                          crystallite_F(1:3,1:3,1:homogenization_Nconstituents(material_homogenizationAt(el)),ip,el), &
-                          subF,&
-                          ip, &
-                          el)
-=======
       F(1:3,1:3,1) = subF
 
     case (HOMOGENIZATION_ISOSTRAIN_ID) chosenHomogenization
@@ -150,7 +126,6 @@
 
     case (HOMOGENIZATION_RGC_ID) chosenHomogenization
       call mech_RGC_partitionDeformation(F,subF,ip,el)
->>>>>>> 7595fb73
 
   end select chosenHomogenization
 
@@ -228,34 +203,17 @@
 
   integer :: co
   real(pReal) :: dPdFs(3,3,3,3,homogenization_Nconstituents(material_homogenizationAt(el)))
-<<<<<<< HEAD
-=======
   real(pReal) :: Fs(3,3,homogenization_Nconstituents(material_homogenizationAt(el)))
   real(pReal) :: Ps(3,3,homogenization_Nconstituents(material_homogenizationAt(el)))
->>>>>>> 7595fb73
 
 
   if (homogenization_type(material_homogenizationAt(el)) == HOMOGENIZATION_RGC_ID) then
       do co = 1, homogenization_Nconstituents(material_homogenizationAt(el))
-<<<<<<< HEAD
-        dPdFs(:,:,:,:,co) = crystallite_stressTangent(co,ip,el)
-      enddo
-      doneAndHappy = &
-          mech_RGC_updateState(crystallite_P(1:3,1:3,1:homogenization_Nconstituents(material_homogenizationAt(el)),ip,el), &
-                        crystallite_F(1:3,1:3,1:homogenization_Nconstituents(material_homogenizationAt(el)),ip,el), &
-                        crystallite_partitionedF0(1:3,1:3,1:homogenization_Nconstituents(material_homogenizationAt(el)),ip,el),&
-                               subF,&
-                               subdt, &
-                               dPdFs, &
-                               ip, &
-                               el)
-=======
         dPdFs(:,:,:,:,co) = constitutive_mech_dPdF(subdt,co,ip,el)
         Fs(:,:,co)        = constitutive_mech_getF(co,ip,el)
         Ps(:,:,co)        = constitutive_mech_getP(co,ip,el)
       enddo
       doneAndHappy = mech_RGC_updateState(Ps,Fs,subF,subdt,dPdFs,ip,el)
->>>>>>> 7595fb73
   else
     doneAndHappy = .true.
   endif
