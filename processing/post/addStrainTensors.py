#!/usr/bin/env python3

import os
import sys
from optparse import OptionParser

import numpy as np

import damask


scriptName = os.path.splitext(os.path.basename(__file__))[0]
scriptID   = ' '.join([scriptName,damask.version])

def operator(stretch,strain,eigenvalues):
  """Albrecht Bertram: Elasticity and Plasticity of Large Deformations An Introduction (3rd Edition, 2012), p. 102."""
  return {
    'V#ln':    np.log(eigenvalues)                                 ,
    'U#ln':    np.log(eigenvalues)                                 ,
    'V#Biot':  ( np.ones(3,'d') - 1.0/eigenvalues )                ,
    'U#Biot':  ( eigenvalues - np.ones(3,'d') )                    ,
    'V#Green': ( np.ones(3,'d') - 1.0/eigenvalues/eigenvalues) *0.5,
    'U#Green': ( eigenvalues*eigenvalues - np.ones(3,'d'))     *0.5,
         }[stretch+'#'+strain]


# --------------------------------------------------------------------
#                                MAIN
# --------------------------------------------------------------------

parser = OptionParser(option_class=damask.extendableOption, usage='%prog options [ASCIItable(s)]', description = """
Add column(s) containing given strains based on given stretches of requested deformation gradient column(s).

""", version = scriptID)

parser.add_option('-u','--right',
                  dest = 'right',
                  action = 'store_true',
                  help = 'material strains based on right Cauchy--Green deformation, i.e., C and U')
parser.add_option('-v','--left',
                  dest = 'left',
                  action = 'store_true',
                  help = 'spatial strains based on left Cauchy--Green deformation, i.e., B and V')
parser.add_option('-0','--logarithmic',
                  dest = 'logarithmic',
                  action = 'store_true',
                  help = 'calculate logarithmic strain tensor')
parser.add_option('-1','--biot',
                  dest = 'biot',
                  action = 'store_true',
                  help = 'calculate biot strain tensor')
parser.add_option('-2','--green',
                  dest = 'green',
                  action = 'store_true',
                  help = 'calculate green strain tensor')
parser.add_option('-f','--defgrad',
                  dest = 'defgrad',
                  action = 'extend',
                  metavar = '<string LIST>',
                  help = 'heading(s) of columns containing deformation tensor values [%default]')

parser.set_defaults(
                    defgrad     = ['f'],
                   )

(options,filenames) = parser.parse_args()

if len(options.defgrad) > 1:
  options.defgrad = options.defgrad[1:]

stretches = []
strains = []

if options.right: stretches.append('U')
if options.left:  stretches.append('V')
if options.logarithmic: strains.append('ln')
if options.biot:        strains.append('Biot')
if options.green:       strains.append('Green')

if options.defgrad is None:
  parser.error('no data column specified.')

# --- loop over input files -------------------------------------------------------------------------

if filenames == []: filenames = [None]

for name in filenames:
  try:
    table = damask.ASCIItable(name = name,
                              buffered = False)
  except IOError: continue
  damask.util.report(scriptName,name)

# ------------------------------------------ read header ------------------------------------------

  table.head_read()

# ------------------------------------------ sanity checks ----------------------------------------

  items = {
            'tensor': {'dim': 9, 'shape': [3,3], 'labels':options.defgrad, 'column': []},
          }
  errors  = []
  remarks = []
  
  for type, data in items.items():
    for what in data['labels']:
      dim = table.label_dimension(what)
      if dim != data['dim']: remarks.append('column {} is not a {}...'.format(what,type))
      else:
        items[type]['column'].append(table.label_index(what))
        for theStretch in stretches:
          for theStrain in strains:
            table.labels_append(['{}_{}({}){}'.format(i+1,                                          # extend ASCII header with new labels  
                                                      theStrain,
                                                      theStretch,
                                                      what if what != 'f' else '') for i in range(9)])

  if remarks != []: damask.util.croak(remarks)
  if errors  != []:
    damask.util.croak(errors)
    table.close(dismiss = True)
    continue

# ------------------------------------------ assemble header --------------------------------------

  table.info_append(scriptID + '\t' + ' '.join(sys.argv[1:]))
  table.head_write()

# ------------------------------------------ process data ------------------------------------------

  stretch = {}
  outputAlive = True

  while outputAlive and table.data_read():                                                          # read next data line of ASCII table
    for column in items['tensor']['column']:                                                        # loop over all requested defgrads
      F = np.array(list(map(float,table.data[column:column+items['tensor']['dim']])),'d').reshape(items['tensor']['shape'])
      (U,S,Vh) = np.linalg.svd(F)                                                                   # singular value decomposition
<<<<<<< HEAD
      R_inv = np.linalg.inv(np.dot(U,Vh))                                                           # inverse rotation of polar decomposition
=======
      R_inv = np.dot(U,Vh).T                                                                        # rotation of polar decomposition
>>>>>>> 060564dd
      stretch['U'] = np.dot(R_inv,F)                                                                # F = RU
      stretch['V'] = np.dot(F,R_inv)                                                                # F = VR

      for theStretch in stretches:
        stretch[theStretch] = np.where(abs(stretch[theStretch]) < 1e-12, 0, stretch[theStretch])    # kill nasty noisy data
        (D,V) = np.linalg.eigh((stretch[theStretch]+stretch[theStretch].T)*0.5)                     # eigen decomposition (of symmetric(ed) matrix)
        neg = np.where(D < 0.0)                                                                     # find negative eigenvalues ...
        D[neg]   *= -1.                                                                             # ... flip value ...
        V[:,neg] *= -1.                                                                             # ... and vector
        for theStrain in strains:
          d = operator(theStretch,theStrain,D)                                                      # operate on eigenvalues of U or V
          eps = np.dot(V,np.dot(np.diag(d),V.T)).reshape(9)                                         # build tensor back from eigenvalue/vector basis

          table.data_append(list(eps))

# ------------------------------------------ output result -----------------------------------------

    outputAlive = table.data_write()                                                                # output processed line

# ------------------------------------------ output finalization -----------------------------------  

  table.close()                                                                                     # close ASCII tables<|MERGE_RESOLUTION|>--- conflicted
+++ resolved
@@ -136,11 +136,7 @@
     for column in items['tensor']['column']:                                                        # loop over all requested defgrads
       F = np.array(list(map(float,table.data[column:column+items['tensor']['dim']])),'d').reshape(items['tensor']['shape'])
       (U,S,Vh) = np.linalg.svd(F)                                                                   # singular value decomposition
-<<<<<<< HEAD
-      R_inv = np.linalg.inv(np.dot(U,Vh))                                                           # inverse rotation of polar decomposition
-=======
       R_inv = np.dot(U,Vh).T                                                                        # rotation of polar decomposition
->>>>>>> 060564dd
       stretch['U'] = np.dot(R_inv,F)                                                                # F = RU
       stretch['V'] = np.dot(F,R_inv)                                                                # F = VR
 
@@ -150,7 +146,7 @@
         neg = np.where(D < 0.0)                                                                     # find negative eigenvalues ...
         D[neg]   *= -1.                                                                             # ... flip value ...
         V[:,neg] *= -1.                                                                             # ... and vector
-        for theStrain in strains:
+      for theStrain in strains:
           d = operator(theStretch,theStrain,D)                                                      # operate on eigenvalues of U or V
           eps = np.dot(V,np.dot(np.diag(d),V.T)).reshape(9)                                         # build tensor back from eigenvalue/vector basis
 
