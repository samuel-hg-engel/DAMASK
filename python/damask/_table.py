--- conflicted
+++ resolved
@@ -12,15 +12,9 @@
     """Manipulate multi-dimensional spreadsheet-like data."""
 
     def __init__(self,
-<<<<<<< HEAD
-                 shapes: dict = {},
-                 data: np.ndarray = None,
-                 comments: Union[str, list] = None):
-=======
                  shapes: dict,
                  data: np.ndarray,
                  comments: Union[str, Iterable[str]] = None):
->>>>>>> 1dc5e353
         """
         New spreadsheet.
 
