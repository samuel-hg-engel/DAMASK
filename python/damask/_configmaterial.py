<<<<<<< HEAD
import copy
from os import path

=======
>>>>>>> 8daa8a96
import numpy as np
import h5py

from . import Config
from . import Rotation
from . import Orientation
from . import util

class ConfigMaterial(Config):
    """Material configuration."""

    _defaults = {'material': [],
                 'homogenization': {},
                 'phase': {}}

    def __init__(self,d=_defaults):
        """Initialize object with default dictionary keys."""
        super().__init__(d)


    def save(self,fname='material.yaml',**kwargs):
        """
        Save to yaml file.

        Parameters
        ----------
        fname : file, str, or pathlib.Path, optional
            Filename or file for writing. Defaults to 'material.yaml'.
        **kwargs
            Keyword arguments parsed to yaml.dump.

        """
        super().save(fname,**kwargs)


    @classmethod
    def load(cls,fname='material.yaml'):
        """
        Load from yaml file.

        Parameters
        ----------
        fname : file, str, or pathlib.Path, optional
            Filename or file for writing. Defaults to 'material.yaml'.

        """
        return super(ConfigMaterial,cls).load(fname)


    @staticmethod
    def from_table(table,**kwargs):
        """
        Load from an ASCII table.

        Parameters
        ----------
        table : damask.Table
            Table that contains material information.
        **kwargs
            Keyword arguments where the key is the name and the value specifies
            the label of the data column in the table.

        Examples
        --------
        >>> import damask
        >>> import damask.ConfigMaterial as cm
        >>> t = damask.Table.load('small.txt')
        >>> t
            pos  pos  pos   qu   qu    qu    qu   phase    homog
        0    0    0    0  0.19  0.8   0.24 -0.51  Aluminum SX
        1    1    0    0  0.8   0.19  0.24 -0.51  Steel    SX
        1    1    1    0  0.8   0.19  0.24 -0.51  Steel    SX
        >>> cm.from_table(t,O='qu',phase='phase',homogenization='homog')
        material:
          - constituents:
              - O: [0.19, 0.8, 0.24, -0.51]
                v: 1.0
                phase: Aluminum
            homogenization: SX
          - constituents:
              - O: [0.8, 0.19, 0.24, -0.51]
                v: 1.0
                phase: Steel
            homogenization: SX
        homogenization: {}
        phase: {}

        """
        kwargs_       = {k:table.get(v) for k,v in kwargs.items()}

        _,idx = np.unique(np.hstack(list(kwargs_.values())),return_index=True,axis=0)
        idx = np.sort(idx)
        kwargs_ = {k:np.atleast_1d(v[idx].squeeze()) for k,v in kwargs_.items()}

        return ConfigMaterial().material_add(**kwargs_)


    @staticmethod
    def load_from_Dream3D(fname,base_group,data_group,ori_data,phase_id,phase_name):
        r"""
        Load material data from DREAM3D file.

        The parts of homogenization and phase need to be added by the user. 

        Parameters
        ----------
        fname : str 
            path to the DREAM3D file.
        base_group : str
            Name of the group (folder) below 'DataContainers',
            for example 'SyntheticVolumeDataContainer'.
        data_group : str
            Name of the group (folder) having relevant data for conversion,
            for example 'Grain Data' or 'CellData'.
        ori_data : str
            Name of the dataset having orientation data (working with Euler Angles in dream3D file),
            For example 'EulerAngles'.
        phase_id : str
            Name of the dataset containing phase IDs for each grain,
            for example 'Phases'.
        phase_name : list 
            List with name of the phases.

        Examples
        --------
        for grain based data with single phase
        >>> import damask
        >>> import damask.ConfigMaterial as cm
        >>> cm.load_from_Dream3D('20grains16x16x16.dream3D','SyntheticVolumeDataContainer', 'Grain Data'\
                                  'EulerAngles','Phases',['Ferrite']) 

        for point based data with single phase
        >>> import damask
        >>> import damask.ConfigMaterial as cm
        >>> cm.load_from_Dream3D('20grains16x16x16.dream3D','SyntheticVolumeDataContainer', 'CellData'\
                                  'EulerAngles','Phases',['Ferrite']) 

        for grain based data with dual phase
        >>> import damask
        >>> import damask.ConfigMaterial as cm
        >>> cm.load_from_Dream3D('20grains16x16x16.dream3D','SyntheticVolumeDataContainer', 'Grain Data'\
                                  'EulerAngles','Phases',['Ferrite','Martensite']) 

        for point based data with dual phase
        >>> import damask
        >>> import damask.ConfigMaterial as cm
        >>> cm.load_from_Dream3D('20grains16x16x16.dream3D','SyntheticVolumeDataContainer', 'CellData'\
                                  'EulerAngles','Phases',['Ferrite','Martensite']) 

        """
        root_dir = 'DataContainers'
        hdf = h5py.File(fname,'r')
        cells  = hdf[path.join(root_dir,base_group,'_SIMPL_GEOMETRY/DIMENSIONS')][()]

        config_info = ConfigMaterial()   # empty yaml dictionary

        orientation_path = path.join(root_dir,base_group,data_group,ori_data) 
        if hdf[orientation_path].attrs['TupleDimensions'].shape == (3,):
           grain_orientations = np.array(hdf[orientation_path]).reshape(cells.prod(),3,order='F')
        else:
           grain_orientations = np.array(hdf[orientation_path])[1:]
           
        grain_quats = Rotation.from_Euler_angles(grain_orientations).as_quaternion() 

        phase_path  = path.join(root_dir,base_group,data_group,phase_id)
        if hdf[phase_path].attrs['TupleDimensions'].shape == (3,):
           grain_phase = np.array(hdf[phase_path]).reshape(cells.prod(),order='F')
        else:
           grain_phase = np.array(hdf[phase_path])[1:]

        grain_phase = grain_phase.reshape(len(grain_phase),)
        phase_name_list = [phase_name[i - 1] for i in grain_phase]

        material_dict = config_info.material_add(constituents={'phase':phase_name_list,'O':grain_quats},homogenization='SX')
        material_dict.save()
        
    @property
    def is_complete(self):
        """Check for completeness."""
        ok = True
        for top_level in ['homogenization','phase','material']:
            ok &= top_level in self
            if top_level not in self: print(f'{top_level} entry missing')

        if ok:
           ok &= len(self['material']) > 0
           if len(self['material']) < 1: print('Incomplete material definition')

        if ok:
            homogenization = set()
            phase          = set()
            for i,v in enumerate(self['material']):
                if 'homogenization' in v:
                    homogenization.add(v['homogenization'])
                else:
                    print(f'No homogenization specified in material {i}')
                    ok = False

                if 'constituents' in v:
                    for ii,vv in enumerate(v['constituents']):
                        if 'O' not in vv:
                            print('No orientation specified in constituent {ii} of material {i}')
                            ok = False
                        if 'phase' in vv:
                            phase.add(vv['phase'])
                        else:
                            print(f'No phase specified in constituent {ii} of material {i}')
                            ok = False

            for k,v in self['phase'].items():
                if 'lattice' not in v:
                    print(f'No lattice specified in phase {k}')
                    ok = False

            for k,v in self['homogenization'].items():
                if 'N_constituents' not in v:
                    print(f'No. of constituents not specified in homogenization {k}')
                    ok = False

            if phase - set(self['phase']):
                print(f'Phase(s) {phase-set(self["phase"])} missing')
                ok = False
            if homogenization - set(self['homogenization']):
                print(f'Homogenization(s) {homogenization-set(self["homogenization"])} missing')
                ok = False

        return ok


    @property
    def is_valid(self):
        """Check for valid content."""
        ok = True

        if 'phase' in self:
            for k,v in self['phase'].items():
                if 'lattice' in v:
                    try:
                        Orientation(lattice=v['lattice'])
                    except KeyError:
                        print(f"Invalid lattice '{v['lattice']}' in phase '{k}'")
                        ok = False

        if 'material' in self:
            for i,m in enumerate(self['material']):
                if 'constituents' in m:
                    v = 0.0
                    for c in m['constituents']:
                        v += float(c['v'])
                        if 'O' in c:
                            try:
                                Rotation.from_quaternion(c['O'])
                            except ValueError:
                                print(f"Invalid orientation '{c['O']}' in material '{i}'")
                                ok = False
                    if not np.isclose(v,1.0):
                        print(f"Total fraction v = {v} ≠ 1 in material '{i}'")
                        ok = False

        return ok


    def material_rename_phase(self,mapping,ID=None,constituent=None):
        """
        Change phase name in material.

        Parameters
        ----------
        mapping: dictionary
            Mapping from old name to new name
        ID: list of ints, optional
            Limit renaming to selected material IDs.
        constituent: list of ints, optional
            Limit renaming to selected constituents.

        Returns
        -------
        cfg : damask.ConfigMaterial
            Updated material configuration.

        """
        dup = self.copy()
        for i,m in enumerate(dup['material']):
            if ID is not None and i not in ID: continue
            for c in m['constituents']:
                if constituent is not None and c not in constituent: continue
                try:
                    c['phase'] = mapping[c['phase']]
                except KeyError:
                    continue
        return dup


    def material_rename_homogenization(self,mapping,ID=None):
        """
        Change homogenization name in material.

        Parameters
        ----------
        mapping: dictionary
            Mapping from old name to new name
        ID: list of ints, optional
            Limit renaming to selected homogenization IDs.

        Returns
        -------
        cfg : damask.ConfigMaterial
            Updated material configuration.

        """
        dup = self.copy()
        for i,m in enumerate(dup['material']):
            if ID is not None and i not in ID: continue
            try:
                m['homogenization'] = mapping[m['homogenization']]
            except KeyError:
                continue
        return dup


    def material_add(self,**kwargs):
        """
        Add material entries.

        Parameters
        ----------
        **kwargs
            Key-value pairs.

        Returns
        -------
        cfg : damask.ConfigMaterial
            Updated material configuration.

        Examples
        --------
        >>> import numpy as np
        >>> import damask
        >>> m = damask.ConfigMaterial().material_add(phase          = ['Aluminum','Steel'],
        ...                                          O              = damask.Rotation.from_random(2),
        ...                                          homogenization = 'SX')
        >>> m
        material:
          - constituents:
              - O: [0.577764, -0.146299, -0.617669, 0.513010]
                v: 1.0
                phase: Aluminum
            homogenization: SX
          - constituents:
              - O: [0.184176, 0.340305, 0.737247, 0.553840]
                v: 1.0
                phase: Steel
            homogenization: SX
        homogenization: {}
        phase: {}

        >>> m = damask.ConfigMaterial().material_add(phase          = np.array(['Austenite','Martensite']).reshape(1,2),
        ...                                          O              = damask.Rotation.from_random((2,2)),
        ...                                          v              = np.array([0.2,0.8]).reshape(1,2),
        ...                                          homogenization = ['A','B'])
        >>> m
        material:
          - constituents:
              - phase: Austenite
                O: [0.659802978293224, 0.6953785848195171, 0.22426295326327111, -0.17554139512785227]
                v: 0.2
              - phase: Martensite
                O: [0.49356745891301596, 0.2841806579193434, -0.7487679215072818, -0.339085707289975]
                v: 0.8
            homogenization: A
          - constituents:
              - phase: Austenite
                O: [0.26542221365204055, 0.7268854930702071, 0.4474726435701472, -0.44828201137283735]
                v: 0.2
              - phase: Martensite
                O: [0.6545817158479885, -0.08004812803625233, -0.6226561293931374, 0.4212059104577611]
                v: 0.8
            homogenization: B
        homogenization: {}
        phase: {}

        """
        N,n,shaped = 1,1,{}

        for k,v in kwargs.items():
            shaped[k] = np.array(v)
            s = shaped[k].shape[:-1] if k=='O' else shaped[k].shape
            N = max(N,s[0]) if len(s)>0 else N
            n = max(n,s[1]) if len(s)>1 else n

        mat = [{'constituents':[{} for _ in range(n)]} for _ in range(N)]

        if 'v' not in kwargs:
            shaped['v'] = np.broadcast_to(1/n,(N,n))

        for k,v in shaped.items():
            target = (N,n,4) if k=='O' else (N,n)
            obj = np.broadcast_to(v.reshape(util.shapeshifter(v.shape,target,mode='right')),target)
            for i in range(N):
                if k in ['phase','O','v']:
                    for j in range(n):
                        mat[i]['constituents'][j][k] = obj[i,j].item() if isinstance(obj[i,j],np.generic) else obj[i,j]
                else:
                    mat[i][k] = obj[i,0].item() if isinstance(obj[i,0],np.generic) else obj[i,0]

        dup = self.copy()
        dup['material'] = dup['material'] + mat if 'material' in dup else mat

        return dup<|MERGE_RESOLUTION|>--- conflicted
+++ resolved
@@ -1,9 +1,5 @@
-<<<<<<< HEAD
-import copy
 from os import path
 
-=======
->>>>>>> 8daa8a96
 import numpy as np
 import h5py
 
@@ -106,11 +102,11 @@
         r"""
         Load material data from DREAM3D file.
 
-        The parts of homogenization and phase need to be added by the user. 
-
-        Parameters
-        ----------
-        fname : str 
+        The parts of homogenization and phase need to be added by the user.
+
+        Parameters
+        ----------
+        fname : str
             path to the DREAM3D file.
         base_group : str
             Name of the group (folder) below 'DataContainers',
@@ -124,7 +120,7 @@
         phase_id : str
             Name of the dataset containing phase IDs for each grain,
             for example 'Phases'.
-        phase_name : list 
+        phase_name : list
             List with name of the phases.
 
         Examples
@@ -133,25 +129,25 @@
         >>> import damask
         >>> import damask.ConfigMaterial as cm
         >>> cm.load_from_Dream3D('20grains16x16x16.dream3D','SyntheticVolumeDataContainer', 'Grain Data'\
-                                  'EulerAngles','Phases',['Ferrite']) 
+                                  'EulerAngles','Phases',['Ferrite'])
 
         for point based data with single phase
         >>> import damask
         >>> import damask.ConfigMaterial as cm
         >>> cm.load_from_Dream3D('20grains16x16x16.dream3D','SyntheticVolumeDataContainer', 'CellData'\
-                                  'EulerAngles','Phases',['Ferrite']) 
+                                  'EulerAngles','Phases',['Ferrite'])
 
         for grain based data with dual phase
         >>> import damask
         >>> import damask.ConfigMaterial as cm
         >>> cm.load_from_Dream3D('20grains16x16x16.dream3D','SyntheticVolumeDataContainer', 'Grain Data'\
-                                  'EulerAngles','Phases',['Ferrite','Martensite']) 
+                                  'EulerAngles','Phases',['Ferrite','Martensite'])
 
         for point based data with dual phase
         >>> import damask
         >>> import damask.ConfigMaterial as cm
         >>> cm.load_from_Dream3D('20grains16x16x16.dream3D','SyntheticVolumeDataContainer', 'CellData'\
-                                  'EulerAngles','Phases',['Ferrite','Martensite']) 
+                                  'EulerAngles','Phases',['Ferrite','Martensite'])
 
         """
         root_dir = 'DataContainers'
@@ -160,13 +156,13 @@
 
         config_info = ConfigMaterial()   # empty yaml dictionary
 
-        orientation_path = path.join(root_dir,base_group,data_group,ori_data) 
+        orientation_path = path.join(root_dir,base_group,data_group,ori_data)
         if hdf[orientation_path].attrs['TupleDimensions'].shape == (3,):
            grain_orientations = np.array(hdf[orientation_path]).reshape(cells.prod(),3,order='F')
         else:
            grain_orientations = np.array(hdf[orientation_path])[1:]
-           
-        grain_quats = Rotation.from_Euler_angles(grain_orientations).as_quaternion() 
+
+        grain_quats = Rotation.from_Euler_angles(grain_orientations).as_quaternion()
 
         phase_path  = path.join(root_dir,base_group,data_group,phase_id)
         if hdf[phase_path].attrs['TupleDimensions'].shape == (3,):
@@ -179,7 +175,7 @@
 
         material_dict = config_info.material_add(constituents={'phase':phase_name_list,'O':grain_quats},homogenization='SX')
         material_dict.save()
-        
+
     @property
     def is_complete(self):
         """Check for completeness."""
