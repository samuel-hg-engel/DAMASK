import copy
import multiprocessing as mp
from functools import partial

import numpy as np
from scipy import ndimage,spatial

from . import environment
from . import Rotation
from . import VTK
from . import util
from . import grid_filters


class Geom:
    """Geometry definition for grid solvers."""

    def __init__(self,material,size,origin=[0.0,0.0,0.0],comments=[]):
        """
        New geometry definition from array of material, size, and origin.

        Parameters
        ----------
        material : numpy.ndarray
            Material index array (3D).
        size : list or numpy.ndarray
            Physical size of the geometry in meter.
        origin : list or numpy.ndarray, optional
            Physical origin of the geometry in meter.
        comments : list of str, optional
            Comment lines.

        """
        if len(material.shape) != 3:
            raise ValueError(f'Invalid material shape {material.shape}.')
        elif material.dtype not in np.sctypes['float'] + np.sctypes['int']:
            raise TypeError(f'Invalid material data type {material.dtype}.')
        else:
            self.material = np.copy(material)

            if self.material.dtype in np.sctypes['float'] and \
               np.all(self.material == self.material.astype(int).astype(float)):
                self.material = self.material.astype(int)

        if len(size) != 3 or any(np.array(size) <= 0):
            raise ValueError(f'Invalid size {size}.')
        else:
            self.size = np.array(size)

        if len(origin) != 3:
            raise ValueError(f'Invalid origin {origin}.')
        else:
            self.origin = np.array(origin)

        self.comments = [str(c) for c in comments] if isinstance(comments,list) else [str(comments)]


    def __repr__(self):
        """Basic information on geometry definition."""
        return util.srepr([
               f'grid     a b c:  {util.srepr(self.grid,  " x ")}',
               f'size     x y z:  {util.srepr(self.size,  " x ")}',
               f'origin   x y z:  {util.srepr(self.origin,"   ")}',
               f'# materials:     {self.N_materials}',
               f'max material:    {np.nanmax(self.material)}',
              ])


    def __copy__(self):
        """Copy geometry."""
        return copy.deepcopy(self)


    def copy(self):
        """Copy geometry."""
        return self.__copy__()


    def diff(self,other):
        """
        Report property differences of self relative to other.

        Parameters
        ----------
        other : Geom
            Geometry to compare self against.

        """
        message = []
        if np.any(other.grid != self.grid):
            message.append(util.delete(f'grid     a b c:     {util.srepr(other.grid," x ")}'))
            message.append(util.emph(  f'grid     a b c:     {util.srepr( self.grid," x ")}'))

        if not np.allclose(other.size,self.size):
            message.append(util.delete(f'size     x y z:     {util.srepr(other.size," x ")}'))
            message.append(util.emph(  f'size     x y z:     {util.srepr( self.size," x ")}'))

        if not np.allclose(other.origin,self.origin):
            message.append(util.delete(f'origin   x y z:     {util.srepr(other.origin,"   ")}'))
            message.append(util.emph(  f'origin   x y z:     {util.srepr( self.origin,"   ")}'))

        if other.N_materials != self.N_materials:
            message.append(util.delete(f'# materials:        {other.N_materials}'))
            message.append(util.emph(  f'# materials:        { self.N_materials}'))

        if np.nanmax(other.material) != np.nanmax(self.material):
            message.append(util.delete(f'max material:       {np.nanmax(other.material)}'))
            message.append(util.emph(  f'max material:       {np.nanmax( self.material)}'))

        return util.return_message(message)


    @property
    def grid(self):
        return np.asarray(self.material.shape)


    @property
    def N_materials(self):
        return np.unique(self.material).size


    @staticmethod
    def load_ASCII(fname):
        """
        Read a geom file.

        Parameters
        ----------
        fname : str or file handle
            Geometry file to read.

        """
        try:
            f = open(fname)
        except TypeError:
            f = fname

        f.seek(0)
        try:
            header_length,keyword = f.readline().split()[:2]
            header_length = int(header_length)
        except ValueError:
            header_length,keyword = (-1, 'invalid')
        if not keyword.startswith('head') or header_length < 3:
            raise TypeError('Header length information missing or invalid')

        content = f.readlines()

        comments = []
        for i,line in enumerate(content[:header_length]):
            items = line.split('#')[0].lower().strip().split()
            key = items[0] if items else ''
            if   key == 'grid':
                grid   = np.array([  int(dict(zip(items[1::2],items[2::2]))[i]) for i in ['a','b','c']])
            elif key == 'size':
                size   = np.array([float(dict(zip(items[1::2],items[2::2]))[i]) for i in ['x','y','z']])
            elif key == 'origin':
                origin = np.array([float(dict(zip(items[1::2],items[2::2]))[i]) for i in ['x','y','z']])
            else:
                comments.append(line.strip())

        material = np.empty(grid.prod())                                                      # initialize as flat array
        i = 0
        for line in content[header_length:]:
            items = line.split('#')[0].split()
            if len(items) == 3:
                if   items[1].lower() == 'of':
                    items = np.ones(int(items[0]))*float(items[2])
                elif items[1].lower() == 'to':
                    items = np.linspace(int(items[0]),int(items[2]),
                                        abs(int(items[2])-int(items[0]))+1,dtype=float)
                else:                        items = list(map(float,items))
            else:                            items = list(map(float,items))
            material[i:i+len(items)] = items
            i += len(items)

        if i != grid.prod():
            raise TypeError(f'Invalid file: expected {grid.prod()} entries, found {i}')

        if not np.any(np.mod(material,1) != 0.0):                                             # no float present
            material = material.astype('int')

        return Geom(material.reshape(grid,order='F'),size,origin,comments)


    @staticmethod
    def load(fname):
        """
        Read a VTK rectilinear grid.

        Parameters
        ----------
        fname : str or or pathlib.Path
            Geometry file to read.
            Valid extension is .vtr, it will be appended if not given.

        """
        v = VTK.load(fname if str(fname).endswith('.vtr') else str(fname)+'.vtr')
        comments = v.get_comments()
        grid = np.array(v.vtk_data.GetDimensions())-1
        bbox = np.array(v.vtk_data.GetBounds()).reshape(3,2).T

        return Geom(material = v.get('material').reshape(grid,order='F'),
                    size = bbox[1] - bbox[0],
                    origin = bbox[0],
                    comments=comments)


    @staticmethod
    def _find_closest_seed(seeds, weights, point):
        return np.argmin(np.sum((np.broadcast_to(point,(len(seeds),3))-seeds)**2,axis=1) - weights)

    @staticmethod
    def from_Laguerre_tessellation(grid,size,seeds,weights,materials=None,periodic=True):
        """
        Generate geometry from Laguerre tessellation.

        Parameters
        ----------
        grid : int numpy.ndarray of shape (3)
            Number of grid points in x,y,z direction.
        size : list or numpy.ndarray of shape (3)
            Physical size of the geometry in meter.
        seeds : numpy.ndarray of shape (:,3)
            Position of the seed points in meter. All points need to lay within the box.
        weights : numpy.ndarray of shape (seeds.shape[0])
            Weights of the seeds. Setting all weights to 1.0 gives a standard Voronoi tessellation.
        materials : numpy.ndarray of shape (seeds.shape[0]), optional
            Material ID of the seeds. Defaults to None, in which case materials are
            consecutively numbered.
        periodic : Boolean, optional
            Perform a periodic tessellation. Defaults to True.

        """
        if periodic:
            weights_p = np.tile(weights,27)                                                         # Laguerre weights (1,2,3,1,2,3,...,1,2,3)
            seeds_p = np.vstack((seeds  -np.array([size[0],0.,0.]),seeds,  seeds  +np.array([size[0],0.,0.])))
            seeds_p = np.vstack((seeds_p-np.array([0.,size[1],0.]),seeds_p,seeds_p+np.array([0.,size[1],0.])))
            seeds_p = np.vstack((seeds_p-np.array([0.,0.,size[2]]),seeds_p,seeds_p+np.array([0.,0.,size[2]])))
            coords  = grid_filters.cell_coord0(grid*3,size*3,-size).reshape(-1,3)
        else:
            weights_p = weights
            seeds_p   = seeds
            coords    = grid_filters.cell_coord0(grid,size).reshape(-1,3)

        pool = mp.Pool(processes = int(environment.options['DAMASK_NUM_THREADS']))
        result = pool.map_async(partial(Geom._find_closest_seed,seeds_p,weights_p), [coord for coord in coords])
        pool.close()
        pool.join()
<<<<<<< HEAD
        materials_ = np.array(result.get())

        if periodic:
            materials_ = materials_.reshape(grid*3)
            materials_ = materials_[grid[0]:grid[0]*2,grid[1]:grid[1]*2,grid[2]:grid[2]*2]%seeds.shape[0]
        else:
            materials_ = materials_.reshape(grid)

        geom = Geom(materials = materials_+1,
                    size      = size,
                    comments  = util.execution_stamp('Geom','from_Laguerre_tessellation'),
=======
        material = np.array(result.get())

        if periodic:
            material = material.reshape(grid*3)
            material = material[grid[0]:grid[0]*2,grid[1]:grid[1]*2,grid[2]:grid[2]*2]%seeds.shape[0]
        else:
            material = material.reshape(grid)

        return Geom(material = material+1,
                    size     = size,
                    comments = util.execution_stamp('Geom','from_Laguerre_tessellation'),
>>>>>>> 28cded36
                   )
        if materials is not None:
            geom = geom.substitute(np.arange(seeds.shape[0])+1,materials)
            geom.comments = geom.comments[:-1]

        return geom


    @staticmethod
    def from_Voronoi_tessellation(grid,size,seeds,materials=None,periodic=True):
        """
        Generate geometry from Voronoi tessellation.

        Parameters
        ----------
        grid : int numpy.ndarray of shape (3)
            Number of grid points in x,y,z direction.
        size : list or numpy.ndarray of shape (3)
            Physical size of the geometry in meter.
        seeds : numpy.ndarray of shape (:,3)
            Position of the seed points in meter. All points need to lay within the box.
        materials : numpy.ndarray of shape (seeds.shape[0]), optional
            Material ID of the seeds. Defaults to None, in which case materials are
            consecutively numbered.
        periodic : Boolean, optional
            Perform a periodic tessellation. Defaults to True.

        """
        coords = grid_filters.cell_coord0(grid,size).reshape(-1,3)
        KDTree = spatial.cKDTree(seeds,boxsize=size) if periodic else spatial.cKDTree(seeds)
<<<<<<< HEAD
        devNull,materials_ = KDTree.query(coords)

        geom = Geom(materials = materials_.reshape(grid)+1,
                    size      = size,
                    comments  = util.execution_stamp('Geom','from_Voronoi_tessellation'),
=======
        devNull,material = KDTree.query(coords)

        return Geom(material = material.reshape(grid)+1,
                    size     = size,
                    comments = util.execution_stamp('Geom','from_Voronoi_tessellation'),
>>>>>>> 28cded36
                   )
        if materials is not None:
            geom = geom.substitute(np.arange(seeds.shape[0])+1,materials)
            geom.comments = geom.comments[:-1]

        return geom


    def save_ASCII(self,fname,compress=None):
        """
        Writes a geom file.

        Parameters
        ----------
        fname : str or file handle
            Geometry file to write with extension '.geom'.
        compress : bool, optional
            Compress geometry with 'x of y' and 'a to b'.

        """
        header =  [f'{len(self.comments)+4} header'] + self.comments \
                + ['grid   a {} b {} c {}'.format(*self.grid),
                   'size   x {} y {} z {}'.format(*self.size),
                   'origin x {} y {} z {}'.format(*self.origin),
                   'homogenization 1',
                  ]

        grid = self.grid

        if compress is None:
            plain = grid.prod()/self.N_materials < 250
        else:
            plain = not compress

        if plain:
            format_string = '%g' if self.material.dtype in np.sctypes['float'] else \
                            '%{}i'.format(1+int(np.floor(np.log10(np.nanmax(self.material)))))
            np.savetxt(fname,
                       self.material.reshape([grid[0],np.prod(grid[1:])],order='F').T,
                       header='\n'.join(header), fmt=format_string, comments='')
        else:
            try:
                f = open(fname,'w')
            except TypeError:
                f = fname

            compressType = None
            former = start = -1
            reps = 0
            for current in self.material.flatten('F'):
                if abs(current - former) == 1 and (start - current) == reps*(former - current):
                    compressType = 'to'
                    reps += 1
                elif current == former and start == former:
                    compressType = 'of'
                    reps += 1
                else:
                    if   compressType is None:
                        f.write('\n'.join(header)+'\n')
                    elif compressType == '.':
                        f.write(f'{former}\n')
                    elif compressType == 'to':
                        f.write(f'{start} to {former}\n')
                    elif compressType == 'of':
                        f.write(f'{reps} of {former}\n')

                    compressType = '.'
                    start = current
                    reps = 1

                former = current

            if compressType == '.':
                f.write(f'{former}\n')
            elif compressType == 'to':
                f.write(f'{start} to {former}\n')
            elif compressType == 'of':
                f.write(f'{reps} of {former}\n')


    def save(self,fname,compress=True):
        """
        Generates vtk rectilinear grid.

        Parameters
        ----------
        fname : str, optional
            Filename to write. If no file is given, a string is returned.
            Valid extension is .vtr, it will be appended if not given.
        compress : bool, optional
            Compress with zlib algorithm. Defaults to True.

        """
        v = VTK.from_rectilinearGrid(self.grid,self.size,self.origin)
        v.add(self.material.flatten(order='F'),'material')
        v.add_comments(self.comments)

        v.save(fname if str(fname).endswith('.vtr') else str(fname)+'.vtr',parallel=False,compress=compress)


    def show(self):
        """Show on screen."""
        v = VTK.from_rectilinearGrid(self.grid,self.size,self.origin)
        v.show()


    def add_primitive(self,dimension,center,exponent,
                      fill=None,R=Rotation(),inverse=False,periodic=True):
        """
        Inserts a primitive geometric object at a given position.

        Parameters
        ----------
        dimension : int or float numpy.ndarray of shape(3)
            Dimension (diameter/side length) of the primitive. If given as
            integers, grid point locations (cell centers) are addressed.
            If given as floats, coordinates are addressed.
        center : int or float numpy.ndarray of shape(3)
            Center of the primitive. If given as integers, grid point
            locations (cell centers) are addressed.
            If given as floats, coordinates are addressed.
        exponent : numpy.ndarray of shape(3) or float
            Exponents for the three axis.
            0 gives octahedron (|x|^(2^0) + |y|^(2^0) + |z|^(2^0) < 1)
            1 gives a sphere (|x|^(2^1) + |y|^(2^1) + |z|^(2^1) < 1)
        fill : int, optional
            Fill value for primitive. Defaults to material.max() + 1.
        R : damask.Rotation, optional
            Rotation of primitive. Defaults to no rotation.
        inverse : Boolean, optional
            Retain original materials within primitive and fill outside.
            Defaults to False.
        periodic : Boolean, optional
            Repeat primitive over boundaries. Defaults to True.

        """
        # normalized 'radius' and center
        r = np.array(dimension)/self.grid/2.0 if np.array(dimension).dtype in np.sctypes['int'] else \
            np.array(dimension)/self.size/2.0
        c = (np.array(center) + .5)/self.grid if np.array(center).dtype in np.sctypes['int'] else \
            (np.array(center) - self.origin)/self.size

        coords = grid_filters.cell_coord0(self.grid,np.ones(3)) \
               - ((np.ones(3)-(1./self.grid if np.array(center).dtype in np.sctypes['int'] else 0))*0.5 if periodic else c)  # periodic center is always at CoG
        coords_rot = R.broadcast_to(tuple(self.grid))@coords

        with np.errstate(all='ignore'):
            mask = np.where(np.sum(np.power(coords_rot/r,2.0**exponent),axis=-1) > 1.0,True,False)

        if periodic:                                                                                # translate back to center
            mask = np.roll(mask,((c-np.ones(3)*.5)*self.grid).astype(int),(0,1,2))

        fill_ = np.full_like(self.material,np.nanmax(self.material)+1 if fill is None else fill)

        return Geom(material = np.where(np.logical_not(mask) if inverse else mask, self.material,fill_),
                    size     = self.size,
                    origin   = self.origin,
                    comments = self.comments+[util.execution_stamp('Geom','add_primitive')],
                   )


    def mirror(self,directions,reflect=False):
        """
        Mirror geometry along given directions.

        Parameters
        ----------
        directions : iterable containing str
            Direction(s) along which the geometry is mirrored.
            Valid entries are 'x', 'y', 'z'.
        reflect : bool, optional
            Reflect (include) outermost layers. Defaults to False.

        """
        valid = ['x','y','z']
        if not set(directions).issubset(valid):
            raise ValueError(f'Invalid direction {set(directions).difference(valid)} specified.')

        limits = [None,None] if reflect else [-2,0]
        mat = self.material.copy()

        if 'x' in directions:
            mat = np.concatenate([mat,mat[limits[0]:limits[1]:-1,:,:]],0)
        if 'y' in directions:
            mat = np.concatenate([mat,mat[:,limits[0]:limits[1]:-1,:]],1)
        if 'z' in directions:
            mat = np.concatenate([mat,mat[:,:,limits[0]:limits[1]:-1]],2)

        return Geom(material = mat,
                    size     = self.size/self.grid*np.asarray(mat.shape),
                    origin   = self.origin,
                    comments = self.comments+[util.execution_stamp('Geom','mirror')],
                   )


    def flip(self,directions):
        """
        Flip geometry along given directions.

        Parameters
        ----------
        directions : iterable containing str
            Direction(s) along which the geometry is flipped.
            Valid entries are 'x', 'y', 'z'.

        """
        valid = ['x','y','z']
        if not set(directions).issubset(valid):
            raise ValueError(f'Invalid direction {set(directions).difference(valid)} specified.')

        mat = np.flip(self.material, (valid.index(d) for d in directions if d in valid))

        return Geom(material = mat,
                    size     = self.size,
                    origin   = self.origin,
                    comments = self.comments+[util.execution_stamp('Geom','flip')],
                   )


    def scale(self,grid,periodic=True):
        """
        Scale geometry to new grid.

        Parameters
        ----------
        grid : numpy.ndarray of shape (3)
            Number of grid points in x,y,z direction.
        periodic : Boolean, optional
            Assume geometry to be periodic. Defaults to True.

        """
        return Geom(material = ndimage.interpolation.zoom(
                                                           self.material,
                                                           grid/self.grid,
                                                           output=self.material.dtype,
                                                           order=0,
                                                           mode=('wrap' if periodic else 'nearest'),
                                                           prefilter=False
                                                          ),
                    size     = self.size,
                    origin   = self.origin,
                    comments = self.comments+[util.execution_stamp('Geom','scale')],
                   )


    def clean(self,stencil=3,selection=None,periodic=True):
        """
        Smooth geometry by selecting most frequent material index within given stencil at each location.

        Parameters
        ----------
        stencil : int, optional
            Size of smoothing stencil.
        selection : list, optional
            Field values that can be altered. Defaults to all.
        periodic : Boolean, optional
            Assume geometry to be periodic. Defaults to True.

        """
        def mostFrequent(arr,selection=None):
            me = arr[arr.size//2]
            if selection is None or me in selection:
                unique, inverse = np.unique(arr, return_inverse=True)
                return unique[np.argmax(np.bincount(inverse))]
            else:
                return me

        return Geom(material = ndimage.filters.generic_filter(
                                                               self.material,
                                                               mostFrequent,
                                                               size=(stencil if selection is None else stencil//2*2+1,)*3,
                                                               mode=('wrap' if periodic else 'nearest'),
                                                               extra_keywords=dict(selection=selection),
                                                              ).astype(self.material.dtype),
                    size     = self.size,
                    origin   = self.origin,
                    comments = self.comments+[util.execution_stamp('Geom','clean')],
                   )


    def renumber(self):
        """Renumber sorted material indices to 1,...,N."""
        renumbered = np.empty(self.grid,dtype=self.material.dtype)
        for i, oldID in enumerate(np.unique(self.material)):
            renumbered = np.where(self.material == oldID, i+1, renumbered)

        return Geom(material = renumbered,
                    size     = self.size,
                    origin   = self.origin,
                    comments = self.comments+[util.execution_stamp('Geom','renumber')],
                   )


    def rotate(self,R,fill=None):
        """
        Rotate geometry (pad if required).

        Parameters
        ----------
        R : damask.Rotation
            Rotation to apply to the geometry.
        fill : int or float, optional
            Material index to fill the corners. Defaults to material.max() + 1.

        """
        if fill is None: fill = np.nanmax(self.material) + 1
        dtype = float if np.isnan(fill) or int(fill) != fill or self.material.dtype==np.float else int

        Eulers = R.as_Eulers(degrees=True)
        material_in = self.material.copy()

        # These rotations are always applied in the reference coordinate system, i.e. (z,x,z) not (z,x',z'')
        # see https://www.cs.utexas.edu/~theshark/courses/cs354/lectures/cs354-14.pdf
        for angle,axes in zip(Eulers[::-1], [(0,1),(1,2),(0,1)]):
            material_out = ndimage.rotate(material_in,angle,axes,order=0,
                                                prefilter=False,output=dtype,cval=fill)
            if np.prod(material_in.shape) == np.prod(material_out.shape):
                # avoid scipy interpolation errors for rotations close to multiples of 90°
                material_in = np.rot90(material_in,k=np.rint(angle/90.).astype(int),axes=axes)
            else:
                material_in = material_out

        origin = self.origin-(np.asarray(material_in.shape)-self.grid)*.5 * self.size/self.grid

        return Geom(material = material_in,
                    size     = self.size/self.grid*np.asarray(material_in.shape),
                    origin   = origin,
                    comments = self.comments+[util.execution_stamp('Geom','rotate')],
                   )


    def canvas(self,grid=None,offset=None,fill=None):
        """
        Crop or enlarge/pad geometry.

        Parameters
        ----------
        grid : numpy.ndarray of shape (3)
            Number of grid points in x,y,z direction.
        offset : numpy.ndarray of shape (3)
            Offset (measured in grid points) from old to new geometry [0,0,0].
        fill : int or float, optional
            Material index to fill the background. Defaults to material.max() + 1.

        """
        if offset is None: offset = 0
        if fill is None: fill = np.nanmax(self.material) + 1
        dtype = float if int(fill) != fill or self.material.dtype in np.sctypes['float'] else int

        canvas = np.full(self.grid if grid is None else grid,fill,dtype)

        LL = np.clip( offset,          0,np.minimum(self.grid,     grid+offset))
        UR = np.clip( offset+grid,     0,np.minimum(self.grid,     grid+offset))
        ll = np.clip(-offset,          0,np.minimum(     grid,self.grid-offset))
        ur = np.clip(-offset+self.grid,0,np.minimum(     grid,self.grid-offset))

        canvas[ll[0]:ur[0],ll[1]:ur[1],ll[2]:ur[2]] = self.material[LL[0]:UR[0],LL[1]:UR[1],LL[2]:UR[2]]

        return Geom(material = canvas,
                    size     = self.size/self.grid*np.asarray(canvas.shape),
                    origin   = self.origin+offset*self.size/self.grid,
                    comments = self.comments+[util.execution_stamp('Geom','canvas')],
                   )


    def substitute(self,from_material,to_material):
        """
        Substitute material indices.

        Parameters
        ----------
        from_material : iterable of ints
            Material indices to be substituted.
        to_material : iterable of ints
            New material indices.

        """
        substituted = self.material.copy()
        for from_ms,to_ms in zip(from_material,to_material):
            substituted[self.material==from_ms] = to_ms

        return Geom(material = substituted,
                    size     = self.size,
                    origin   = self.origin,
                    comments = self.comments+[util.execution_stamp('Geom','substitute')],
                   )


    def vicinity_offset(self,vicinity=1,offset=None,trigger=[],periodic=True):
        """
        Offset material index of points in the vicinity of xxx.

        Different from themselves (or listed as triggers) within a given (cubic) vicinity,
        i.e. within the region close to a grain/phase boundary.
        ToDo: use include/exclude as in seeds.from_geom

        Parameters
        ----------
        vicinity : int, optional
            Voxel distance checked for presence of other materials.
            Defaults to 1.
        offset : int, optional
            Offset (positive or negative) to tag material indices,
            defaults to material.max() + 1.
        trigger : list of ints, optional
            List of material indices that trigger a change.
            Defaults to [], meaning that any different neighbor triggers a change.
        periodic : Boolean, optional
            Assume geometry to be periodic. Defaults to True.

        """
        def tainted_neighborhood(stencil,trigger):

            me = stencil[stencil.shape[0]//2]
            if len(trigger) == 0:
                return np.any(stencil != me)
            if me in trigger:
                trigger = set(trigger)
                trigger.remove(me)
                trigger = list(trigger)
            return np.any(np.in1d(stencil,np.array(trigger)))

        offset_ = np.nanmax(self.material) if offset is None else offset
        mask = ndimage.filters.generic_filter(self.material,
                                              tainted_neighborhood,
                                              size=1+2*vicinity,
                                              mode='wrap' if periodic else 'nearest',
                                              extra_keywords={'trigger':trigger})

        return Geom(material = np.where(mask, self.material + offset_,self.material),
                    size     = self.size,
                    origin   = self.origin,
                    comments = self.comments+[util.execution_stamp('Geom','vicinity_offset')],
                   )<|MERGE_RESOLUTION|>--- conflicted
+++ resolved
@@ -212,7 +212,7 @@
         return np.argmin(np.sum((np.broadcast_to(point,(len(seeds),3))-seeds)**2,axis=1) - weights)
 
     @staticmethod
-    def from_Laguerre_tessellation(grid,size,seeds,weights,materials=None,periodic=True):
+    def from_Laguerre_tessellation(grid,size,seeds,weights,material=None,periodic=True):
         """
         Generate geometry from Laguerre tessellation.
 
@@ -226,7 +226,7 @@
             Position of the seed points in meter. All points need to lay within the box.
         weights : numpy.ndarray of shape (seeds.shape[0])
             Weights of the seeds. Setting all weights to 1.0 gives a standard Voronoi tessellation.
-        materials : numpy.ndarray of shape (seeds.shape[0]), optional
+        material : numpy.ndarray of shape (seeds.shape[0]), optional
             Material ID of the seeds. Defaults to None, in which case materials are
             consecutively numbered.
         periodic : Boolean, optional
@@ -248,41 +248,27 @@
         result = pool.map_async(partial(Geom._find_closest_seed,seeds_p,weights_p), [coord for coord in coords])
         pool.close()
         pool.join()
-<<<<<<< HEAD
-        materials_ = np.array(result.get())
+        material_ = np.array(result.get())
 
         if periodic:
-            materials_ = materials_.reshape(grid*3)
-            materials_ = materials_[grid[0]:grid[0]*2,grid[1]:grid[1]*2,grid[2]:grid[2]*2]%seeds.shape[0]
+            material_ = material_.reshape(grid*3)
+            material_ = material_[grid[0]:grid[0]*2,grid[1]:grid[1]*2,grid[2]:grid[2]*2]%seeds.shape[0]
         else:
-            materials_ = materials_.reshape(grid)
-
-        geom = Geom(materials = materials_+1,
-                    size      = size,
-                    comments  = util.execution_stamp('Geom','from_Laguerre_tessellation'),
-=======
-        material = np.array(result.get())
-
-        if periodic:
-            material = material.reshape(grid*3)
-            material = material[grid[0]:grid[0]*2,grid[1]:grid[1]*2,grid[2]:grid[2]*2]%seeds.shape[0]
-        else:
-            material = material.reshape(grid)
-
-        return Geom(material = material+1,
+            material_ = material_.reshape(grid)
+
+        geom = Geom(material = material_+1,
                     size     = size,
                     comments = util.execution_stamp('Geom','from_Laguerre_tessellation'),
->>>>>>> 28cded36
-                   )
-        if materials is not None:
-            geom = geom.substitute(np.arange(seeds.shape[0])+1,materials)
+                   )
+        if material is not None:
+            geom = geom.substitute(np.arange(seeds.shape[0])+1,material)
             geom.comments = geom.comments[:-1]
 
         return geom
 
 
     @staticmethod
-    def from_Voronoi_tessellation(grid,size,seeds,materials=None,periodic=True):
+    def from_Voronoi_tessellation(grid,size,seeds,material=None,periodic=True):
         """
         Generate geometry from Voronoi tessellation.
 
@@ -294,7 +280,7 @@
             Physical size of the geometry in meter.
         seeds : numpy.ndarray of shape (:,3)
             Position of the seed points in meter. All points need to lay within the box.
-        materials : numpy.ndarray of shape (seeds.shape[0]), optional
+        material : numpy.ndarray of shape (seeds.shape[0]), optional
             Material ID of the seeds. Defaults to None, in which case materials are
             consecutively numbered.
         periodic : Boolean, optional
@@ -303,22 +289,14 @@
         """
         coords = grid_filters.cell_coord0(grid,size).reshape(-1,3)
         KDTree = spatial.cKDTree(seeds,boxsize=size) if periodic else spatial.cKDTree(seeds)
-<<<<<<< HEAD
-        devNull,materials_ = KDTree.query(coords)
-
-        geom = Geom(materials = materials_.reshape(grid)+1,
-                    size      = size,
-                    comments  = util.execution_stamp('Geom','from_Voronoi_tessellation'),
-=======
-        devNull,material = KDTree.query(coords)
-
-        return Geom(material = material.reshape(grid)+1,
+        devNull,material_ = KDTree.query(coords)
+
+        geom = Geom(material = material_.reshape(grid)+1,
                     size     = size,
                     comments = util.execution_stamp('Geom','from_Voronoi_tessellation'),
->>>>>>> 28cded36
-                   )
-        if materials is not None:
-            geom = geom.substitute(np.arange(seeds.shape[0])+1,materials)
+                   )
+        if material is not None:
+            geom = geom.substitute(np.arange(seeds.shape[0])+1,material)
             geom.comments = geom.comments[:-1]
 
         return geom
