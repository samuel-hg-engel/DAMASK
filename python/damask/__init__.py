"""Main aggregator."""
import os

name = 'damask'
with open(os.path.join(os.path.dirname(__file__),'VERSION')) as f:
    version = f.readline().strip()

# classes
from .environment import Environment      # noqa
from .table       import Table            # noqa
from .asciitable  import ASCIItable       # noqa
    
from .config      import Material         # noqa
from .colormaps   import Colormap, Color  # noqa
from .orientation import Symmetry, Lattice, Rotation, Orientation # noqa
from .dadf5       import DADF5 # noqa

from .geom        import Geom             # noqa
from .solver      import Solver           # noqa
from .test        import Test             # noqa
from .util        import extendableOption # noqa

# functions in modules
<<<<<<< HEAD
from .            import mechanics        # noqa

# clean temporary variables
del os
del f
=======
from . import mechanics                   # noqa
from . import grid_filters                # noqa
>>>>>>> ce1afbea
<|MERGE_RESOLUTION|>--- conflicted
+++ resolved
@@ -1,9 +1,10 @@
 """Main aggregator."""
 import os
+import re
 
 name = 'damask'
 with open(os.path.join(os.path.dirname(__file__),'VERSION')) as f:
-    version = f.readline().strip()
+    version = re.sub(r'^v','',f.readline().strip())
 
 # classes
 from .environment import Environment      # noqa
@@ -13,7 +14,7 @@
 from .config      import Material         # noqa
 from .colormaps   import Colormap, Color  # noqa
 from .orientation import Symmetry, Lattice, Rotation, Orientation # noqa
-from .dadf5       import DADF5 # noqa
+from .dadf5       import DADF5            # noqa
 
 from .geom        import Geom             # noqa
 from .solver      import Solver           # noqa
@@ -21,13 +22,10 @@
 from .util        import extendableOption # noqa
 
 # functions in modules
-<<<<<<< HEAD
 from .            import mechanics        # noqa
+from .            import grid_filters     # noqa
 
 # clean temporary variables
 del os
-del f
-=======
-from . import mechanics                   # noqa
-from . import grid_filters                # noqa
->>>>>>> ce1afbea
+del re
+del f