--- conflicted
+++ resolved
@@ -182,12 +182,7 @@
             Grid-based geometry from file.
 
         """
-<<<<<<< HEAD
-        v = VTK.load(fname if str(fname).endswith(('.vti','.vtr')) else str(fname)+'.vti')          # compatibility hack
-=======
         v = VTK.load(fname if str(fname).endswith('.vti') else str(fname)+'.vti')
-        comments = v.get_comments()
->>>>>>> d8fab8cb
         cells = np.array(v.vtk_data.GetDimensions())-1
         bbox  = np.array(v.vtk_data.GetBounds()).reshape(3,2).T
         comments = v.comments
