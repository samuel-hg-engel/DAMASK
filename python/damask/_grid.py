--- conflicted
+++ resolved
@@ -1033,11 +1033,7 @@
         offset_ = np.array(offset,int) if offset is not None else np.zeros(3,int)
         cells_ = np.array(cells,int) if cells is not None else self.cells
 
-<<<<<<< HEAD
-        canvas: np.ndarray = np.full(cells_,fill,dtype)
-=======
         canvas = np.full(cells_,np.nanmax(self.material) + 1 if fill is None else fill,self.material.dtype)
->>>>>>> 48f38e74
 
         LL = np.clip( offset_,           0,np.minimum(self.cells,     cells_+offset_))
         UR = np.clip( offset_+cells_,    0,np.minimum(self.cells,     cells_+offset_))
