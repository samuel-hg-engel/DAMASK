import re
import fnmatch
import os
import copy
import datetime
import xml.etree.ElementTree as ET                                                                  # noqa
import xml.dom.minidom
import functools
from pathlib import Path
from collections import defaultdict
from collections.abc import Iterable
from typing import Optional, Union, Callable, Any, Sequence, Literal, Dict, List, Tuple

import h5py
import numpy as np
from numpy import ma

import damask
from . import VTK
from . import Orientation
from . import Rotation
from . import grid_filters
from . import mechanics
from . import tensor
from . import util
from ._typehints import FloatSequence, IntSequence, DADF5Dataset

h5py3 = h5py.__version__[0] == '3'

chunk_size = 1024**2//8                                                                             # for compression in HDF5
prefix_inc = 'increment_'

def _read(dataset: h5py._hl.dataset.Dataset) -> np.ndarray:
    """Read a dataset and its metadata into a numpy.ndarray."""
    metadata = {k:(v.decode() if not h5py3 and type(v) is bytes else v) for k,v in dataset.attrs.items()}
    dtype = np.dtype(dataset.dtype,metadata=metadata)                                               # type: ignore
    return np.array(dataset,dtype=dtype)

def _match(requested,
           existing: h5py._hl.base.KeysViewHDF5) -> List[str]:
    """Find matches among two sets of labels."""
    def flatten_list(list_of_lists):
        return [e for e_ in list_of_lists for e in e_]

    if requested is True:
        requested = '*'
    elif requested is False or requested is None:
        requested = []

    requested_ = requested if hasattr(requested,'__iter__') and not isinstance(requested,str) else \
                [requested]

    return sorted(set(flatten_list([fnmatch.filter(existing,r) for r in requested_])),
                  key=util.natural_sort)

def _empty_like(dataset: np.ma.core.MaskedArray,
                N_materialpoints: int,
                fill_float: float,
                fill_int: int) -> np.ma.core.MaskedArray:
    """Create empty numpy.ma.MaskedArray."""
    return ma.array(np.empty((N_materialpoints,)+dataset.shape[1:],dataset.dtype),
                    fill_value = fill_float if dataset.dtype in np.sctypes['float'] else fill_int,
                    mask = True)

class AttributeManagerNullterm(h5py.AttributeManager):
    """
    Attribute management for DREAM.3D hdf5 files.

    String attribute values are stored as fixed-length string with NULLTERM

    References
    ----------
      https://stackoverflow.com/questions/38267076
      https://stackoverflow.com/questions/52750232

    """

    def create(self, name, data, shape=None, dtype=None):
        if isinstance(data,str):
            tid = h5py.h5t.C_S1.copy()
            tid.set_size(len(data + ' '))
            super().create(name=name,data=data+' ',dtype = h5py.Datatype(tid))
        else:
            super().create(name=name,data=data,shape=shape,dtype=dtype)

class ResetAttributeManager(h5py.AttributeManager):
    """
    Reset the attribute management for DREAM.3D hdf5 files.

    References
    ----------
      https://stackoverflow.com/questions/38267076
      https://stackoverflow.com/questions/52750232

    """

    def create(self, name, data, shape=None, dtype=None):
        super().create(name=name,data=data,shape=shape,dtype=dtype)


class Result:
    """
    Add data to and export data from a DADF5 (DAMASK HDF5) file.

    A DADF5 file contains DAMASK results.
    Its group/folder structure reflects the layout in material.yaml.

    This class provides a customizable view on the DADF5 file.
    Upon initialization, all attributes are visible.
    Derived quantities are added to the file and existing data is
    exported based on the current view.

    Examples
    --------
    Open 'my_file.hdf5', which is assumed to contain deformation gradient 'F'
    and first Piola-Kirchhoff stress 'P', add the Mises equivalent of the
    Cauchy stress, and export it to VTK (file) and numpy.ndarray (memory).

    >>> import damask
    >>> r = damask.Result('my_file.hdf5')
    >>> r.add_stress_Cauchy()
    >>> r.add_equivalent_Mises('sigma')
    >>> r.export_VTK()
    >>> r_last = r.view(increments=-1)
    >>> sigma_vM_last = r_last.get('sigma_vM')

    """

    def __init__(self, fname: Union[str, Path]):
        """
        New result view bound to a DADF5 file.

        Parameters
        ----------
        fname : str or pathlib.Path
            Name of the DADF5 file to be opened.

        """
        with h5py.File(fname,'r') as f:

            self.version_major = f.attrs['DADF5_version_major']
            self.version_minor = f.attrs['DADF5_version_minor']

            if (self.version_major != 0 or not 14 <= self.version_minor <= 14) and self.version_major != 1:
                raise TypeError(f'unsupported DADF5 version "{self.version_major}.{self.version_minor}"')

            self.structured = 'cells' in f['geometry'].attrs.keys()

            if self.structured:
                self.cells  = f['geometry'].attrs['cells']
                self.size   = f['geometry'].attrs['size']
                self.origin = f['geometry'].attrs['origin']
            else:
                self.add_curl = self.add_divergence = self.add_gradient = None                      # type: ignore

            r = re.compile(rf'{prefix_inc}([0-9]+)')
            self.increments = sorted([i for i in f.keys() if r.match(i)],key=util.natural_sort)
            self.times = np.around([f[i].attrs['t/s'] for i in self.increments],12)
            if len(self.increments) == 0:
                raise ValueError('incomplete DADF5 file')

            self.N_materialpoints, self.N_constituents = np.shape(f['cell_to/phase'])

            self.homogenization  = f['cell_to/homogenization']['label'].astype('str')
            self.homogenizations = sorted(np.unique(self.homogenization),key=util.natural_sort)
            self.phase           = f['cell_to/phase']['label'].astype('str')
            self.phases          = sorted(np.unique(self.phase),key=util.natural_sort)

            self.fields: List[str] = []
            for c in self.phases:
                self.fields += f['/'.join([self.increments[0],'phase',c])].keys()
            for m in self.homogenizations:
                self.fields += f['/'.join([self.increments[0],'homogenization',m])].keys()
            self.fields = sorted(set(self.fields),key=util.natural_sort)                            # make unique

        self.visible = {'increments':      self.increments,
                        'phases':          self.phases,
                        'homogenizations': self.homogenizations,
                        'fields':          self.fields,
                       }

        self.fname = Path(fname).expanduser().absolute()

        self._protected = True


    def __copy__(self) -> "Result":
        """
        Return deepcopy(self).

        Create deep copy.

        """
        return copy.deepcopy(self)

    copy = __copy__


    def __repr__(self) -> str:
        """
        Return repr(self).

        Give short, human-readable summary.

        """
        with h5py.File(self.fname,'r') as f:
            header = [f'Created by {f.attrs["creator"]}',
                      f'        on {f.attrs["created"]}',
                      f' executing "{f.attrs["call"]}"']
        visible_increments = self.visible['increments']

        first = self.view(increments=visible_increments[0:1]).list_data()

        last  = [] if len(visible_increments) < 2 else \
                self.view(increments=visible_increments[-1:]).list_data()

        in_between = [] if len(visible_increments) < 3 else \
                     [f'\n{inc}\n  ...' for inc in visible_increments[1:-1]]

        return util.srepr([util.deemph(header)] + first + in_between + last)


    def _manage_view(self,
                     action: Literal['set', 'add', 'del'],
                     increments: Union[None, int, Sequence[int], str, Sequence[str], bool] = None,
                     times: Union[None, float, Sequence[float], str, Sequence[str], bool] = None,
                     phases: Union[None, str, Sequence[str], bool] = None,
                     homogenizations: Union[None, str, Sequence[str], bool] = None,
                     fields: Union[None, str, Sequence[str], bool] = None) -> "Result":
        """
        Manage the visibility of the groups.

        Parameters
        ----------
        action : str
            Select from 'set', 'add', and 'del'.

        Returns
        -------
        view : damask.Result
            Modified or new view on the DADF5 file.

        """
        if increments is not None and times is not None:
            raise ValueError('"increments" and "times" are mutually exclusive')

        dup = self.copy()
        for what,datasets in zip(['increments','times','phases','homogenizations','fields'],
                                 [ increments,  times,  phases,  homogenizations,  fields ]):
            if  datasets is None:
                continue
            # allow True/False and string arguments
            elif datasets is True:
                datasets = '*'
            elif datasets is False:
                datasets = []
            choice = [datasets] if not hasattr(datasets,'__iter__') or isinstance(datasets,str) else list(datasets) # type: ignore

            if   what == 'increments':
                choice = [c if isinstance(c,str) and c.startswith(prefix_inc) else
                          self.increments[c] if isinstance(c,int) and c<0 else
                          f'{prefix_inc}{c}' for c in choice]
            elif what == 'times':
                atol = 1e-2 * np.min(np.diff(self.times))
                what = 'increments'
                if choice == ['*']:
                    choice = self.increments
                else:
                    iterator = np.array(choice).astype(float)
                    choice = []
                    for c in iterator:
                        idx = np.searchsorted(self.times,c,side='left')
                        if  idx<len(self.times) and np.isclose(c,self.times[idx],rtol=0,atol=atol):
                            choice.append(self.increments[idx])
                        elif idx>0 and np.isclose(c,self.times[idx-1],rtol=0,atol=atol):
                            choice.append(self.increments[idx-1])

            valid = _match(choice,getattr(self,what))
            existing = set(self.visible[what])

            if   action == 'set':
                dup.visible[what] = sorted(set(valid), key=util.natural_sort)
            elif action == 'add':
                dup.visible[what] = sorted(existing.union(valid), key=util.natural_sort)
            elif action == 'del':
                dup.visible[what] = sorted(existing.difference(valid), key=util.natural_sort)

        return dup


    def increments_in_range(self,
                            start: Union[None, str, int] = None,
                            end: Union[None, str, int] = None) -> Sequence[int]:
        """
        Get all increments within a given range.

        Parameters
        ----------
        start : int or str, optional
            Start increment. Defaults to first.
        end : int or str, optional
            End increment. Defaults to last.

        Returns
        -------
        increments : list of ints
            Increment number of all increments within the given bounds.

        """
        s,e = map(lambda x: int(x.split(prefix_inc)[-1] if isinstance(x,str) and x.startswith(prefix_inc) else x),
                  (self.incs[ 0] if start is None else start,
                   self.incs[-1] if  end  is None else  end))
        return [i for i in self.incs if s <= i <= e]

    def times_in_range(self,
                       start: Optional[float] = None,
                       end: Optional[float] = None) -> Sequence[float]:
        """
        Get times of all increments within a given time range.

        Parameters
        ----------
        start : float, optional
            Time of start increment. Defaults to time of first.
        end : float, optional
            Time of end increment. Defaults to time of last.

        Returns
        -------
        times : list of float
            Time of each increment within the given bounds.

        """
        s,e = (self.times[ 0] if start is None else start,
               self.times[-1] if  end  is None else  end)
        return [t for t in self.times if s <= t <= e]


    def view(self,*,
             increments: Union[None, int, Sequence[int], str, Sequence[str], bool] = None,
             times: Union[None, float, Sequence[float], str, Sequence[str], bool] = None,
             phases: Union[None, str, Sequence[str], bool] = None,
             homogenizations: Union[None, str, Sequence[str], bool] = None,
             fields: Union[None, str, Sequence[str], bool] = None,
             protected: Optional[bool] = None) -> "Result":
        """
        Set view.

        Wildcard matching with '?' and '*' is supported.
        True is equivalent to '*', False is equivalent to [].

        Parameters
        ----------
        increments: (list of) int, (list of) str, or bool, optional.
            Numbers of increments to select.
        times: (list of) float, (list of) str, or bool, optional.
            Simulation times of increments to select.
        phases: (list of) str, or bool, optional.
            Names of phases to select.
        homogenizations: (list of) str, or bool, optional.
            Names of homogenizations to select.
        fields: (list of) str, or bool, optional.
            Names of fields to select.
        protected: bool, optional.
            Protection status of existing data.

        Returns
        -------
        view : damask.Result
            View with only the selected attributes being visible.

        Examples
        --------
        Get a view that shows only results from the initial configuration:

        >>> import damask
        >>> r = damask.Result('my_file.hdf5')
        >>> r_first = r.view(increments=0)

        Get a view that shows all results between simulation times of 10 to 40:

        >>> import damask
        >>> r = damask.Result('my_file.hdf5')
        >>> r_t10to40 = r.view(times=r.times_in_range(10.0,40.0))

        """
        dup = self._manage_view('set',increments,times,phases,homogenizations,fields)
        if protected is not None:
            if not protected:
                print(util.warn('Warning: Modification of existing datasets allowed!'))
            dup._protected = protected

        return dup


    def view_more(self,*,
                  increments: Union[None, int, Sequence[int], str, Sequence[str], bool] = None,
                  times: Union[None, float, Sequence[float], str, Sequence[str], bool] = None,
                  phases: Union[None, str, Sequence[str], bool] = None,
                  homogenizations: Union[None, str, Sequence[str], bool] = None,
                  fields: Union[None, str, Sequence[str], bool] = None) -> "Result":
        """
        Add to view.

        Wildcard matching with '?' and '*' is supported.
        True is equivalent to '*', False is equivalent to [].

        Parameters
        ----------
        increments: (list of) int, (list of) str, or bool, optional.
            Numbers of increments to select.
        times: (list of) float, (list of) str, or bool, optional.
            Simulation times of increments to select.
        phases: (list of) str, or bool, optional.
            Names of phases to select.
        homogenizations: (list of) str, or bool, optional.
            Names of homogenizations to select.
        fields: (list of) str, or bool, optional.
            Names of fields to select.

        Returns
        -------
        modified_view : damask.Result
            View with additional visible attributes.

        Examples
        --------
        Get a view that shows only results from first and last increment:

        >>> import damask
        >>> r_empty = damask.Result('my_file.hdf5').view(increments=False)
        >>> r_first = r_empty.view_more(increments=0)
        >>> r_first_and_last = r.first.view_more(increments=-1)

        """
        return self._manage_view('add',increments,times,phases,homogenizations,fields)


    def view_less(self,*,
                  increments: Union[None, int, Sequence[int], str, Sequence[str], bool] = None,
                  times: Union[None, float, Sequence[float], str, Sequence[str], bool] = None,
                  phases: Union[None, str, Sequence[str], bool] = None,
                  homogenizations: Union[None, str, Sequence[str], bool] = None,
                  fields: Union[None, str, Sequence[str], bool] = None) -> "Result":
        """
        Remove from view.

        Wildcard matching with '?' and '*' is supported.
        True is equivalent to '*', False is equivalent to [].

        Parameters
        ----------
        increments: (list of) int, (list of) str, or bool, optional.
            Numbers of increments to select.
        times: (list of) float, (list of) str, or bool, optional.
            Simulation times of increments to select.
        phases: (list of) str, or bool, optional.
            Names of phases to select.
        homogenizations: (list of) str, or bool, optional.
            Names of homogenizations to select.
        fields: (list of) str, or bool, optional.
            Names of fields to select.

        Returns
        -------
        modified_view : damask.Result
            View with fewer visible attributes.

        Examples
        --------
        Get a view that omits the undeformed configuration:

        >>> import damask
        >>> r_all = damask.Result('my_file.hdf5')
        >>> r_deformed = r_all.view_less(increments=0)

        """
        return self._manage_view('del',increments,times,phases,homogenizations,fields)


    def rename(self,
               name_src: str,
               name_dst: str):
        """
        Rename/move datasets (within the same group/folder).

        This operation is discouraged because the history of the
        data becomes untraceable and data integrity is not ensured.

        Parameters
        ----------
        name_src : str
            Name of the datasets to be renamed.
        name_dst : str
            New name of the datasets.

        Examples
        --------
        Rename datasets containing the deformation gradient from 'F' to 'def_grad':

        >>> import damask
        >>> r = damask.Result('my_file.hdf5')
        >>> r_unprotected = r.view(protected=False)
        >>> r_unprotected.rename('F','def_grad')

        """
        if self._protected:
            raise PermissionError('rename datasets')

        with h5py.File(self.fname,'a') as f:
            for inc in self.visible['increments']:
                for ty in ['phase','homogenization']:
                    for label in self.visible[ty+'s']:
                        for field in _match(self.visible['fields'],f['/'.join([inc,ty,label])].keys()):
                            path_src = '/'.join([inc,ty,label,field,name_src])
                            path_dst = '/'.join([inc,ty,label,field,name_dst])
                            if path_src in f.keys():
                                f[path_dst] = f[path_src]
                                f[path_dst].attrs['renamed'] = f'original name: {name_src}' if h5py3 else \
                                                               f'original name: {name_src}'.encode()
                                del f[path_src]


    def remove(self, name: str):
        """
        Remove/delete datasets.

        This operation is discouraged because the history of the
        data becomes untraceable and data integrity is not ensured.

        Parameters
        ----------
        name : str
            Name of the datasets to be deleted.

        Examples
        --------
        Delete the deformation gradient 'F':

        >>> import damask
        >>> r = damask.Result('my_file.hdf5')
        >>> r_unprotected = r.view(protected=False)
        >>> r_unprotected.remove('F')

        """
        if self._protected:
            raise PermissionError('delete datasets')

        with h5py.File(self.fname,'a') as f:
            for inc in self.visible['increments']:
                for ty in ['phase','homogenization']:
                    for label in self.visible[ty+'s']:
                        for field in _match(self.visible['fields'],f['/'.join([inc,ty,label])].keys()):
                            path = '/'.join([inc,ty,label,field,name])
                            if path in f.keys(): del f[path]


    def list_data(self) -> List[str]:
        """
        Collect information on all active datasets in the file.

        Returns
        -------
        data : list of str
            Line-formatted information about active datasets.

        """
        msg = []
        with h5py.File(self.fname,'r') as f:
            for inc in self.visible['increments']:
                msg += [f'\n{inc} ({self.times[self.increments.index(inc)]} s)']
                for ty in ['phase','homogenization']:
                    msg += [f'  {ty}']
                    for label in self.visible[ty+'s']:
                        msg += [f'    {label}']
                        for field in _match(self.visible['fields'],f['/'.join([inc,ty,label])].keys()):
                            msg += [f'      {field}']
                            for d in f['/'.join([inc,ty,label,field])].keys():
                                dataset = f['/'.join([inc,ty,label,field,d])]
                                unit = dataset.attrs["unit"] if h5py3 else \
                                       dataset.attrs["unit"].decode()
                                description = dataset.attrs['description'] if h5py3 else \
                                              dataset.attrs['description'].decode()
                                msg += [f'        {d} / {unit}: {description}']

        return msg


    def enable_user_function(self,
                             func: Callable):
        globals()[func.__name__]=func
        print(f'Function {func.__name__} enabled in add_calculation.')


    @property
    def simulation_setup_files(self):
        """Simulation setup files used to generate the Result object."""
        files = []
        with h5py.File(self.fname,'r') as f_in:
            f_in['setup'].visititems(lambda name,obj: files.append(name) if isinstance(obj,h5py.Dataset) else None)
        return files

    @property
    def incs(self):
        return [int(i.split(prefix_inc)[-1]) for i in self.increments]


    @property
    def coordinates0_point(self) -> np.ndarray:
        """Initial/undeformed cell center coordinates."""
        if self.structured:
            return grid_filters.coordinates0_point(self.cells,self.size,self.origin).reshape(-1,3,order='F')
        else:
            with h5py.File(self.fname,'r') as f:
                return f['geometry/x_p'][()]

    @property
    def coordinates0_node(self) -> np.ndarray:
        """Initial/undeformed nodal coordinates."""
        if self.structured:
            return grid_filters.coordinates0_node(self.cells,self.size,self.origin).reshape(-1,3,order='F')
        else:
            with h5py.File(self.fname,'r') as f:
                return f['geometry/x_n'][()]

    @property
    def geometry0(self) -> VTK:
        """Initial/undeformed geometry."""
        if self.structured:
            return VTK.from_image_data(self.cells,self.size,self.origin)
        else:
            with h5py.File(self.fname,'r') as f:
                return VTK.from_unstructured_grid(f['/geometry/x_n'][()],
                                                  f['/geometry/T_c'][()]-1,
                                                  f['/geometry/T_c'].attrs['VTK_TYPE'] if h5py3 else \
                                                  f['/geometry/T_c'].attrs['VTK_TYPE'].decode())


    def add_absolute(self, x: str):
        """
        Add absolute value.

        Parameters
        ----------
        x : str
            Name of scalar, vector, or tensor dataset to take absolute value of.

        """
        def absolute(x: DADF5Dataset) -> DADF5Dataset:
            return {
                    'data':  np.abs(x['data']),
                    'label': f'|{x["label"]}|',
                    'meta':  {
                              'unit':        x['meta']['unit'],
                              'description': f"absolute value of {x['label']} ({x['meta']['description']})",
                              'creator':     'add_absolute'
                              }
                     }

        self._add_generic_pointwise(absolute,{'x':x})


    def add_calculation(self,
                        formula: str,
                        name: str,
                        unit: str = 'n/a',
                        description: Optional[str] = None):
        """
        Add result of a general formula.

        Parameters
        ----------
        formula : str
            Formula to calculate resulting dataset.
            Existing datasets are referenced by '#TheirName#'.
        name : str
            Name of resulting dataset.
        unit : str, optional
            Physical unit of the result.
        description : str, optional
            Human-readable description of the result.

        Examples
        --------
        Add total dislocation density, i.e. the sum of mobile dislocation
        density 'rho_mob' and dislocation dipole density 'rho_dip' over
        all slip systems:

        >>> import damask
        >>> r = damask.Result('my_file.hdf5')
        >>> r.add_calculation('np.sum(#rho_mob#,axis=1)','rho_mob_total',
        ...                    '1/m²','total mobile dislocation density')
        >>> r.add_calculation('np.sum(#rho_dip#,axis=1)','rho_dip_total',
        ...                    '1/m²','total dislocation dipole density')
        >>> r.add_calculation('#rho_dip_total#+#rho_mob_total#','rho_total',
        ...                    '1/m²','total dislocation density')

        Add Mises equivalent of the Cauchy stress without storage of
        intermediate results. Define a user function for better readability:

        >>> import damask
        >>> def equivalent_stress(F,P):
        ...     sigma = damask.mechanics.stress_Cauchy(F=F,P=P)
        ...     return damask.mechanics.equivalent_stress_Mises(sigma)
        >>> r = damask.Result('my_file.hdf5')
        >>> r.enable_user_function(equivalent_stress)
        >>> r.add_calculation('equivalent_stress(#F#,#P#)','sigma_vM','Pa',
        ...                   'Mises equivalent of the Cauchy stress')

        """
        def calculation(**kwargs) -> DADF5Dataset:
            formula = kwargs['formula']
            for d in re.findall(r'#(.*?)#',formula):
                formula = formula.replace(f'#{d}#',f"kwargs['{d}']['data']")
            data = eval(formula)

            if not hasattr(data,'shape') or data.shape[0] != kwargs[d]['data'].shape[0]:
                raise ValueError('"{}" results in invalid shape'.format(kwargs['formula']))

            return {
                    'data':  data,
                    'label': kwargs['label'],
                    'meta':  {
                              'unit':        kwargs['unit'],
                              'description': f"{kwargs['description']} (formula: {kwargs['formula']})",
                              'creator':     'add_calculation'
                              }
                     }

        dataset_mapping = {d:d for d in set(re.findall(r'#(.*?)#',formula))}                        # datasets used in the formula
        args             = {'formula':formula,'label':name,'unit':unit,'description':description}
        self._add_generic_pointwise(calculation,dataset_mapping,args)


    def add_stress_Cauchy(self,
                          P: str = 'P',
                          F: str = 'F'):
        """
        Add Cauchy stress calculated from first Piola-Kirchhoff stress and deformation gradient.

        Parameters
        ----------
        P : str, optional
            Name of the dataset containing the first Piola-Kirchhoff stress.
            Defaults to 'P'.
        F : str, optional
            Name of the dataset containing the deformation gradient.
            Defaults to 'F'.

        """

        def stress_Cauchy(P: DADF5Dataset, F: DADF5Dataset) -> DADF5Dataset:
            return {
                    'data':  mechanics.stress_Cauchy(P['data'],F['data']),
                    'label': 'sigma',
                    'meta':  {
                              'unit':        P['meta']['unit'],
                              'description': "Cauchy stress calculated "
                                             f"from {P['label']} ({P['meta']['description']})"
                                             f" and {F['label']} ({F['meta']['description']})",
                              'creator':     'add_stress_Cauchy'
                              }
                    }

        self._add_generic_pointwise(stress_Cauchy,{'P':P,'F':F})


    def add_determinant(self, T: str):
        """
        Add the determinant of a tensor.

        Parameters
        ----------
        T : str
            Name of tensor dataset.

        Examples
        --------
        Add the determinant of plastic deformation gradient 'F_p':

        >>> import damask
        >>> r = damask.Result('my_file.hdf5')
        >>> r.add_determinant('F_p')

        """

        def determinant(T: DADF5Dataset) -> DADF5Dataset:
            return {
                    'data':  np.linalg.det(T['data']),
                    'label': f"det({T['label']})",
                    'meta':  {
                              'unit':        T['meta']['unit'],
                              'description': f"determinant of tensor {T['label']} ({T['meta']['description']})",
                              'creator':     'add_determinant'
                              }
                    }

        self._add_generic_pointwise(determinant,{'T':T})


    def add_deviator(self, T: str):
        """
        Add the deviatoric part of a tensor.

        Parameters
        ----------
        T : str
            Name of tensor dataset.

        Examples
        --------
        Add the deviatoric part of Cauchy stress 'sigma':

        >>> import damask
        >>> r = damask.Result('my_file.hdf5')
        >>> r.add_deviator('sigma')

        """

        def deviator(T: DADF5Dataset) -> DADF5Dataset:
            return {
                    'data':  tensor.deviatoric(T['data']),
                    'label': f"s_{T['label']}",
                    'meta':  {
                              'unit':        T['meta']['unit'],
                              'description': f"deviator of tensor {T['label']} ({T['meta']['description']})",
                              'creator':     'add_deviator'
                              }
                     }

        self._add_generic_pointwise(deviator,{'T':T})


    def add_eigenvalue(self,
                       T_sym: str,
                       eigenvalue: Literal['max', 'mid', 'min'] = 'max'):
        """
        Add eigenvalues of symmetric tensor.

        Parameters
        ----------
        T_sym : str
            Name of symmetric tensor dataset.
        eigenvalue : {'max', 'mid', 'min'}, optional
            Eigenvalue. Defaults to 'max'.

        Examples
        --------
        Add the minimum eigenvalue of Cauchy stress 'sigma':

        >>> import damask
        >>> r = damask.Result('my_file.hdf5')
        >>> r.add_eigenvalue('sigma','min')

        """

        def eigenval(T_sym: DADF5Dataset, eigenvalue: Literal['max', 'mid', 'min']) -> DADF5Dataset:
            if   eigenvalue == 'max':
                label,p = 'maximum',2
            elif eigenvalue == 'mid':
                label,p = 'intermediate',1
            elif eigenvalue == 'min':
                label,p = 'minimum',0
            else:
                raise ValueError(f'invalid eigenvalue: {eigenvalue}')

            return {
                    'data': tensor.eigenvalues(T_sym['data'])[:,p],
                    'label': f"lambda_{eigenvalue}({T_sym['label']})",
                    'meta' : {
                              'unit':        T_sym['meta']['unit'],
                              'description': f"{label} eigenvalue of {T_sym['label']} ({T_sym['meta']['description']})",
                              'creator':     'add_eigenvalue'
                             }
                    }

        self._add_generic_pointwise(eigenval,{'T_sym':T_sym},{'eigenvalue':eigenvalue})


    def add_eigenvector(self,
                        T_sym: str,
                        eigenvalue: Literal['max', 'mid', 'min'] = 'max'):
        """
        Add eigenvector of symmetric tensor.

        Parameters
        ----------
        T_sym : str
            Name of symmetric tensor dataset.
        eigenvalue : {'max', 'mid', 'min'}, optional
            Eigenvalue to which the eigenvector corresponds.
            Defaults to 'max'.

        """

        def eigenvector(T_sym: DADF5Dataset, eigenvalue: Literal['max', 'mid', 'min']) -> DADF5Dataset:
            if   eigenvalue == 'max':
                label,p = 'maximum',2
            elif eigenvalue == 'mid':
                label,p = 'intermediate',1
            elif eigenvalue == 'min':
                label,p = 'minimum',0
            else:
                raise ValueError(f'invalid eigenvalue: {eigenvalue}')

            return {
                    'data': tensor.eigenvectors(T_sym['data'])[:,p],
                    'label': f"v_{eigenvalue}({T_sym['label']})",
                    'meta' : {
                              'unit':        '1',
                              'description': f"eigenvector corresponding to {label} eigenvalue"
                                             f" of {T_sym['label']} ({T_sym['meta']['description']})",
                              'creator':     'add_eigenvector'
                             }
                   }

        self._add_generic_pointwise(eigenvector,{'T_sym':T_sym},{'eigenvalue':eigenvalue})


    def add_IPF_color(self,
                      l: FloatSequence,
                      q: str = 'O'):
        """
        Add RGB color tuple of inverse pole figure (IPF) color.

        Parameters
        ----------
        l : numpy.array of shape (3)
            Lab frame direction for inverse pole figure.
        q : str, optional
            Name of the dataset containing the crystallographic orientation as quaternions.
            Defaults to 'O'.

        Examples
        --------
        Add the IPF color along [0,1,1] for orientation 'O':

        >>> import damask
        >>> r = damask.Result('my_file.hdf5')
        >>> r.add_IPF_color(np.array([0,1,1]))

        """

        def IPF_color(l: FloatSequence, q: DADF5Dataset) -> DADF5Dataset:
            m = util.scale_to_coprime(np.array(l))
            lattice =  q['meta']['lattice']
            o = Orientation(rotation = q['data'],lattice=lattice)

            return {
                    'data': (o.IPF_color(l)*255).astype(np.uint8),
                    'label': 'IPFcolor_({} {} {})'.format(*m),
                    'meta' : {
                              'unit':        '8-bit RGB',
                              'lattice':     q['meta']['lattice'],
                              'description': 'Inverse Pole Figure (IPF) colors along sample direction ({} {} {})'.format(*m),
                              'creator':     'add_IPF_color'
                             }
                   }

        self._add_generic_pointwise(IPF_color,{'q':q},{'l':l})


    def add_maximum_shear(self, T_sym: str):
        """
        Add maximum shear components of symmetric tensor.

        Parameters
        ----------
        T_sym : str
            Name of symmetric tensor dataset.

        """
        def maximum_shear(T_sym: DADF5Dataset) -> DADF5Dataset:
            return {
                    'data':  mechanics.maximum_shear(T_sym['data']),
                    'label': f"max_shear({T_sym['label']})",
                    'meta':  {
                              'unit':        T_sym['meta']['unit'],
                              'description': f"maximum shear component of {T_sym['label']} ({T_sym['meta']['description']})",
                              'creator':     'add_maximum_shear'
                              }
                     }

        self._add_generic_pointwise(maximum_shear,{'T_sym':T_sym})


    def add_equivalent_Mises(self,
                             T_sym: str,
                             kind: Optional[str] = None):
        """
        Add the equivalent Mises stress or strain of a symmetric tensor.

        Parameters
        ----------
        T_sym : str
            Name of symmetric tensorial stress or strain dataset.
        kind : {'stress', 'strain', None}, optional
            Kind of the von Mises equivalent. Defaults to None, in which case
            it is selected based on the unit of the dataset ('1' -> strain, 'Pa' -> stress).

        Examples
        --------
        Add the Mises equivalent of the Cauchy stress 'sigma':

        >>> import damask
        >>> r = damask.Result('my_file.hdf5')
        >>> r.add_equivalent_Mises('sigma')

        Add the Mises equivalent of the spatial logarithmic strain 'epsilon_V^0.0(F)':

        >>> import damask
        >>> r = damask.Result('my_file.hdf5')
        >>> r.add_equivalent_Mises('epsilon_V^0.0(F)')

        """
        def equivalent_Mises(T_sym: DADF5Dataset, kind: str) -> DADF5Dataset:
            k = kind
            if k is None:
                if T_sym['meta']['unit'] == '1':
                    k = 'strain'
                elif T_sym['meta']['unit'] == 'Pa':
                    k = 'stress'
            if k not in ['stress', 'strain']:
                raise ValueError(f'invalid von Mises kind "{kind}"')

            return {
                    'data':  (mechanics.equivalent_strain_Mises if k=='strain' else \
                              mechanics.equivalent_stress_Mises)(T_sym['data']),
                    'label': f"{T_sym['label']}_vM",
                    'meta':  {
                              'unit':        T_sym['meta']['unit'],
                              'description': f"Mises equivalent {k} of {T_sym['label']} ({T_sym['meta']['description']})",
                              'creator':     'add_Mises'
                              }
                    }

        self._add_generic_pointwise(equivalent_Mises,{'T_sym':T_sym},{'kind':kind})


    def add_norm(self,
                 x: str,
                 ord: Union[None, int, float, Literal['fro', 'nuc']] = None):
        """
        Add the norm of a vector or tensor.

        Parameters
        ----------
        x : str
            Name of vector or tensor dataset.
        ord : {non-zero int, inf, -inf, 'fro', 'nuc'}, optional
            Order of the norm. inf means NumPy's inf object. For details refer to numpy.linalg.norm.

        """
        def norm(x: DADF5Dataset, ord: Union[int, float, Literal['fro', 'nuc']]) -> DADF5Dataset:
            o = ord
            if len(x['data'].shape) == 2:
                axis: Union[int, Tuple[int, int]] = 1
                t = 'vector'
                if o is None: o = 2
            elif len(x['data'].shape) == 3:
                axis = (1,2)
                t = 'tensor'
                if o is None: o = 'fro'
            else:
                raise ValueError(f'invalid shape of {x["label"]}')

            return {
                    'data':  np.linalg.norm(x['data'],ord=o,axis=axis,keepdims=True),
                    'label': f"|{x['label']}|_{o}",
                    'meta':  {
                              'unit':        x['meta']['unit'],
                              'description': f"{o}-norm of {t} {x['label']} ({x['meta']['description']})",
                              'creator':     'add_norm'
                              }
                     }

        self._add_generic_pointwise(norm,{'x':x},{'ord':ord})


    def add_stress_second_Piola_Kirchhoff(self,
                                          P: str = 'P',
                                          F: str = 'F'):
        r"""
        Add second Piola-Kirchhoff stress calculated from first Piola-Kirchhoff stress and deformation gradient.

        Parameters
        ----------
        P : str, optional
            Name of first Piola-Kirchhoff stress dataset. Defaults to 'P'.
        F : str, optional
            Name of deformation gradient dataset. Defaults to 'F'.

        Notes
        -----
        The definition of the second Piola-Kirchhoff stress
        :math:`\vb{S} = \left(\vb{F}^{-1} \vb{P}\right)_\text{sym}`
        follows the standard definition in nonlinear continuum mechanics.
        As such, no intermediate configuration, for instance that reached by :math:`\vb{F}_\text{p}`,
        is taken into account.

        """
        def stress_second_Piola_Kirchhoff(P: DADF5Dataset, F: DADF5Dataset) -> DADF5Dataset:
            return {
                    'data':  mechanics.stress_second_Piola_Kirchhoff(P['data'],F['data']),
                    'label': 'S',
                    'meta':  {
                              'unit':        P['meta']['unit'],
                              'description': "second Piola-Kirchhoff stress calculated "
                                             f"from {P['label']} ({P['meta']['description']})"
                                             f" and {F['label']} ({F['meta']['description']})",
                              'creator':     'add_stress_second_Piola_Kirchhoff'
                              }
                    }

        self._add_generic_pointwise(stress_second_Piola_Kirchhoff,{'P':P,'F':F})



    def add_pole(self,
                 q: str = 'O',
                 *,
                 uvw: Optional[FloatSequence] = None,
                 hkl: Optional[FloatSequence] = None,
                 with_symmetry: bool = False,
                 normalize: bool = True):
        """
        Add lab frame vector along lattice direction [uvw] or plane normal (hkl).

        Parameters
        ----------
        q : str, optional
            Name of the dataset containing the crystallographic orientation as quaternions.
            Defaults to 'O'.
        uvw|hkl : numpy.ndarray of shape (3)
            Miller indices of crystallographic direction or plane normal.
        with_symmetry : bool, optional
            Calculate all N symmetrically equivalent vectors.
            Defaults to True.
        normalize : bool, optional
            Normalize output vector.
            Defaults to True.

        """
        def pole(q: DADF5Dataset,
                 uvw: FloatSequence, hkl: FloatSequence,
                 with_symmetry: bool,
                 normalize: bool) -> DADF5Dataset:
            c = q['meta']['c/a'] if 'c/a' in q['meta'] else 1.0
            brackets = ['[]','()','⟨⟩','{}'][(uvw is None)*1+with_symmetry*2]
            label = 'p^' + '{}{} {} {}{}'.format(brackets[0],
                                                  *(uvw if uvw else hkl),
                                                  brackets[-1],)
            ori = Orientation(q['data'],lattice=q['meta']['lattice'],a=1,c=c)

            return {
                    'data': ori.to_pole(uvw=uvw,hkl=hkl,with_symmetry=with_symmetry,normalize=normalize),
                    'label': label,
                    'meta' : {
                              'unit':        '1',
                              'description': f'{"normalized " if normalize else ""}lab frame vector along lattice ' \
                                             + ('direction' if uvw is not None else 'plane') \
                                             + ('s' if with_symmetry else ''),
                              'creator':     'add_pole'
                              }
                    }

        self._add_generic_pointwise(pole,{'q':q},{'uvw':uvw,'hkl':hkl,'with_symmetry':with_symmetry,'normalize':normalize})


    def add_rotation(self, F: str):
        """
        Add rotational part of a deformation gradient.

        Parameters
        ----------
        F : str
            Name of deformation gradient dataset.

        Examples
        --------
        Add the rotational part of deformation gradient 'F':

        >>> import damask
        >>> r = damask.Result('my_file.hdf5')
        >>> r.add_rotation('F')

        """
        def rotation(F: DADF5Dataset) -> DADF5Dataset:
            return {
                    'data':  mechanics.rotation(F['data']).as_matrix(),
                    'label': f"R({F['label']})",
                    'meta':  {
                              'unit':        F['meta']['unit'],
                              'description': f"rotational part of {F['label']} ({F['meta']['description']})",
                              'creator':     'add_rotation'
                              }
                     }

        self._add_generic_pointwise(rotation,{'F':F})


    def add_spherical(self, T: str):
        """
        Add the spherical (hydrostatic) part of a tensor.

        Parameters
        ----------
        T : str
            Name of tensor dataset.

        Examples
        --------
        Add the hydrostatic part of the Cauchy stress 'sigma':

        >>> import damask
        >>> r = damask.Result('my_file.hdf5')
        >>> r.add_spherical('sigma')

        """
        def spherical(T: DADF5Dataset) -> DADF5Dataset:
            return {
                    'data':  tensor.spherical(T['data'],False),
                    'label': f"p_{T['label']}",
                    'meta':  {
                              'unit':        T['meta']['unit'],
                              'description': f"spherical component of tensor {T['label']} ({T['meta']['description']})",
                              'creator':     'add_spherical'
                              }
                     }

        self._add_generic_pointwise(spherical,{'T':T})


    def add_strain(self,
                   F: str = 'F',
                   t: Literal['V', 'U'] = 'V',
                   m: float = 0.0):
        r"""
        Add strain tensor (Seth-Hill family) of a deformation gradient.

        By default, the logarithmic strain based on the
        left stretch tensor is added.

        Parameters
        ----------
        F : str, optional
            Name of deformation gradient dataset. Defaults to 'F'.
        t : {'V', 'U'}, optional
            Type of the polar decomposition, 'V' for left stretch tensor and 'U' for right stretch tensor.
            Defaults to 'V'.
        m : float, optional
            Order of the strain calculation. Defaults to 0.0.

        Examples
        --------
        Add the Euler-Almansi strain:

        >>> import damask
        >>> r = damask.Result('my_file.hdf5')
        >>> r.add_strain(t='V',m=-1.0)

        Add the plastic Biot strain:

        >>> import damask
        >>> r = damask.Result('my_file.hdf5')
        >>> r.add_strain('F_p','U',0.5)

        Notes
        -----
        The presence of rotational parts in the elastic and plastic deformation gradient
        calls for the use of
        material/Lagragian strain measures (based on 'U') for plastic strains and
        spatial/Eulerian strain measures (based on 'V') for elastic strains
        when calculating averages.

        The strain is defined as:

        .. math::

            m = 0 \\\\
            \vb*{\epsilon}_V^{(0)} = \ln (\vb{V}) \\\\
            \vb*{\epsilon}_U^{(0)} = \ln (\vb{U}) \\\\

            m \neq 0 \\\\
            \vb*{\epsilon}_V^{(m)} = \frac{1}{2m} (\vb{V}^{2m} - \vb{I}) \\\\
            \vb*{\epsilon}_U^{(m)} = \frac{1}{2m} (\vb{U}^{2m} - \vb{I})

        References
        ----------
        | https://en.wikipedia.org/wiki/Finite_strain_theory
        | https://de.wikipedia.org/wiki/Verzerrungstensor

        """
        def strain(F: DADF5Dataset, t: Literal['V', 'U'], m: float) -> DADF5Dataset:
            side = 'left' if t == 'V' else 'right'
            return {
                    'data':  mechanics.strain(F['data'],t,m),
                    'label': f"epsilon_{t}^{m}({F['label']})",
                    'meta':  {
                              'unit':        F['meta']['unit'],
                              'description': f'Seth-Hill strain tensor of order {m} based on {side} stretch tensor '
                                             f"of {F['label']} ({F['meta']['description']})",
                              'creator':     'add_strain'
                              }
                     }

        self._add_generic_pointwise(strain,{'F':F},{'t':t,'m':m})


    def add_stretch_tensor(self,
                           F: str = 'F',
                           t: Literal['V', 'U'] = 'V'):
        """
        Add stretch tensor of a deformation gradient.

        Parameters
        ----------
        F : str, optional
            Name of deformation gradient dataset. Defaults to 'F'.
        t : {'V', 'U'}, optional
            Type of the polar decomposition, 'V' for left stretch tensor and 'U' for right stretch tensor.
            Defaults to 'V'.

        """
        def stretch_tensor(F: DADF5Dataset, t: str) -> DADF5Dataset:
            return {
                    'data':  (mechanics.stretch_left if t.upper() == 'V' else mechanics.stretch_right)(F['data']),
                    'label': f"{t}({F['label']})",
                    'meta':  {
                              'unit':        F['meta']['unit'],
                              'description': f"{'left' if t.upper() == 'V' else 'right'} stretch tensor "
                                             f"of {F['label']} ({F['meta']['description']})",           # noqa
                              'creator':     'add_stretch_tensor'
                              }
                     }

        self._add_generic_pointwise(stretch_tensor,{'F':F},{'t':t})


    def add_curl(self, f: str):
        """
        Add curl of a field.

        Parameters
        ----------
        f : str
            Name of vector or tensor field dataset.

        Notes
        -----
        This function is only available for structured grids,
        i.e. fields resulting from the grid solver.

        """
        def curl(f: DADF5Dataset, size: np.ndarray) -> DADF5Dataset:
            return {
                    'data':  grid_filters.curl(size,f['data']),
                    'label': f"curl({f['label']})",
                    'meta':  {
                              'unit':        f['meta']['unit']+'/m',
                              'description': f"curl of {f['label']} ({f['meta']['description']})",
                              'creator':     'add_curl'
                              }
                     }

        self._add_generic_grid(curl,{'f':f},{'size':self.size})


    def add_divergence(self, f: str):
        """
        Add divergence of a field.

        Parameters
        ----------
        f : str
            Name of vector or tensor field dataset.

        Notes
        -----
        This function is only available for structured grids,
        i.e. fields resulting from the grid solver.

        """
        def divergence(f: DADF5Dataset, size: np.ndarray) -> DADF5Dataset:
            return {
                    'data':  grid_filters.divergence(size,f['data']),
                    'label': f"divergence({f['label']})",
                    'meta':  {
                              'unit':        f['meta']['unit']+'/m',
                              'description': f"divergence of {f['label']} ({f['meta']['description']})",
                              'creator':     'add_divergence'
                              }
                     }

        self._add_generic_grid(divergence,{'f':f},{'size':self.size})


    def add_gradient(self, f: str):
        """
        Add gradient of a field.

        Parameters
        ----------
        f : str
            Name of scalar or vector field dataset.

        Notes
        -----
        This function is only available for structured grids,
        i.e. fields resulting from the grid solver.

        """
        def gradient(f: DADF5Dataset, size: np.ndarray) -> DADF5Dataset:
            return {
                    'data':  grid_filters.gradient(size,f['data'] if len(f['data'].shape) == 4 else \
                                                        f['data'].reshape(f['data'].shape+(1,))),
                    'label': f"gradient({f['label']})",
                    'meta':  {
                              'unit':        f['meta']['unit']+'/m',
                              'description': f"gradient of {f['label']} ({f['meta']['description']})",
                              'creator':     'add_gradient'
                              }
                     }

        self._add_generic_grid(gradient,{'f':f},{'size':self.size})


    def _add_generic_grid(self,
                          func: Callable[..., DADF5Dataset],
                          datasets: Dict[str, str],
                          args: Dict[str, str] = {},
                          constituents = None):
        """
        General function to add data on a regular grid.

        Parameters
        ----------
        func : function
            Callback function that calculates a new dataset from one or
            more datasets per DADF5 group.
        datasets : dictionary
            Details of the datasets to be used:
            {arg (name to which the data is passed in func): label (in DADF5 file)}.
        args : dictionary, optional
            Arguments parsed to func.

        """
        if len(datasets) != 1 or self.N_constituents != 1:
            raise NotImplementedError

        at_cell_ph,in_data_ph,at_cell_ho,in_data_ho = self._mappings()

        increments = self.place(list(datasets.values()),False)
        if not increments: raise RuntimeError("received invalid dataset")
        with h5py.File(self.fname, 'a') as f:
            for increment in increments.items():
                for ty in increment[1].items():
                    for field in ty[1].items():
                        d: np.ma.MaskedArray = list(field[1].values())[0]
                        if np.any(d.mask): continue
                        dataset = {'f':{'data':np.reshape(d.data,tuple(self.cells)+d.data.shape[1:]),
                                        'label':list(datasets.values())[0],
                                        'meta':d.data.dtype.metadata}}
                        r = func(**dataset,**args)
                        result = r['data'].reshape((-1,)+r['data'].shape[3:])
                        for x in self.visible[ty[0]+'s']:
                            if ty[0] == 'phase':
                                result1 = result[at_cell_ph[0][x]]
                            if ty[0] == 'homogenization':
                                result1 = result[at_cell_ho[x]]

                            path = '/'.join(['/',increment[0],ty[0],x,field[0]])
                            h5_dataset = f[path].create_dataset(r['label'],data=result1)

                            now = datetime.datetime.now().astimezone()
                            h5_dataset.attrs['created'] = now.strftime('%Y-%m-%d %H:%M:%S%z') if h5py3 else \
                                                          now.strftime('%Y-%m-%d %H:%M:%S%z').encode()

                            for l,v in r['meta'].items():
                                h5_dataset.attrs[l.lower()]=v.encode() if not h5py3 and type(v) is str else v
                            creator = h5_dataset.attrs['creator'] if h5py3 else \
                                      h5_dataset.attrs['creator'].decode()
                            h5_dataset.attrs['creator'] = f'damask.Result.{creator} v{damask.version}' if h5py3 else \
                                                          f'damask.Result.{creator} v{damask.version}'.encode()




    def _add_generic_pointwise(self,
                               func: Callable[..., DADF5Dataset],
                               datasets: Dict[str, str],
                               args: Dict[str, Any] = {}):
        """
        General function to add pointwise data.

        Parameters
        ----------
        callback : function
            Callback function that calculates a new dataset from one or
            more datasets per DADF5 group.
        datasets : dictionary
            Details of the datasets to be used:
            {arg (name to which the data is passed in func): label (in DADF5 file)}.
        args : dictionary, optional
            Arguments parsed to func.

        """

        def job_pointwise(group: str,
                          callback: Callable[..., DADF5Dataset],
                          datasets: Dict[str, str],
                          args: Dict[str, str]) -> Union[None, DADF5Dataset]:
            try:
                datasets_in = {}
                with h5py.File(self.fname,'r') as f:
                    for arg,label in datasets.items():
                        loc  = f[group+'/'+label]
                        datasets_in[arg]={'data' :loc[()],
                                          'label':label,
                                          'meta': {k:(v.decode() if not h5py3 and type(v) is bytes else v) \
                                                   for k,v in loc.attrs.items()}}
                return callback(**datasets_in,**args)
            except Exception as err:
                print(f'Error during calculation: {err}.')
                return None

        groups = []
        with h5py.File(self.fname,'r') as f:
            for inc in self.visible['increments']:
                for ty in ['phase','homogenization']:
                    for label in self.visible[ty+'s']:
                        for field in _match(self.visible['fields'],f['/'.join([inc,ty,label])].keys()):
                            group = '/'.join([inc,ty,label,field])
                            if set(datasets.values()).issubset(f[group].keys()): groups.append(group)

        if len(groups) == 0:
            print('No matching dataset found, no data was added.')
            return


        for group in util.show_progress(groups):
            if not (result := job_pointwise(group, callback=func, datasets=datasets, args=args)):   # type: ignore
                continue
            with h5py.File(self.fname, 'a') as f:
                try:
                    if not self._protected and '/'.join([group,result['label']]) in f:
                        dataset = f['/'.join([group,result['label']])]
                        dataset[...] = result['data']
                        dataset.attrs['overwritten'] = True
                    else:
                        shape = result['data'].shape
                        if compress := result['data'].size >= chunk_size*2:
                            chunks = (chunk_size//np.prod(shape[1:]),)+shape[1:]
                        else:
                            chunks = shape
                        dataset = f[group].create_dataset(result['label'],data=result['data'],
                                                          maxshape=shape, chunks=chunks,
                                                          compression = 'gzip' if compress else None,
                                                          compression_opts = 6 if compress else None,
                                                          shuffle=True,fletcher32=True)

                    now = datetime.datetime.now().astimezone()
                    dataset.attrs['created'] = now.strftime('%Y-%m-%d %H:%M:%S%z') if h5py3 else \
                                               now.strftime('%Y-%m-%d %H:%M:%S%z').encode()

                    for l,v in result['meta'].items():
                        dataset.attrs[l.lower()]=v.encode() if not h5py3 and type(v) is str else v
                    creator = dataset.attrs['creator'] if h5py3 else \
                              dataset.attrs['creator'].decode()
                    dataset.attrs['creator'] = f'damask.Result.{creator} v{damask.version}' if h5py3 else \
                                               f'damask.Result.{creator} v{damask.version}'.encode()

                except (OSError,RuntimeError) as err:
                    print(f'Could not add dataset: {err}.')


    def _mappings(self):
        """Mappings to place data spatially."""
        with h5py.File(self.fname,'r') as f:

            at_cell_ph = []
            in_data_ph = []
            for c in range(self.N_constituents):
                at_cell_ph.append({label: np.where(self.phase[:,c] == label)[0] \
                                          for label in self.visible['phases']})
                in_data_ph.append({label: f['/'.join(['cell_to','phase'])]['entry'][at_cell_ph[c][label]][:,c] \
                                          for label in self.visible['phases']})

            at_cell_ho = {label: np.where(self.homogenization[:] == label)[0] \
                                 for label in self.visible['homogenizations']}
            in_data_ho = {label: f['/'.join(['cell_to','homogenization'])]['entry'][at_cell_ho[label]] \
                                 for label in self.visible['homogenizations']}

        return at_cell_ph,in_data_ph,at_cell_ho,in_data_ho


    def get(self,
            output: Union[str, List[str]] = '*',
            flatten: bool = True,
            prune: bool = True) -> Union[None,Dict[str,Any]]:
        """
        Collect data per phase/homogenization reflecting the group/folder structure in the DADF5 file.

        Parameters
        ----------
        output : (list of) str, optional
            Names of the datasets to read.
            Defaults to '*', in which case all datasets are read.
        flatten : bool, optional
            Remove singular levels of the folder hierarchy.
            This might be beneficial in case of single increment,
            phase/homogenization, or field. Defaults to True.
        prune : bool, optional
            Remove branches with no data. Defaults to True.

        Returns
        -------
        data : dict of numpy.ndarray
            Datasets structured by phase/homogenization and according to selected view.

        """
        r: Dict[str,Any] = {}

        with h5py.File(self.fname,'r') as f:
            for inc in util.show_progress(self.visible['increments']):
                r[inc] = {'phase':{},'homogenization':{},'geometry':{}}

                for out in _match(output,f['/'.join([inc,'geometry'])].keys()):
                    r[inc]['geometry'][out] = _read(f['/'.join([inc,'geometry',out])])

                for ty in ['phase','homogenization']:
                    for label in self.visible[ty+'s']:
                        r[inc][ty][label] = {}
                        for field in _match(self.visible['fields'],f['/'.join([inc,ty,label])].keys()):
                            r[inc][ty][label][field] = {}
                            for out in _match(output,f['/'.join([inc,ty,label,field])].keys()):
                                r[inc][ty][label][field][out] = _read(f['/'.join([inc,ty,label,field,out])])

        if prune:   r = util.dict_prune(r)
        if flatten: r = util.dict_flatten(r)

        return None if (type(r) == dict and r == {}) else r


    def place(self,
              output: Union[str, List[str]] = '*',
              flatten: bool = True,
              prune: bool = True,
              constituents: Optional[IntSequence] = None,
              fill_float: float = np.nan,
              fill_int: int = 0) -> Optional[Dict[str,Any]]:
        """
        Merge data into spatial order that is compatible with the damask.VTK geometry representation.

        The returned data structure reflects the group/folder structure in the DADF5 file.

        Multi-phase data is fused into a single output.
        `place` is equivalent to `get` if only one phase/homogenization
        and one constituent is present.

        Parameters
        ----------
        output : (list of) str, optional
            Names of the datasets to read.
            Defaults to '*', in which case all visible datasets are placed.
        flatten : bool, optional
            Remove singular levels of the folder hierarchy.
            This might be beneficial in case of single increment or field.
            Defaults to True.
        prune : bool, optional
            Remove branches with no data. Defaults to True.
        constituents : (list of) int, optional
            Constituents to consider.
            Defaults to None, in which case all constituents are considered.
        fill_float : float, optional
            Fill value for non-existent entries of floating point type.
            Defaults to NaN.
        fill_int : int, optional
            Fill value for non-existent entries of integer type.
            Defaults to 0.

        Returns
        -------
        data : dict of numpy.ma.MaskedArray
            Datasets structured by spatial position and according to selected view.

        """
        r: Dict[str,Any] = {}

        constituents_ = map(int,constituents) if isinstance(constituents,Iterable) else \
                      (range(self.N_constituents) if constituents is None else [constituents])      # type: ignore

        suffixes = [''] if self.N_constituents == 1 or isinstance(constituents,int) else \
                   [f'#{c}' for c in constituents_]

        at_cell_ph,in_data_ph,at_cell_ho,in_data_ho = self._mappings()

        with h5py.File(self.fname,'r') as f:

            for inc in util.show_progress(self.visible['increments']):
                r[inc] = {'phase':{},'homogenization':{},'geometry':{}}

                for out in _match(output,f['/'.join([inc,'geometry'])].keys()):
                    r[inc]['geometry'][out] = ma.array(_read(f['/'.join([inc,'geometry',out])]),fill_value = fill_float)

                for ty in ['phase','homogenization']:
                    for label in self.visible[ty+'s']:
                        for field in _match(self.visible['fields'],f['/'.join([inc,ty,label])].keys()):
                            if field not in r[inc][ty].keys():
                                r[inc][ty][field] = {}

                            for out in _match(output,f['/'.join([inc,ty,label,field])].keys()):
                                data = ma.array(_read(f['/'.join([inc,ty,label,field,out])]))

                                if ty == 'phase':
                                    if out+suffixes[0] not in r[inc][ty][field].keys():
                                        for c,suffix in zip(constituents_,suffixes):
                                            r[inc][ty][field][out+suffix] = \
                                                _empty_like(data,self.N_materialpoints,fill_float,fill_int)

                                    for c,suffix in zip(constituents_,suffixes):
                                        r[inc][ty][field][out+suffix][at_cell_ph[c][label]] = data[in_data_ph[c][label]]

                                if ty == 'homogenization':
                                    if out not in r[inc][ty][field].keys():
                                        r[inc][ty][field][out] = \
                                            _empty_like(data,self.N_materialpoints,fill_float,fill_int)

                                    r[inc][ty][field][out][at_cell_ho[label]] = data[in_data_ho[label]]

        if prune:   r = util.dict_prune(r)
        if flatten: r = util.dict_flatten(r)

        return None if (type(r) == dict and r == {}) else r


    def export_XDMF(self,
                    output: Union[str, List[str]] = '*',
                    target_dir: Union[None, str, Path] = None,
                    absolute_path: bool = False):
        """
        Write XDMF file to directly visualize data from DADF5 file.

        The XDMF format is only supported for structured grids
        with single phase and single constituent.
        For other cases use `export_VTK`.

        Parameters
        ----------
        output : (list of) str, optional
            Names of the datasets included in the XDMF file.
            Defaults to '*', in which case all datasets are considered.
        target_dir : str or pathlib.Path, optional
            Directory to save XDMF file. Will be created if non-existent.
        absolute_path : bool, optional
            Store absolute (instead of relative) path to DADF5 file.
            Defaults to False, i.e. the XDMF file expects the
            DADF5 file at a stable relative path.

        """
        if self.N_constituents != 1 or len(self.phases) != 1 or not self.structured:
            raise TypeError('XDMF output requires structured grid with single phase and single constituent.')

        attribute_type_map = defaultdict(lambda:'Matrix', ( ((),'Scalar'), ((3,),'Vector'), ((3,3),'Tensor')) )

        def number_type_map(dtype):
            if dtype in np.sctypes['int']:   return 'Int'
            if dtype in np.sctypes['uint']:  return 'UInt'
            if dtype in np.sctypes['float']: return 'Float'


        xdmf = ET.Element('Xdmf')
        xdmf.attrib = {'Version':  '2.0',
                       'xmlns:xi': 'http://www.w3.org/2001/XInclude'}

        domain = ET.SubElement(xdmf, 'Domain')

        collection = ET.SubElement(domain, 'Grid')
        collection.attrib = {'GridType':       'Collection',
                             'CollectionType': 'Temporal',
                             'Name':           'Increments'}

        time = ET.SubElement(collection, 'Time')
        time.attrib = {'TimeType': 'List'}

        time_data = ET.SubElement(time, 'DataItem')
        times = [self.times[self.increments.index(i)] for i in self.visible['increments']]
        time_data.attrib = {'Format':     'XML',
                            'NumberType': 'Float',
                            'Dimensions': f'{len(times)}'}
        time_data.text = ' '.join(map(str,times))

        attributes = []
        data_items = []

        hdf5_name = self.fname.name
        hdf5_dir  = self.fname.parent
        xdmf_dir  = Path.cwd() if target_dir is None else Path(target_dir)
        hdf5_link = (hdf5_dir if absolute_path else Path(os.path.relpath(hdf5_dir,xdmf_dir.resolve())))/hdf5_name

        with h5py.File(self.fname,'r') as f:
            for inc in self.visible['increments']:

                grid = ET.SubElement(collection,'Grid')
                grid.attrib = {'GridType': 'Uniform',
                               'Name':      inc}

                topology = ET.SubElement(grid, 'Topology')
                topology.attrib = {'TopologyType': '3DCoRectMesh',
                                   'Dimensions':   '{} {} {}'.format(*(self.cells[::-1]+1))}

                geometry = ET.SubElement(grid, 'Geometry')
                geometry.attrib = {'GeometryType':'Origin_DxDyDz'}

                origin = ET.SubElement(geometry, 'DataItem')
                origin.attrib = {'Format':     'XML',
                                 'NumberType': 'Float',
                                 'Dimensions': '3'}
                origin.text = "{} {} {}".format(*self.origin[::-1])

                delta = ET.SubElement(geometry, 'DataItem')
                delta.attrib = {'Format':     'XML',
                                'NumberType': 'Float',
                                'Dimensions': '3'}
                delta.text="{} {} {}".format(*(self.size/self.cells)[::-1])

                attributes.append(ET.SubElement(grid, 'Attribute'))
                attributes[-1].attrib = {'Name':          'u / m',
                                         'Center':        'Node',
                                         'AttributeType': 'Vector'}
                data_items.append(ET.SubElement(attributes[-1], 'DataItem'))
                data_items[-1].attrib = {'Format':     'HDF',
                                         'Precision':  '8',
                                         'Dimensions': '{} {} {} 3'.format(*(self.cells[::-1]+1))}
                data_items[-1].text = f'{hdf5_link}:/{inc}/geometry/u_n'
                for ty in ['phase','homogenization']:
                    for label in self.visible[ty+'s']:
                        for field in _match(self.visible['fields'],f['/'.join([inc,ty,label])].keys()):
                            for out in _match(output,f['/'.join([inc,ty,label,field])].keys()):
                                name = '/'.join([inc,ty,label,field,out])
                                shape = f[name].shape[1:]
                                dtype = f[name].dtype

                                unit = f[name].attrs['unit'] if h5py3 else \
                                       f[name].attrs['unit'].decode()

                                attributes.append(ET.SubElement(grid, 'Attribute'))
                                attributes[-1].attrib = {'Name':          '/'.join([ty,field,out])+f' / {unit}',
                                                         'Center':       'Cell',
                                                         'AttributeType': attribute_type_map[shape]}
                                data_items.append(ET.SubElement(attributes[-1], 'DataItem'))
                                data_items[-1].attrib = {'Format':     'HDF',
                                                         'NumberType': number_type_map(dtype),
                                                         'Precision':  f'{dtype.itemsize}',
                                                         'Dimensions': '{} {} {} {}'.format(*self.cells[::-1],1 if shape == () else
                                                                                                        np.prod(shape))}
                                data_items[-1].text = f'{hdf5_link}:{name}'

        xdmf_dir.mkdir(parents=True,exist_ok=True)
        with util.open_text((xdmf_dir/hdf5_name).with_suffix('.xdmf'),'w') as f:
            f.write(xml.dom.minidom.parseString(ET.tostring(xdmf).decode()).toprettyxml())


    def export_VTK(self,
                   output: Union[str,List[str]] = '*',
                   mode: str = 'cell',
                   constituents: Optional[IntSequence] = None,
                   target_dir: Union[None, str, Path] = None,
                   fill_float: float = np.nan,
                   fill_int: int = 0,
                   parallel: bool = True):
        """
        Export to VTK cell/point data.

        One VTK file per visible increment is created.
        For point data, the VTK format is PolyData (.vtp).
        For cell data, the file format is either ImageData (.vti)
        or UnstructuredGrid (.vtu) for grid-based or mesh-based simulations,
        respectively.

        Parameters
        ----------
        output : (list of) str, optional
            Names of the datasets to export to the VTK file.
            Defaults to '*', in which case all visible datasets are exported.
        mode : {'cell', 'point'}, optional
            Export in cell format or point format.
            Defaults to 'cell'.
        constituents : (list of) int, optional
            Constituents to consider.
            Defaults to None, in which case all constituents are considered.
        target_dir : str or pathlib.Path, optional
            Directory to save VTK files. Will be created if non-existent.
        fill_float : float, optional
            Fill value for non-existent entries of floating point type.
            Defaults to NaN.
        fill_int : int, optional
            Fill value for non-existent entries of integer type.
            Defaults to 0.
        parallel : bool, optional
            Write VTK files in parallel in a separate background process.
            Defaults to True.

        """
        if mode.lower()=='cell':
            v = self.geometry0
        elif mode.lower()=='point':
            v = VTK.from_poly_data(self.coordinates0_point)
        else:
            raise ValueError(f'invalid mode "{mode}"')

        v.comments = [util.execution_stamp('Result','export_VTK')]

        N_digits = int(np.floor(np.log10(max(1,self.incs[-1]))))+1

        constituents_ = constituents if isinstance(constituents,Iterable) else \
                        (range(self.N_constituents) if constituents is None else [constituents])    # type: ignore

        suffixes = [''] if self.N_constituents == 1 or isinstance(constituents,int) else \
                   [f'#{c}' for c in constituents_]

        at_cell_ph,in_data_ph,at_cell_ho,in_data_ho = self._mappings()

        vtk_dir = Path.cwd() if target_dir is None else Path(target_dir)
        vtk_dir.mkdir(parents=True,exist_ok=True)

        with h5py.File(self.fname,'r') as f:
            if self.version_minor >= 13:
                creator = f.attrs['creator'] if h5py3 else f.attrs['creator'].decode()
                created = f.attrs['created'] if h5py3 else f.attrs['created'].decode()
                v.comments += [f'{creator} ({created})']

            for inc in util.show_progress(self.visible['increments']):

                u = _read(f['/'.join([inc,'geometry','u_n' if mode.lower() == 'cell' else 'u_p'])])
                v = v.set('u',u)

                for ty in ['phase','homogenization']:
                    for field in self.visible['fields']:
                        outs: Dict[str, np.ma.core.MaskedArray] = {}
                        for label in self.visible[ty+'s']:
                            if field not in f['/'.join([inc,ty,label])].keys(): continue

                            for out in _match(output,f['/'.join([inc,ty,label,field])].keys()):
                                data = ma.array(_read(f['/'.join([inc,ty,label,field,out])]))

                                if ty == 'phase':
                                    if out+suffixes[0] not in outs.keys():
                                        for c,suffix in zip(constituents_,suffixes):
                                            outs[out+suffix] = \
                                                _empty_like(data,self.N_materialpoints,fill_float,fill_int)

                                    for c,suffix in zip(constituents_,suffixes):
                                        outs[out+suffix][at_cell_ph[c][label]] = data[in_data_ph[c][label]]

                                if ty == 'homogenization':
                                    if out not in outs.keys():
                                        outs[out] = _empty_like(data,self.N_materialpoints,fill_float,fill_int)

                                    outs[out][at_cell_ho[label]] = data[in_data_ho[label]]

                        for label,dataset in outs.items():
                            v = v.set(' / '.join(['/'.join([ty,field,label]),dataset.dtype.metadata['unit']]),dataset)


                v.save(vtk_dir/f'{self.fname.stem}_inc{inc.split(prefix_inc)[-1].zfill(N_digits)}',
                       parallel=parallel)

<<<<<<< HEAD
    def export_DREAM3D(self,
                       target_dir: Union[None, str, Path] = None):
        """
        Export the visible components to DREAM3D compatible files.

        One DREAM3D file per visible increment is created.
        The DREAM3D file is based on HDF5 file format.
        Without any regridding.
        Considers the original grid from DAMASK.
        Needs orientation data, O, present in the file.

        Parameters
        ----------
        target_dir : str or pathlib.Path, optional
            Directory to save DREAM3D files. Will be created if non-existent.

        """
        h5py._hl.attrs.AttributeManager = AttributeManagerNullterm # 'Monkey patch'

        Phase_types = {'Primary': 0}
        #further additions to these can be done by looking at 'Create Ensemble Info' filter
        # other options could be 'Precipitate' and so on.
        # also crystal structures be added in a similar way

        dx = self.size/self.cells

        at_cell_ph,in_data_ph,at_cell_ho,in_data_ho = self._mappings()

        dream_dir = Path.cwd() if target_dir is None else Path(target_dir)
        dream_dir.mkdir(parents=True,exist_ok=True)

        with h5py.File(self.fname,'r') as f:
            for inc in util.show_progress(self.visible['increments']):
                cell_orientation_array = np.zeros((np.prod(self.cells),3))
                phase_ID_array = np.zeros((np.prod(self.cells)),dtype=np.int32) #need to reshape it later
                for c in range(self.N_constituents):
                    for count,label in enumerate(self.visible['phases']):
                        try:
                            data = ma.array(_read(f['/'.join([inc,'phase',label,'mechanical/O'])]))
                            cell_orientation_array[at_cell_ph[c][label],:] = \
                                Rotation(data[in_data_ph[c][label],:]).as_Euler_angles()
                            # Dream3D handles euler angles better
                        except ValueError:
                            print("Orientation data is not present")
                            exit()  # need to check if such a statement would really work.

                        phase_ID_array[at_cell_ph[c][label]] = count + 1

                job_file_no_ext = self.fname.stem
                o = h5py.File(f'{dream_dir}/{job_file_no_ext}_{inc}.dream3d','w')
                o.attrs['DADF5toDREAM3D'] = '1.0'
                o.attrs['FileVersion']    = '7.0'

                for g in ['DataContainerBundles','Pipeline']: # empty groups (needed)
                  o.create_group(g)

                data_container_label = 'DataContainers/SyntheticVolumeDataContainer'
                cell_data_label      = data_container_label + '/CellData'

                # Data phases
                o[cell_data_label + '/Phases'] = np.reshape(phase_ID_array, \
                                                            tuple(np.flip(self.cells))+(1,))

                # Data eulers
                orientation_data = cell_orientation_array.astype(np.float32)
                o[cell_data_label + '/EulerAngles'] = orientation_data.reshape(tuple(np.flip(self.cells))+(3,))

                # Attributes to CellData group
                o[cell_data_label].attrs['AttributeMatrixType'] = np.array([3],np.uint32)
                o[cell_data_label].attrs['TupleDimensions']     = np.array(self.cells,np.uint64)

                # Common Attributes for groups in CellData
                for dataset in ['/Phases','/EulerAngles']:
                  o[cell_data_label + dataset].attrs['DataArrayVersion']      = np.array([2],np.int32)
                  o[cell_data_label + dataset].attrs['Tuple Axis Dimensions'] = 'x={},y={},z={}'.format(*np.array(self.cells))

                # phase attributes
                o[cell_data_label + '/Phases'].attrs['ComponentDimensions'] = np.array([1],np.uint64)
                o[cell_data_label + '/Phases'].attrs['ObjectType']          = 'DataArray<int32_t>'
                o[cell_data_label + '/Phases'].attrs['TupleDimensions']     = np.array(self.cells,np.uint64)

                # Eulers attributes
                o[cell_data_label + '/EulerAngles'].attrs['ComponentDimensions'] = np.array([3],np.uint64)
                o[cell_data_label + '/EulerAngles'].attrs['ObjectType']          = 'DataArray<float>'
                o[cell_data_label + '/EulerAngles'].attrs['TupleDimensions']     = np.array(self.cells,np.uint64)

                # Create EnsembleAttributeMatrix
                ensemble_label = data_container_label + '/CellEnsembleData'

                # Data CrystalStructures
                o[ensemble_label + '/CrystalStructures'] = np.uint32(np.array([999] + [1]*len(self.phases)))
                # assuming only cubic crystal structures
                # Damask can give the crystal structure info
                # but need to look into dream3d which crystal structure corresponds to which number
                o[ensemble_label + '/PhaseTypes']        = np.uint32(np.array([999] + [Phase_types['Primary']]*len(self.phases)))\
                                                                                        .reshape((len(self.phases)+1,1))
                # also assuming Primary phases
                # there can be precipitates etc as well
                # Attributes Ensemble Matrix
                o[ensemble_label].attrs['AttributeMatrixType'] = np.array([11],np.uint32)
                o[ensemble_label].attrs['TupleDimensions']     = np.array([len(self.phases) + 1], np.uint64)

                # Attributes for data in Ensemble matrix
                for group in ['CrystalStructures','PhaseTypes']: # 'PhaseName' not required MD: But would be nice to take the phase name mapping
                  o[ensemble_label+'/'+group].attrs['ComponentDimensions']   = np.array([1],np.uint64)
                  o[ensemble_label+'/'+group].attrs['Tuple Axis Dimensions'] = f'x={len(self.phases)+1}'
                  o[ensemble_label+'/'+group].attrs['DataArrayVersion']      = np.array([2],np.int32)
                  o[ensemble_label+'/'+group].attrs['ObjectType']            = 'DataArray<uint32_t>'
                  o[ensemble_label+'/'+group].attrs['TupleDimensions']       = np.array([len(self.phases) + 1],np.uint64)

                # Create geometry info
                geom_label = data_container_label + '/_SIMPL_GEOMETRY'

                o[geom_label + '/DIMENSIONS'] = np.int64(np.array(self.cells))
                o[geom_label + '/ORIGIN']     = np.float32(np.zeros(3))
                o[geom_label + '/SPACING']    = np.float32(dx)

                o[geom_label].attrs['GeometryName']     = 'ImageGeometry'
                o[geom_label].attrs['GeometryTypeName'] = 'ImageGeometry'
                o[geom_label].attrs['GeometryType']          = np.array([0],np.uint32)
                o[geom_label].attrs['SpatialDimensionality'] = np.array([3],np.uint32)
                o[geom_label].attrs['UnitDimensionality']    = np.array([3],np.uint32)

        h5py._hl.attrs.AttributeManager = ResetAttributeManager # Reset the attribute manager to original

=======
>>>>>>> 3517c7de

    def export_DADF5(self,
                     fname,
                     output: Union[str, List[str]] = '*',
                     mapping = None):
        """
        Export visible components into a new DADF5 file.

        A DADF5 (DAMASK HDF5) file contains DAMASK results.
        Its group/folder structure reflects the layout in material.yaml.

        Parameters
        ----------
        fname : str or pathlib.Path
            Name of the DADF5 file to be created.
        output : (list of) str, optional
            Names of the datasets to export.
            Defaults to '*', in which case all visible datasets are exported.
        mapping : numpy.ndarray of int, shape (:,:,:), optional
            Indices for regridding.

        """
        if Path(fname).expanduser().absolute() == self.fname:
            raise PermissionError(f'cannot overwrite {self.fname}')

        def cp(path_in,path_out,label,mapping):
            if mapping is None:
                path_in.copy(label,path_out)
            else:
                path_out.create_dataset(label,data=path_in[label][()][mapping])
                path_out[label].attrs.update(path_in[label].attrs)


        with h5py.File(self.fname,'r') as f_in, h5py.File(fname,'w') as f_out:
            f_out.attrs.update(f_in.attrs)
            for g in ['setup','geometry'] + (['cell_to'] if mapping is None else []):
                f_in.copy(g,f_out)

            if mapping is not None:
                cells = mapping.shape
                mapping_flat = mapping.flatten(order='F')
                f_out['geometry'].attrs['cells'] = cells
                f_out.create_group('cell_to')                                                       # ToDo: attribute missing
                mappings = {'phase':{},'homogenization':{}}                                         # type: ignore

                mapping_phase = f_in['cell_to']['phase'][()][mapping_flat]
                for p in np.unique(mapping_phase['label']):
                    m = mapping_phase['label'] == p
                    mappings['phase'][p] = mapping_phase[m]['entry']
                    c = np.count_nonzero(m)
                    mapping_phase[m] = list(zip((p,)*c,tuple(np.arange(c))))
                f_out['cell_to'].create_dataset('phase',data=mapping_phase.reshape(np.prod(mapping_flat.shape),-1))

                mapping_homog = f_in['cell_to']['homogenization'][()][mapping]
                for h in np.unique(mapping_homog['label']):
                    m = mapping_homog['label'] == h
                    mappings['homogenization'][h] = mapping_homog[m]['entry']
                    c = np.count_nonzero(m)
                    mapping_homog[mapping_homog['label'] == h] = list(zip((h,)*c,tuple(np.arange(c))))
                f_out['cell_to'].create_dataset('homogenization',data=mapping_homog.flatten())


            for inc in util.show_progress(self.visible['increments']):
                f_in.copy(inc,f_out,shallow=True)
                if mapping is None:
                    for label in ['u_p','u_n']:
                        f_in[inc]['geometry'].copy(label,f_out[inc]['geometry'])
                else:
                    u_p = f_in[inc]['geometry']['u_p'][()][mapping_flat]
                    f_out[inc]['geometry'].create_dataset('u_p',data=u_p)
                    u_n = np.zeros((len(mapping_flat),3))                                           # ToDo: needs implementation
                    f_out[inc]['geometry'].create_dataset('u_n',data=u_n)


                for label in self.homogenizations:
                    f_in[inc]['homogenization'].copy(label,f_out[inc]['homogenization'],shallow=True)
                for label in self.phases:
                    f_in[inc]['phase'].copy(label,f_out[inc]['phase'],shallow=True)

                for ty in ['phase','homogenization']:
                    for label in self.visible[ty+'s']:
                        for field in _match(self.visible['fields'],f_in['/'.join([inc,ty,label])].keys()):
                            p = '/'.join([inc,ty,label,field])
                            for out in _match(output,f_in[p].keys()):
                                cp(f_in[p],f_out[p],out,None if mapping is None else mappings[ty][label.encode()])


    def export_simulation_setup(self,
                     output: Union[str, List[str]] = '*',
                     target_dir: Union[None, str, Path] = None,
                     overwrite: bool = False,
                     ):
        """
        Export original simulation setup of the Result object.

        Parameters
        ----------
        output : (list of) str, optional
            Names of the datasets to export to the file.
            Defaults to '*', in which case all setup files are exported.
        target_dir : str or pathlib.Path, optional
            Directory to save setup files. Will be created if non-existent.
        overwrite : bool, optional
            Overwrite any existing setup files.
            Defaults to False.

        """
        def export(name: str,
                   obj: Union[h5py.Dataset,h5py.Group],
                   output: Union[str,List[str]],
                   cfg_dir: Path,
                   overwrite: bool):

            cfg = cfg_dir/name

            if type(obj) == h5py.Dataset and _match(output,[name]):
                if cfg.exists() and not overwrite:
                    raise PermissionError(f'"{cfg}" exists')
                else:
                    cfg.parent.mkdir(parents=True,exist_ok=True)
                    with util.open_text(cfg,'w') as f_out: f_out.write(obj[0].decode())

        cfg_dir = (Path.cwd() if target_dir is None else Path(target_dir))
        with h5py.File(self.fname,'r') as f_in:
            f_in['setup'].visititems(functools.partial(export,
                                                       output=output,
                                                       cfg_dir=cfg_dir,
                                                       overwrite=overwrite))<|MERGE_RESOLUTION|>--- conflicted
+++ resolved
@@ -1966,7 +1966,6 @@
                 v.save(vtk_dir/f'{self.fname.stem}_inc{inc.split(prefix_inc)[-1].zfill(N_digits)}',
                        parallel=parallel)
 
-<<<<<<< HEAD
     def export_DREAM3D(self,
                        target_dir: Union[None, str, Path] = None):
         """
@@ -2092,8 +2091,6 @@
 
         h5py._hl.attrs.AttributeManager = ResetAttributeManager # Reset the attribute manager to original
 
-=======
->>>>>>> 3517c7de
 
     def export_DADF5(self,
                      fname,
