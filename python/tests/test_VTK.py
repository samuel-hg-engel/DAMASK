--- conflicted
+++ resolved
@@ -142,9 +142,5 @@
              rectilinearGrid.write(reference_dir/'rectilinearGrid')
         else:
              reference = VTK.from_file(reference_dir/'rectilinearGrid.vtr')
-<<<<<<< HEAD
-             assert rectilinearGrid.__repr__() == reference.__repr__()
-=======
              assert rectilinearGrid.__repr__() == reference.__repr__() and \
-                    np.allclose(rectilinearGrid.get('cell'),c)
->>>>>>> 98494506
+                    np.allclose(rectilinearGrid.get('cell'),c)