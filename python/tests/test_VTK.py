--- conflicted
+++ resolved
@@ -1,10 +1,7 @@
-<<<<<<< HEAD
 import os
 import filecmp
 import time
 
-=======
->>>>>>> c33c5a18
 import pytest
 import numpy as np
 
@@ -24,15 +21,9 @@
         origin = np.random.random(3)
         v = VTK.from_rectilinearGrid(grid,size,origin)
         string = v.__repr__()
-<<<<<<< HEAD
-        v.write(os.path.join(tmp_path,'rectilinearGrid'),False)
-        vtr = VTK.from_file(os.path.join(tmp_path,'rectilinearGrid.vtr'))
-        with open(os.path.join(tmp_path,'rectilinearGrid.vtk'),'w') as f:
-=======
-        v.write(tmp_path/'rectilinearGrid')
+        v.write(tmp_path/'rectilinearGrid',False)
         vtr = VTK.from_file(tmp_path/'rectilinearGrid.vtr')
         with open(tmp_path/'rectilinearGrid.vtk','w') as f:
->>>>>>> c33c5a18
             f.write(string)
         vtk = VTK.from_file(tmp_path/'rectilinearGrid.vtk','VTK_rectilinearGrid')
         assert(string == vtr.__repr__() == vtk.__repr__())
@@ -41,15 +32,9 @@
         points = np.random.rand(100,3)
         v = VTK.from_polyData(points)
         string = v.__repr__()
-<<<<<<< HEAD
-        v.write(os.path.join(tmp_path,'polyData'),False)
-        vtp = VTK.from_file(os.path.join(tmp_path,'polyData.vtp'))
-        with open(os.path.join(tmp_path,'polyData.vtk'),'w') as f:
-=======
-        v.write(tmp_path/'polyData')
+        v.write(tmp_path/'polyData',False)
         vtp = VTK.from_file(tmp_path/'polyData.vtp')
         with open(tmp_path/'polyData.vtk','w') as f:
->>>>>>> c33c5a18
             f.write(string)
         vtk = VTK.from_file(tmp_path/'polyData.vtk','polyData')
         assert(string == vtp.__repr__() == vtk.__repr__())
@@ -66,15 +51,9 @@
         connectivity = np.random.choice(np.arange(n),n,False).reshape(-1,n)
         v = VTK.from_unstructuredGrid(nodes,connectivity,cell_type)
         string = v.__repr__()
-<<<<<<< HEAD
-        v.write(os.path.join(tmp_path,'unstructuredGrid'),False)
-        vtu = VTK.from_file(os.path.join(tmp_path,'unstructuredGrid.vtu'))
-        with open(os.path.join(tmp_path,'unstructuredGrid.vtk'),'w') as f:
-=======
-        v.write(tmp_path/'unstructuredGrid')
+        v.write(tmp_path/'unstructuredGrid',False)
         vtu = VTK.from_file(tmp_path/'unstructuredGrid.vtu')
         with open(tmp_path/'unstructuredGrid.vtk','w') as f:
->>>>>>> c33c5a18
             f.write(string)
         vtk = VTK.from_file(tmp_path/'unstructuredGrid.vtk','unstructuredgrid')
         assert(string == vtu.__repr__() == vtk.__repr__())
@@ -83,8 +62,8 @@
     def test_parallel_out(self,tmp_path):
         points = np.random.rand(102,3)
         v = VTK.from_polyData(points)
-        fname_s = os.path.join(tmp_path,'single.vtp')
-        fname_p = os.path.join(tmp_path,'parallel.vtp')
+        fname_s = tmp_path/'single.vtp'
+        fname_p = tmp_path/'parallel.vtp'
         v.write(fname_s,False)
         v.write(fname_p,True)
         for i in range(10):
