--- conflicted
+++ resolved
@@ -1076,13 +1076,8 @@
     def test_from_fiber_component(self,N,sigma):
         p = []
         for run in range(5):
-<<<<<<< HEAD
-             alpha = np.random.random()*2*np.pi,np.arccos(np.random.random())                       # noqa
-             beta  = np.random.random()*2*np.pi,np.arccos(np.random.random())
-=======
             alpha = np.random.random()*2*np.pi,np.arccos(np.random.random())
             beta  = np.random.random()*2*np.pi,np.arccos(np.random.random())
->>>>>>> 97f849c0
 
             f_in_C = np.array([np.sin(alpha[0])*np.cos(alpha[1]), np.sin(alpha[0])*np.sin(alpha[1]), np.cos(alpha[0])])
             f_in_S = np.array([np.sin(beta[0] )*np.cos(beta[1] ), np.sin(beta[0] )*np.sin(beta[1] ), np.cos(beta[0] )])
