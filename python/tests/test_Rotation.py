import pytest
import numpy as np
from scipy import stats

from damask import Rotation
from damask import Table
from damask import _rotation
from damask import grid_filters
from damask import util

n = 1000
atol=1.e-4

@pytest.fixture
def ref_path(ref_path_base):
    """Directory containing reference results."""
    return ref_path_base/'Rotation'

@pytest.fixture
def set_of_rotations(set_of_quaternions):
    return [Rotation.from_quaternion(s) for s in set_of_quaternions]


####################################################################################################
# Code below available according to the following conditions
####################################################################################################
# Copyright (c) 2017-2019, Martin Diehl/Max-Planck-Institut für Eisenforschung GmbH
# Copyright (c) 2013-2014, Marc De Graef/Carnegie Mellon University
# All rights reserved.
#
# Redistribution and use in source and binary forms, with or without modification, are
# permitted provided that the following conditions are met:
#
#     - Redistributions of source code must retain the above copyright notice, this list
#        of conditions and the following disclaimer.
#     - Redistributions in binary form must reproduce the above copyright notice, this
#        list of conditions and the following disclaimer in the documentation and/or
#        other materials provided with the distribution.
#     - Neither the names of Marc De Graef, Carnegie Mellon University nor the names
#        of its contributors may be used to endorse or promote products derived from
#        this software without specific prior written permission.
#
# THIS SOFTWARE IS PROVIDED BY THE COPYRIGHT HOLDERS AND CONTRIBUTORS "AS IS"
# AND ANY EXPRESS OR IMPLIED WARRANTIES, INCLUDING, BUT NOT LIMITED TO, THE
# IMPLIED WARRANTIES OF MERCHANTABILITY AND FITNESS FOR A PARTICULAR PURPOSE
# ARE DISCLAIMED. IN NO EVENT SHALL THE COPYRIGHT HOLDER OR CONTRIBUTORS BE
# LIABLE FOR ANY DIRECT, INDIRECT, INCIDENTAL, SPECIAL, EXEMPLARY, OR CONSEQUENTIAL
# DAMAGES (INCLUDING, BUT NOT LIMITED TO, PROCUREMENT OF SUBSTITUTE GOODS OR
# SERVICES; LOSS OF USE, DATA, OR PROFITS; OR BUSINESS INTERRUPTION) HOWEVER
# CAUSED AND ON ANY THEORY OF LIABILITY, WHETHER IN CONTRACT, STRICT LIABILITY,
# OR TORT (INCLUDING NEGLIGENCE OR OTHERWISE) ARISING IN ANY WAY OUT OF THE
# USE OF THIS SOFTWARE, EVEN IF ADVISED OF THE POSSIBILITY OF SUCH DAMAGE.
####################################################################################################
_P = _rotation._P

# parameters for conversion from/to cubochoric
_sc   = _rotation._sc
_beta = _rotation._beta
_R1   = _rotation._R1

def iszero(a):
    return np.isclose(a,0.0,atol=1.0e-12,rtol=0.0)

#---------- Quaternion ----------
def qu2om(qu):
    """Quaternion to rotation matrix."""
    qq = qu[0]**2-(qu[1]**2 + qu[2]**2 + qu[3]**2)
    om = np.diag(qq + 2.0*np.array([qu[1],qu[2],qu[3]])**2)

    om[0,1] = 2.0*(qu[2]*qu[1]+qu[0]*qu[3])
    om[1,0] = 2.0*(qu[1]*qu[2]-qu[0]*qu[3])
    om[1,2] = 2.0*(qu[3]*qu[2]+qu[0]*qu[1])
    om[2,1] = 2.0*(qu[2]*qu[3]-qu[0]*qu[1])
    om[2,0] = 2.0*(qu[1]*qu[3]+qu[0]*qu[2])
    om[0,2] = 2.0*(qu[3]*qu[1]-qu[0]*qu[2])
    return om if _P < 0.0 else np.swapaxes(om,-1,-2)

def qu2eu(qu):
    """Quaternion to Bunge-Euler angles."""
    q03 = qu[0]**2+qu[3]**2
    q12 = qu[1]**2+qu[2]**2
    chi = np.sqrt(q03*q12)
    if   np.abs(q12) < 1.e-8:
        eu = np.array([np.arctan2(-_P*2.0*qu[0]*qu[3],qu[0]**2-qu[3]**2), 0.0,   0.0])
    elif np.abs(q03) < 1.e-8:
        eu = np.array([np.arctan2(   2.0*qu[1]*qu[2],qu[1]**2-qu[2]**2), np.pi, 0.0])
    else:
        eu = np.array([np.arctan2((-_P*qu[0]*qu[2]+qu[1]*qu[3])*chi, (-_P*qu[0]*qu[1]-qu[2]*qu[3])*chi ),
                       np.arctan2( 2.0*chi, q03-q12 ),
                       np.arctan2(( _P*qu[0]*qu[2]+qu[1]*qu[3])*chi, (-_P*qu[0]*qu[1]+qu[2]*qu[3])*chi )])
    # reduce Euler angles to definition range
    eu[np.abs(eu)<1.e-6] = 0.0
    eu = np.where(eu<0, (eu+2.0*np.pi)%np.array([2.0*np.pi,np.pi,2.0*np.pi]),eu)
    return eu

def qu2ax(qu):
    """
    Quaternion to axis angle pair.

    Modified version of the original formulation, should be numerically more stable
    """
    if np.isclose(qu[0],1.,rtol=0.0):                                                               # set axis to [001] if the angle is 0/360
        ax = np.array([ 0.0, 0.0, 1.0, 0.0 ])
    elif qu[0] > 1.e-8:
        s = np.sign(qu[0])/np.sqrt(qu[1]**2+qu[2]**2+qu[3]**2)
        omega = 2.0 * np.arccos(np.clip(qu[0],-1.0,1.0))
        ax = ax = np.array([ qu[1]*s, qu[2]*s, qu[3]*s, omega ])
    else:
        ax = ax = np.array([ qu[1], qu[2], qu[3], np.pi])
    return ax

def qu2ro(qu):
    """Quaternion to Rodrigues-Frank vector."""
    if iszero(qu[0]):
        ro = np.array([qu[1], qu[2], qu[3], np.inf])
    else:
        s = np.linalg.norm(qu[1:4])
        ro = np.array([0.0,0.0,_P,0.0] if iszero(s) else \
                      [ qu[1]/s,  qu[2]/s,  qu[3]/s, np.tan(np.arccos(np.clip(qu[0],-1.0,1.0)))])
    return ro

def qu2ho(qu):
    """Quaternion to homochoric vector."""
    omega = 2.0 * np.arccos(np.clip(qu[0],-1.0,1.0))
    if np.abs(omega) < 1.0e-12:
        ho = np.zeros(3)
    else:
        ho = np.array([qu[1], qu[2], qu[3]])
        f  = 0.75 * ( omega - np.sin(omega) )
        ho = ho/np.linalg.norm(ho) * f**(1./3.)
    return ho


#---------- Rotation matrix ----------
def om2qu(om):
    trace = om.trace()
    if trace > 0:
        s = 0.5 / np.sqrt(trace+ 1.0)
        qu = np.array([0.25 / s,( om[2,1] - om[1,2] ) * s,( om[0,2] - om[2,0] ) * s,( om[1,0] - om[0,1] ) * s])
    else:
        if ( om[0,0] > om[1,1] and om[0,0] > om[2,2] ):
            s = 2.0 * np.sqrt( 1.0 + om[0,0] - om[1,1] - om[2,2])
            qu = np.array([ (om[2,1] - om[1,2]) / s,0.25 * s,(om[0,1] + om[1,0]) / s,(om[0,2] + om[2,0]) / s])
        elif (om[1,1] > om[2,2]):
            s = 2.0 * np.sqrt( 1.0 + om[1,1] - om[0,0] - om[2,2])
            qu = np.array([ (om[0,2] - om[2,0]) / s,(om[0,1] + om[1,0]) / s,0.25 * s,(om[1,2] + om[2,1]) / s])
        else:
            s = 2.0 * np.sqrt( 1.0 + om[2,2] - om[0,0] - om[1,1] )
            qu = np.array([ (om[1,0] - om[0,1]) / s,(om[0,2] + om[2,0]) / s,(om[1,2] + om[2,1]) / s,0.25 * s])
    if qu[0]<0: qu*=-1
    return qu*np.array([1.,_P,_P,_P])

def om2eu(om):
    """Rotation matrix to Bunge-Euler angles."""
    if not np.isclose(np.abs(om[2,2]),1.0,0.0):
        zeta = 1.0/np.sqrt(1.0-om[2,2]**2)
        eu = np.array([np.arctan2(om[2,0]*zeta,-om[2,1]*zeta),
                       np.arccos(om[2,2]),
                       np.arctan2(om[0,2]*zeta, om[1,2]*zeta)])
    else:
        eu = np.array([np.arctan2( om[0,1],om[0,0]), np.pi*0.5*(1-om[2,2]),0.0])                    # following the paper, not the reference implementation
    eu[np.abs(eu)<1.e-8] = 0.0
    eu = np.where(eu<0, (eu+2.0*np.pi)%np.array([2.0*np.pi,np.pi,2.0*np.pi]),eu)
    return eu

def om2ax(om):
    """Rotation matrix to axis angle pair."""
    ax=np.empty(4)

    # first get the rotation angle
    t = 0.5*(om.trace() -1.0)
    ax[3] = np.arccos(np.clip(t,-1.0,1.0))
    if np.abs(ax[3])<1.e-8:
        ax = np.array([ 0.0, 0.0, 1.0, 0.0])
    else:
        w,vr = np.linalg.eig(om)
        # next, find the eigenvalue (1,0j)
        i = np.where(np.isclose(w,1.0+0.0j))[0][0]
        ax[0:3] = np.real(vr[0:3,i])
        diagDelta = -_P*np.array([om[1,2]-om[2,1],om[2,0]-om[0,2],om[0,1]-om[1,0]])
        ax[0:3] = np.where(np.abs(diagDelta)<1e-12, ax[0:3],np.abs(ax[0:3])*np.sign(diagDelta))
    return ax

#---------- Bunge-Euler angles ----------
def eu2qu(eu):
    """Bunge-Euler angles to quaternion."""
    ee = 0.5*eu
    cPhi = np.cos(ee[1])
    sPhi = np.sin(ee[1])
    qu = np.array([    cPhi*np.cos(ee[0]+ee[2]),
                   -_P*sPhi*np.cos(ee[0]-ee[2]),
                   -_P*sPhi*np.sin(ee[0]-ee[2]),
                   -_P*cPhi*np.sin(ee[0]+ee[2]) ])
    if qu[0] < 0.0: qu*=-1
    return qu

def eu2om(eu):
    """Bunge-Euler angles to rotation matrix."""
    c = np.cos(eu)
    s = np.sin(eu)

    om = np.array([[+c[0]*c[2]-s[0]*s[2]*c[1], +s[0]*c[2]+c[0]*s[2]*c[1], +s[2]*s[1]],
                   [-c[0]*s[2]-s[0]*c[2]*c[1], -s[0]*s[2]+c[0]*c[2]*c[1], +c[2]*s[1]],
                   [+s[0]*s[1],                -c[0]*s[1],                +c[1]     ]])
    om[np.abs(om)<1.e-12] = 0.0
    return om

def eu2ax(eu):
    """Bunge-Euler angles to axis angle pair."""
    t = np.tan(eu[1]*0.5)
    sigma = 0.5*(eu[0]+eu[2])
    delta = 0.5*(eu[0]-eu[2])
    tau   = np.linalg.norm([t,np.sin(sigma)])
    alpha = np.pi if iszero(np.cos(sigma)) else \
            2.0*np.arctan(tau/np.cos(sigma))

    if np.abs(alpha)<1.e-6:
        ax = np.array([ 0.0, 0.0, 1.0, 0.0 ])
    else:
        ax = -_P/tau * np.array([ t*np.cos(delta), t*np.sin(delta), np.sin(sigma) ])                # passive axis angle pair so a minus sign in front
        ax = np.append(ax,alpha)
        if alpha < 0.0: ax *= -1.0                                                                  # ensure alpha is positive
    return ax

def eu2ro(eu):
    """Bunge-Euler angles to Rodrigues-Frank vector."""
    ro = eu2ax(eu)                                                                                  # convert to axis angle pair representation
    if ro[3] >= np.pi:                                                                              # Differs from original implementation. check convention 5
        ro[3] = np.inf
    elif iszero(ro[3]):
        ro = np.array([ 0.0, 0.0, _P, 0.0 ])
    else:
        ro[3] = np.tan(ro[3]*0.5)
    return ro

#---------- Axis angle pair ----------
def ax2qu(ax):
    """Axis angle pair to quaternion."""
    if np.abs(ax[3])<1.e-6:
        qu = np.array([ 1.0, 0.0, 0.0, 0.0 ])
    else:
        c = np.cos(ax[3]*0.5)
        s = np.sin(ax[3]*0.5)
        qu = np.array([ c, ax[0]*s, ax[1]*s, ax[2]*s ])
    return qu

def ax2om(ax):
    """Axis angle pair to rotation matrix."""
    c = np.cos(ax[3])
    s = np.sin(ax[3])
    omc = 1.0-c
    om=np.diag(ax[0:3]**2*omc + c)

    for idx in [[0,1,2],[1,2,0],[2,0,1]]:
        q = omc*ax[idx[0]] * ax[idx[1]]
        om[idx[0],idx[1]] = q + s*ax[idx[2]]
        om[idx[1],idx[0]] = q - s*ax[idx[2]]
    return om if _P < 0.0 else om.T

def ax2ro(ax):
    """Axis angle pair to Rodrigues-Frank vector."""
    if np.abs(ax[3])<1.e-6:
        ro = [ 0.0, 0.0, _P, 0.0 ]
    else:
        ro = [ax[0], ax[1], ax[2]]
        # 180 degree case
        ro += [np.inf] if np.isclose(ax[3],np.pi,atol=1.0e-15,rtol=0.0) else \
              [np.tan(ax[3]*0.5)]
    ro = np.array(ro)
    return ro

def ax2ho(ax):
    """Axis angle pair to homochoric vector."""
    f = (0.75 * ( ax[3] - np.sin(ax[3]) ))**(1.0/3.0)
    ho = ax[0:3] * f
    return ho


#---------- Rodrigues-Frank vector ----------
def ro2ax(ro):
    """Rodrigues-Frank vector to axis angle pair."""
    if np.abs(ro[3]) < 1.e-8:
        ax = np.array([ 0.0, 0.0, 1.0, 0.0 ])
    elif not np.isfinite(ro[3]):
        ax = np.array([ ro[0], ro[1], ro[2], np.pi ])
    else:
        angle = 2.0*np.arctan(ro[3])
        ta = np.linalg.norm(ro[0:3])
        ax = np.array([ ro[0]*ta, ro[1]*ta, ro[2]*ta, angle ])
    return ax

def ro2ho(ro):
    """Rodrigues-Frank vector to homochoric vector."""
    if np.sum(ro[0:3]**2.0) < 1.e-8:
        ho = np.zeros(3)
    else:
        f = 2.0*np.arctan(ro[3]) -np.sin(2.0*np.arctan(ro[3])) if np.isfinite(ro[3]) else np.pi
        ho = ro[0:3] * (0.75*f)**(1.0/3.0)
    return ho

#---------- Homochoric vector----------
def ho2ax(ho):
    """Homochoric vector to axis angle pair."""
    tfit = np.array([+0.9999999999999968,     -0.49999999999986866,     -0.025000000000632055,
                     -0.003928571496460683,   -0.0008164666077062752,   -0.00019411896443261646,
                     -0.00004985822229871769, -0.000014164962366386031, -1.9000248160936107e-6,
                     -5.72184549898506e-6,    +7.772149920658778e-6,    -0.00001053483452909705,
                     +9.528014229335313e-6,   -5.660288876265125e-6,    +1.2844901692764126e-6,
                     +1.1255185726258763e-6,  -1.3834391419956455e-6,   +7.513691751164847e-7,
                     -2.401996891720091e-7,   +4.386887017466388e-8,    -3.5917775353564864e-9])
    # normalize h and store the magnitude
    hmag_squared = np.sum(ho**2.)
    if iszero(hmag_squared):
        ax = np.array([ 0.0, 0.0, 1.0, 0.0 ])
    else:
        hm = np.ones_like(hmag_squared)

        # convert the magnitude to the rotation angle
        s = 0.0
        for t in tfit:
            s += t * hm
            hm *= hmag_squared
        ax = np.append(ho/np.sqrt(hmag_squared),2.0*np.arccos(np.clip(s,-1.0,1.0)))
    return ax

def ho2cu(ho):
    """
    Homochoric vector to cubochoric vector.

    References
    ----------
    D. Roşca et al., Modelling and Simulation in Materials Science and Engineering 22:075013, 2014
    https://doi.org/10.1088/0965-0393/22/7/075013

    """
    rs = np.linalg.norm(ho)

    if np.allclose(ho,0.0,rtol=0.0,atol=1.0e-16):
        cu = np.zeros(3)
    else:
        xyz3 = ho[_get_pyramid_order(ho,'forward')]

        # inverse M_3
        xyz2 = xyz3[0:2] * np.sqrt( 2.0*rs/(rs+np.abs(xyz3[2])) )

        # inverse M_2
        qxy = np.sum(xyz2**2)

        if np.isclose(qxy,0.0,rtol=0.0,atol=1.0e-16):
            Tinv = np.zeros(2)
        else:
            q2 = qxy + np.max(np.abs(xyz2))**2
            sq2 = np.sqrt(q2)
            q = (_beta/np.sqrt(2.0)/_R1) * np.sqrt(q2*qxy/(q2-np.max(np.abs(xyz2))*sq2))
            tt = np.clip((np.min(np.abs(xyz2))**2+np.max(np.abs(xyz2))*sq2)/np.sqrt(2.0)/qxy,-1.0,1.0)
            Tinv = np.array([1.0,np.arccos(tt)/np.pi*12.0]) if np.abs(xyz2[1]) <= np.abs(xyz2[0]) else \
                   np.array([np.arccos(tt)/np.pi*12.0,1.0])
            Tinv = q * np.where(xyz2<0.0,-Tinv,Tinv)

        # inverse M_1
        cu = np.array([ Tinv[0], Tinv[1],  (-1.0 if xyz3[2] < 0.0 else 1.0) * rs / np.sqrt(6.0/np.pi) ]) /_sc
        cu = cu[_get_pyramid_order(ho,'backward')]
    return cu

#---------- Cubochoric ----------
def cu2ho(cu):
    """
    Cubochoric vector to homochoric vector.

    References
    ----------
    D. Roşca et al., Modelling and Simulation in Materials Science and Engineering 22:075013, 2014
    https://doi.org/10.1088/0965-0393/22/7/075013

    """
    # transform to the sphere grid via the curved square, and intercept the zero point
    if np.allclose(cu,0.0,rtol=0.0,atol=1.0e-16):
        ho = np.zeros(3)
    else:
        # get pyramide and scale by grid parameter ratio
        XYZ = cu[_get_pyramid_order(cu,'forward')] * _sc

        # intercept all the points along the z-axis
        if np.allclose(XYZ[0:2],0.0,rtol=0.0,atol=1.0e-16):
            ho = np.array([0.0, 0.0, np.sqrt(6.0/np.pi) * XYZ[2]])
        else:
            order = [1,0] if np.abs(XYZ[1]) <= np.abs(XYZ[0]) else [0,1]
            q = np.pi/12.0 * XYZ[order[0]]/XYZ[order[1]]
            c = np.cos(q)
            s = np.sin(q)
            q = _R1*2.0**0.25/_beta * XYZ[order[1]] / np.sqrt(np.sqrt(2.0)-c)
            T = np.array([ (np.sqrt(2.0)*c - 1.0), np.sqrt(2.0) * s]) * q

            # transform to sphere grid (inverse Lambert)
            # note that there is no need to worry about dividing by zero, since XYZ[2] can not become zero
            c = np.sum(T**2)
            s = c *         np.pi/24.0 /XYZ[2]**2
            c = c * np.sqrt(np.pi/24.0)/XYZ[2]

            q = np.sqrt( 1.0 - s )
            ho = np.array([ T[order[1]] * q, T[order[0]] * q, np.sqrt(6.0/np.pi) * XYZ[2] - c ])

        ho = ho[_get_pyramid_order(cu,'backward')]
    return ho

def _get_pyramid_order(xyz,direction=None):
    """
    Get order of the coordinates.

    Depending on the pyramid in which the point is located, the order need to be adjusted.

    Parameters
    ----------
    xyz : numpy.ndarray
       coordinates of a point on a uniform refinable grid on a ball or
       in a uniform refinable cubical grid.

    References
    ----------
    D. Roşca et al., Modelling and Simulation in Materials Science and Engineering 22:075013, 2014
    https://doi.org/10.1088/0965-0393/22/7/075013

    """
    order = {'forward':np.array([[0,1,2],[1,2,0],[2,0,1]]),
             'backward':np.array([[0,1,2],[2,0,1],[1,2,0]])}
    if   np.maximum(abs(xyz[0]),abs(xyz[1])) <= xyz[2] or \
         np.maximum(abs(xyz[0]),abs(xyz[1])) <=-xyz[2]:
        p = 0
    elif np.maximum(abs(xyz[1]),abs(xyz[2])) <= xyz[0] or \
         np.maximum(abs(xyz[1]),abs(xyz[2])) <=-xyz[0]:
        p = 1
    elif np.maximum(abs(xyz[2]),abs(xyz[0])) <= xyz[1] or \
         np.maximum(abs(xyz[2]),abs(xyz[0])) <=-xyz[1]:
        p = 2
    return order[direction][p]

####################################################################################################
####################################################################################################

def mul(me, other):
    """
    Multiplication.

    Parameters
    ----------
    other : numpy.ndarray or Rotation
        Vector, second or fourth order tensor, or rotation object that is rotated.

    """
    if me.quaternion.shape != (4,):
        raise NotImplementedError('Support for multiple rotations missing')
    if isinstance(other, Rotation):
        me_q  = me.quaternion[0]
        me_p  = me.quaternion[1:]
        other_q = other.quaternion[0]
        other_p = other.quaternion[1:]
        R = me.__class__(np.append(me_q*other_q - np.dot(me_p,other_p),
                                   me_q*other_p + other_q*me_p + _P * np.cross(me_p,other_p)))
        return R._standardize()
    elif isinstance(other, np.ndarray):
        if other.shape == (3,):
            A = me.quaternion[0]**2.0 - np.dot(me.quaternion[1:],me.quaternion[1:])
            B = 2.0 * np.dot(me.quaternion[1:],other)
            C = 2.0 * _P *   me.quaternion[0]

            return A*other + B*me.quaternion[1:] + C * np.cross(me.quaternion[1:],other)

        elif other.shape == (3,3,):
            R = me.as_matrix()
            return np.dot(R,np.dot(other,R.T))
        elif other.shape == (3,3,3,3,):
            R = me.as_matrix()
            return np.einsum('ia,jb,kc,ld,abcd->ijkl',R,R,R,R,other)
            RR = np.outer(R, R)
            RRRR = np.outer(RR, RR).reshape(4 * (3,3))
            axes = ((0, 2, 4, 6), (0, 1, 2, 3))
            return np.tensordot(RRRR, other, axes)
        else:
            raise ValueError('Can only rotate vectors, 2nd order tensors, and 4th order tensors')
    else:
        raise TypeError(f'Cannot rotate {type(other)}')


class TestRotation:

    @pytest.mark.parametrize('forward,backward',[(Rotation._qu2om,Rotation._om2qu),
                                                 (Rotation._qu2eu,Rotation._eu2qu),
                                                 (Rotation._qu2ax,Rotation._ax2qu),
                                                 (Rotation._qu2ro,Rotation._ro2qu),
                                                 (Rotation._qu2ho,Rotation._ho2qu),
                                                 (Rotation._qu2cu,Rotation._cu2qu)])
    def test_quaternion_internal(self,set_of_rotations,forward,backward):
        """Ensure invariance of conversion from quaternion and back."""
        for rot in set_of_rotations:
            m = rot.as_quaternion()
            o = backward(forward(m))
            ok = np.allclose(m,o,atol=atol)
            if np.isclose(rot.as_quaternion()[0],0.0,atol=atol):
                ok |= np.allclose(m*-1.,o,atol=atol)
            assert ok and np.isclose(np.linalg.norm(o),1.0), f'{m},{o},{rot.as_quaternion()}'

    @pytest.mark.parametrize('forward,backward',[(Rotation._om2qu,Rotation._qu2om),
                                                 (Rotation._om2eu,Rotation._eu2om),
                                                 (Rotation._om2ax,Rotation._ax2om),
                                                 (Rotation._om2ro,Rotation._ro2om),
                                                 (Rotation._om2ho,Rotation._ho2om),
                                                 (Rotation._om2cu,Rotation._cu2om)])
    def test_matrix_internal(self,set_of_rotations,forward,backward):
        """Ensure invariance of conversion from rotation matrix and back."""
        for rot in set_of_rotations:
            m = rot.as_matrix()
            o = backward(forward(m))
            ok = np.allclose(m,o,atol=atol)
            assert ok and np.isclose(np.linalg.det(o),1.0), f'{m},{o},{rot.as_quaternion()}'

    @pytest.mark.parametrize('forward,backward',[(Rotation._eu2qu,Rotation._qu2eu),
                                                 (Rotation._eu2om,Rotation._om2eu),
                                                 (Rotation._eu2ax,Rotation._ax2eu),
                                                 (Rotation._eu2ro,Rotation._ro2eu),
                                                 (Rotation._eu2ho,Rotation._ho2eu),
                                                 (Rotation._eu2cu,Rotation._cu2eu)])
    def test_Eulers_internal(self,set_of_rotations,forward,backward):
        """Ensure invariance of conversion from Euler angles and back."""
        for rot in set_of_rotations:
            m = rot.as_Euler_angles()
            o = backward(forward(m))
            u = np.array([np.pi*2,np.pi,np.pi*2])
            ok = np.allclose(m,o,atol=atol)
            ok |= np.allclose(np.where(np.isclose(m,u),m-u,m),np.where(np.isclose(o,u),o-u,o),atol=atol)
            if np.isclose(m[1],0.0,atol=atol) or np.isclose(m[1],np.pi,atol=atol):
                sum_phi = np.unwrap([m[0]+m[2],o[0]+o[2]])
                ok |= np.isclose(sum_phi[0],sum_phi[1],atol=atol)
            assert ok and (np.zeros(3)-1.e-9 <= o).all() \
                      and (o <= np.array([np.pi*2.,np.pi,np.pi*2.])+1.e-9).all(), f'{m},{o},{rot.as_quaternion()}'

    @pytest.mark.parametrize('forward,backward',[(Rotation._ax2qu,Rotation._qu2ax),
                                                 (Rotation._ax2om,Rotation._om2ax),
                                                 (Rotation._ax2eu,Rotation._eu2ax),
                                                 (Rotation._ax2ro,Rotation._ro2ax),
                                                 (Rotation._ax2ho,Rotation._ho2ax),
                                                 (Rotation._ax2cu,Rotation._cu2ax)])
    def test_axis_angle_internal(self,set_of_rotations,forward,backward):
        """Ensure invariance of conversion from axis angle angles pair and back."""
        for rot in set_of_rotations:
            m = rot.as_axis_angle()
            o = backward(forward(m))
            ok = np.allclose(m,o,atol=atol)
            if np.isclose(m[3],np.pi,atol=atol):
                ok |= np.allclose(m*np.array([-1.,-1.,-1.,1.]),o,atol=atol)
            assert ok and np.isclose(np.linalg.norm(o[:3]),1.0) and o[3]<=np.pi+1.e-9, f'{m},{o},{rot.as_quaternion()}'

    @pytest.mark.parametrize('forward,backward',[(Rotation._ro2qu,Rotation._qu2ro),
                                                 (Rotation._ro2om,Rotation._om2ro),
                                                 (Rotation._ro2eu,Rotation._eu2ro),
                                                 (Rotation._ro2ax,Rotation._ax2ro),
                                                 (Rotation._ro2ho,Rotation._ho2ro),
                                                 (Rotation._ro2cu,Rotation._cu2ro)])
    def test_Rodrigues_internal(self,set_of_rotations,forward,backward):
        """Ensure invariance of conversion from Rodrigues-Frank vector and back."""
        cutoff = np.tan(np.pi*.5*(1.-1e-5))
        for rot in set_of_rotations:
            m = rot.as_Rodrigues_vector()
            o = backward(forward(m))
            ok = np.allclose(np.clip(m,None,cutoff),np.clip(o,None,cutoff),atol=atol)
            ok |= np.isclose(m[3],0.0,atol=atol)
            if m[3] > cutoff:
                ok |= np.allclose(m[:3],-1*o[:3])

            assert ok and np.isclose(np.linalg.norm(o[:3]),1.0), f'{m},{o},{rot.as_quaternion()}'

    @pytest.mark.parametrize('forward,backward',[(Rotation._ho2qu,Rotation._qu2ho),
                                                 (Rotation._ho2om,Rotation._om2ho),
                                                 #(Rotation._ho2eu,Rotation._eu2ho),
                                                 (Rotation._ho2ax,Rotation._ax2ho),
                                                 (Rotation._ho2ro,Rotation._ro2ho),
                                                 (Rotation._ho2cu,Rotation._cu2ho)])
    def test_homochoric_internal(self,set_of_rotations,forward,backward):
        """Ensure invariance of conversion from homochoric vector and back."""
        for rot in set_of_rotations:
            m = rot.as_homochoric()
            o = backward(forward(m))
            ok = np.allclose(m,o,atol=atol)
            assert ok and np.linalg.norm(o) < _R1 + 1.e-9, f'{m},{o},{rot.as_quaternion()}'

    @pytest.mark.parametrize('forward,backward',[(Rotation._cu2qu,Rotation._qu2cu),
                                                 (Rotation._cu2om,Rotation._om2cu),
                                                 (Rotation._cu2eu,Rotation._eu2cu),
                                                 (Rotation._cu2ax,Rotation._ax2cu),
                                                 (Rotation._cu2ro,Rotation._ro2cu),
                                                 (Rotation._cu2ho,Rotation._ho2cu)])
    def test_cubochoric_internal(self,set_of_rotations,forward,backward):
        """Ensure invariance of conversion from cubochoric vector and back."""
        for rot in set_of_rotations:
            m = rot.as_cubochoric()
            o = backward(forward(m))
            ok = np.allclose(m,o,atol=atol)
            if np.count_nonzero(np.isclose(np.abs(o),np.pi**(2./3.)*.5)):
                ok |= np.allclose(m*-1.,o,atol=atol)
            assert ok and np.max(np.abs(o)) < np.pi**(2./3.) * 0.5 + 1.e-9, f'{m},{o},{rot.as_quaternion()}'

    @pytest.mark.parametrize('vectorized, single',[(Rotation._qu2om,qu2om),
                                                   (Rotation._qu2eu,qu2eu),
                                                   (Rotation._qu2ax,qu2ax),
                                                   (Rotation._qu2ro,qu2ro),
                                                   (Rotation._qu2ho,qu2ho)])
    def test_quaternion_vectorization(self,set_of_quaternions,vectorized,single):
        """Check vectorized implementation for quaternion against single point calculation."""
        qu = np.array(set_of_quaternions)
        vectorized(qu.reshape(qu.shape[0]//2,-1,4))
        co = vectorized(qu)
        for q,c in zip(qu,co):
            assert np.allclose(single(q),c) and np.allclose(single(q),vectorized(q)), f'{q},{c}'


    @pytest.mark.parametrize('vectorized, single',[(Rotation._om2qu,om2qu),
                                                   (Rotation._om2eu,om2eu),
                                                   (Rotation._om2ax,om2ax)])
    def test_matrix_vectorization(self,set_of_rotations,vectorized,single):
        """Check vectorized implementation for rotation matrix against single point calculation."""
        om = np.array([rot.as_matrix() for rot in set_of_rotations])
        vectorized(om.reshape(om.shape[0]//2,-1,3,3))
        co = vectorized(om)
        for o,c in zip(om,co):
            assert np.allclose(single(o),c) and np.allclose(single(o),vectorized(o)), f'{o},{c}'

    @pytest.mark.parametrize('vectorized, single',[(Rotation._eu2qu,eu2qu),
                                                   (Rotation._eu2om,eu2om),
                                                   (Rotation._eu2ax,eu2ax),
                                                   (Rotation._eu2ro,eu2ro)])
    def test_Eulers_vectorization(self,set_of_rotations,vectorized,single):
        """Check vectorized implementation for Euler angles against single point calculation."""
        eu = np.array([rot.as_Euler_angles() for rot in set_of_rotations])
        vectorized(eu.reshape(eu.shape[0]//2,-1,3))
        co = vectorized(eu)
        for e,c in zip(eu,co):
            assert np.allclose(single(e),c) and np.allclose(single(e),vectorized(e)), f'{e},{c}'

    @pytest.mark.parametrize('vectorized, single',[(Rotation._ax2qu,ax2qu),
                                                   (Rotation._ax2om,ax2om),
                                                   (Rotation._ax2ro,ax2ro),
                                                   (Rotation._ax2ho,ax2ho)])
    def test_axis_angle_vectorization(self,set_of_rotations,vectorized,single):
        """Check vectorized implementation for axis angle pair against single point calculation."""
        ax = np.array([rot.as_axis_angle() for rot in set_of_rotations])
        vectorized(ax.reshape(ax.shape[0]//2,-1,4))
        co = vectorized(ax)
        for a,c in zip(ax,co):
            assert np.allclose(single(a),c) and np.allclose(single(a),vectorized(a)), f'{a},{c}'


    @pytest.mark.parametrize('vectorized, single',[(Rotation._ro2ax,ro2ax),
                                                   (Rotation._ro2ho,ro2ho)])
    def test_Rodrigues_vectorization(self,set_of_rotations,vectorized,single):
        """Check vectorized implementation for Rodrigues-Frank vector against single point calculation."""
        ro = np.array([rot.as_Rodrigues_vector() for rot in set_of_rotations])
        vectorized(ro.reshape(ro.shape[0]//2,-1,4))
        co = vectorized(ro)
        for r,c in zip(ro,co):
            assert np.allclose(single(r),c) and np.allclose(single(r),vectorized(r)), f'{r},{c}'

    @pytest.mark.parametrize('vectorized, single',[(Rotation._ho2ax,ho2ax),
                                                   (Rotation._ho2cu,ho2cu)])
    def test_homochoric_vectorization(self,set_of_rotations,vectorized,single):
        """Check vectorized implementation for homochoric vector against single point calculation."""
        ho = np.array([rot.as_homochoric() for rot in set_of_rotations])
        vectorized(ho.reshape(ho.shape[0]//2,-1,3))
        co = vectorized(ho)
        for h,c in zip(ho,co):
            assert np.allclose(single(h),c) and np.allclose(single(h),vectorized(h)), f'{h},{c}'

    @pytest.mark.parametrize('vectorized, single',[(Rotation._cu2ho,cu2ho)])
    def test_cubochoric_vectorization(self,set_of_rotations,vectorized,single):
        """Check vectorized implementation for cubochoric vector against single point calculation."""
        cu = np.array([rot.as_cubochoric() for rot in set_of_rotations])
        vectorized(cu.reshape(cu.shape[0]//2,-1,3))
        co = vectorized(cu)
        for u,c in zip(cu,co):
            assert np.allclose(single(u),c) and np.allclose(single(u),vectorized(u)), f'{u},{c}'

    @pytest.mark.parametrize('func',[Rotation.from_axis_angle])
    def test_normalization_vectorization(self,func):
        """Check vectorized implementation normalization."""
        vec = np.random.rand(5,4)
        ori = func(vec,normalize=True)
        for v,o in zip(vec,ori):
            assert np.allclose(func(v,normalize=True).as_quaternion(),o.as_quaternion())

    def test_invalid_init(self):
        with pytest.raises(TypeError):
            Rotation(np.ones(3))

    def test_to_numpy(self):
        r = Rotation.from_random(np.random.randint(0,10,4))
        assert np.all(r.as_quaternion() == np.array(r))

    @pytest.mark.parametrize('degrees',[True,False])
    def test_Eulers(self,set_of_rotations,degrees):
        for rot in set_of_rotations:
            m = rot.as_quaternion()
            o = Rotation.from_Euler_angles(rot.as_Euler_angles(degrees),degrees).as_quaternion()
            ok = np.allclose(m,o,atol=atol)
            if np.isclose(rot.as_quaternion()[0],0.0,atol=atol):
                ok |= np.allclose(m*-1.,o,atol=atol)
            assert ok and np.isclose(np.linalg.norm(o),1.0), f'{m},{o},{rot.as_quaternion()}'

    @pytest.mark.parametrize('P',[1,-1])
    @pytest.mark.parametrize('normalize',[True,False])
    @pytest.mark.parametrize('degrees',[True,False])
    def test_axis_angle(self,set_of_rotations,degrees,normalize,P):
        c = np.array([P*-1,P*-1,P*-1,1.])
        c[:3] *= 0.9 if normalize else 1.0
        for rot in set_of_rotations:
            m = rot.as_Euler_angles()
            o = Rotation.from_axis_angle(rot.as_axis_angle(degrees)*c,degrees,normalize,P).as_Euler_angles()
            u = np.array([np.pi*2,np.pi,np.pi*2])
            ok = np.allclose(m,o,atol=atol)
            ok |= np.allclose(np.where(np.isclose(m,u),m-u,m),np.where(np.isclose(o,u),o-u,o),atol=atol)
            if np.isclose(m[1],0.0,atol=atol) or np.isclose(m[1],np.pi,atol=atol):
                sum_phi = np.unwrap([m[0]+m[2],o[0]+o[2]])
                ok |= np.isclose(sum_phi[0],sum_phi[1],atol=atol)
            assert ok and (np.zeros(3)-1.e-9 <= o).all() \
                      and (o <= np.array([np.pi*2.,np.pi,np.pi*2.])+1.e-9).all(), f'{m},{o},{rot.as_quaternion()}'

    def test_matrix(self,set_of_rotations):
        for rot in set_of_rotations:
            m = rot.as_axis_angle()
            o = Rotation.from_axis_angle(rot.as_axis_angle()).as_axis_angle()
            ok = np.allclose(m,o,atol=atol)
            if np.isclose(m[3],np.pi,atol=atol):
                ok |= np.allclose(m*np.array([-1.,-1.,-1.,1.]),o,atol=atol)
            assert ok and np.isclose(np.linalg.norm(o[:3]),1.0) \
                      and o[3]<=np.pi+1.e-9, f'{m},{o},{rot.as_quaternion()}'

    def test_parallel(self,set_of_rotations):
        a = np.array([[1.0,0.0,0.0],
                      [0.0,1.0,0.0]])
        for rot in set_of_rotations:
            assert rot.allclose(Rotation.from_parallel(a,rot.broadcast_to((2,))@a))

    @pytest.mark.parametrize('P',[1,-1])
    @pytest.mark.parametrize('normalize',[True,False])
    def test_Rodrigues(self,set_of_rotations,normalize,P):
        c = np.array([P*-1,P*-1,P*-1,1.])
        c[:3] *= 0.9 if normalize else 1.0
        for rot in set_of_rotations:
            m = rot.as_matrix()
            o = Rotation.from_Rodrigues_vector(rot.as_Rodrigues_vector()*c,normalize,P).as_matrix()
            ok = np.allclose(m,o,atol=atol)
            assert ok and np.isclose(np.linalg.det(o),1.0), f'{m},{o}'

    def test_Rodrigues_compact(self,set_of_rotations):
        for rot in set_of_rotations:
            c = rot.as_Rodrigues_vector(compact=True)
            r = rot.as_Rodrigues_vector(compact=False)
            assert np.allclose(r[:3]*r[3], c, equal_nan=True)


    @pytest.mark.parametrize('P',[1,-1])
    def test_homochoric(self,set_of_rotations,P):
        cutoff = np.tan(np.pi*.5*(1.-1e-4))
        for rot in set_of_rotations:
            m = rot.as_Rodrigues_vector()
            o = Rotation.from_homochoric(rot.as_homochoric()*P*-1,P).as_Rodrigues_vector()
            ok = np.allclose(np.clip(m,None,cutoff),np.clip(o,None,cutoff),atol=atol)
            ok |= np.isclose(m[3],0.0,atol=atol)
            assert ok and np.isclose(np.linalg.norm(o[:3]),1.0), f'{m},{o},{rot.as_quaternion()}'

    @pytest.mark.parametrize('P',[1,-1])
    def test_cubochoric(self,set_of_rotations,P):
        for rot in set_of_rotations:
            m = rot.as_homochoric()
            o = Rotation.from_cubochoric(rot.as_cubochoric()*P*-1,P).as_homochoric()
            ok = np.allclose(m,o,atol=atol)
            assert ok and np.linalg.norm(o) < (3.*np.pi/4.)**(1./3.) + 1.e-9, f'{m},{o},{rot.as_quaternion()}'

    @pytest.mark.parametrize('P',[1,-1])
    @pytest.mark.parametrize('accept_homomorph',[True,False])
<<<<<<< HEAD
    @pytest.mark.parametrize('normalize',[True,False])
    def test_quaternion(self,set_of_rotations,P,accept_homomorph,normalize):
        c = np.array([1,P*-1,P*-1,P*-1]) * (-1 if accept_homomorph else 1) * (0.9 if normalize else 1.0)
=======
    # @pytest.mark.parametrize('normalize',[True,False])
    def test_quaternion(self,set_of_rotations,P,accept_homomorph):
        c = np.array([1,P*-1,P*-1,P*-1]) * (-1 if accept_homomorph else 1) #* (0.9 if normalize else 1.0)
>>>>>>> 3c76eb30
        for rot in set_of_rotations:
            m = rot.as_cubochoric()
            o = Rotation.from_quaternion(rot.as_quaternion()*c,accept_homomorph,normalize,P).as_cubochoric()
            ok = np.allclose(m,o,atol=atol)
            if np.count_nonzero(np.isclose(np.abs(o),np.pi**(2./3.)*.5)):
                ok |= np.allclose(m*-1.,o,atol=atol)
            assert ok and o.max() < np.pi**(2./3.)*0.5+1.e-9, f'{m},{o},{rot.as_quaternion()}'

    @pytest.mark.parametrize('reciprocal',[True,False])
    def test_basis(self,set_of_rotations,reciprocal):
        for rot in set_of_rotations:
            om = rot.as_matrix() + 0.1*np.eye(3)
            rot = Rotation.from_basis(om,False,reciprocal=reciprocal)
            assert np.isclose(np.linalg.det(rot.as_matrix()),1.0)

    @pytest.mark.parametrize('shape',[None,1,(4,4)])
    def test_random(self,shape):
        r = Rotation.from_random(shape)
        if shape is None:
            assert r.shape == ()
        elif shape == 1:
            assert r.shape == (1,)
        else:
            assert r.shape == shape

    @pytest.mark.parametrize('shape',[None,5,(4,6)])
    def test_equal(self,shape):
        R = Rotation.from_random(shape,rng_seed=1)
        assert R == R if shape is None else (R == R).all()

    @pytest.mark.parametrize('shape',[None,5,(4,6)])
    def test_allclose(self,shape):
        R = Rotation.from_random(shape,rng_seed=1)
        assert R.allclose(R)

    @pytest.mark.parametrize('shape',[None,5,(4,6)])
    def test_unequal(self,shape):
        R = Rotation.from_random(shape,rng_seed=1)
        assert not (R != R if shape is None else (R != R).any())


    def test_equal_ambiguous(self):
        qu = np.random.rand(10,4)
        qu[:,0] = 0.
        qu/=np.linalg.norm(qu,axis=1,keepdims=True)
        assert (Rotation(qu) == Rotation(-qu)).all()

    def test_inversion(self):
        r = Rotation.from_random()
        assert r == ~~r

    @pytest.mark.parametrize('shape',[1,(1,),(4,2),(1,1,1),tuple(np.random.randint(0,10,4))])
    def test_size(self,shape):
        assert Rotation.from_random(shape).size == np.prod(shape)

    @pytest.mark.parametrize('shape',[None,1,(1,),(4,2),(1,1,1),tuple(np.random.randint(0,10,4))])
    def test_shape(self,shape):
        r = Rotation.from_random(shape=shape)
        assert r.shape == (shape if isinstance(shape,tuple) else (shape,) if shape else ())

    @pytest.mark.parametrize('shape',[None,1,(1,),(4,2),(3,3,2)])
    def test_append(self,shape):
        r = Rotation.from_random(shape=shape)
        p = Rotation.from_random(shape=shape)
        s = r.append(p)
        print(f'append 2x {shape} --> {s.shape}')
        assert np.logical_and(s[0,...] == r[0,...], s[-1,...] == p[-1,...]).all()

    @pytest.mark.parametrize('shape',[None,1,(1,),(4,2),(3,3,2)])
    def test_append_list(self,shape):
        r = Rotation.from_random(shape=shape)
        p = Rotation.from_random(shape=shape)
        s = r.append([r,p])
        print(f'append 3x {shape} --> {s.shape}')
        assert np.logical_and(s[0,...] == r[0,...], s[-1,...] == p[-1,...]).all()

    @pytest.mark.parametrize('quat,standardized',[
                                                  ([-1,0,0,0],[1,0,0,0]),
                                                  ([-0.5,-0.5,-0.5,-0.5],[0.5,0.5,0.5,0.5]),
                                                 ])
    def test_standardization(self,quat,standardized):
        assert Rotation(quat)._standardize() == Rotation(standardized)

    @pytest.mark.parametrize('shape,length',[
                                          ((2,3,4),2),
                                          (4,4),
                                          ((),0)
                                         ])
    def test_len(self,shape,length):
        r = Rotation.from_random(shape=shape)
        assert len(r) == length

    @pytest.mark.parametrize('shape',[(4,6),(2,3,4),(3,3,3)])
    @pytest.mark.parametrize('order',['C','F'])
    def test_flatten_reshape(self,shape,order):
        r = Rotation.from_random(shape=shape)
        assert (r == r.flatten(order).reshape(shape,order)).all()

    @pytest.mark.parametrize('function',[Rotation.from_quaternion,
                                         Rotation.from_Euler_angles,
                                         Rotation.from_axis_angle,
                                         Rotation.from_matrix,
                                         Rotation.from_Rodrigues_vector,
                                         Rotation.from_homochoric,
                                         Rotation.from_cubochoric])
    def test_invalid_shape(self,function):
        invalid_shape = np.random.random(np.random.randint(8,32,(3)))
        with pytest.raises(ValueError):
            function(invalid_shape)

    def test_invalid_shape_parallel(self):
        invalid_a = np.random.random(np.random.randint(8,32,(3)))
        invalid_b = np.random.random(np.random.randint(8,32,(3)))
        with pytest.raises(ValueError):
            Rotation.from_parallel(invalid_a,invalid_b)


    @pytest.mark.parametrize('fr,to',[(Rotation.from_quaternion,'as_quaternion'),
                                      (Rotation.from_axis_angle,'as_axis_angle'),
                                      (Rotation.from_Rodrigues_vector, 'as_Rodrigues_vector'),
                                      (Rotation.from_homochoric,'as_homochoric'),
                                      (Rotation.from_cubochoric,'as_cubochoric')])
    def test_invalid_P(self,fr,to):
        R = Rotation.from_random(np.random.randint(8,32,(3)))                                       # noqa
        with pytest.raises(ValueError):
            fr(eval(f'R.{to}()'),P=-30)


    def test_invalid_multiplication(self):
        rot = Rotation.from_random()
        with pytest.raises(TypeError):
            rot@Rotation.from_random()
        with pytest.raises(TypeError):
            rot@[1,2,3,4]


    @pytest.mark.parametrize('shape',[None,(3,),(4,2)])
    def test_broadcast(self,shape):
        rot = Rotation.from_random(shape)
        new_shape = tuple(np.random.randint(8,32,(3))) if shape is None else \
                    rot.shape + (np.random.randint(8,32),)
        rot_broadcast = rot.broadcast_to(tuple(new_shape))
        for i in range(rot_broadcast.shape[-1]):
            assert np.allclose(rot_broadcast.quaternion[...,i,:], rot.quaternion)


    @pytest.mark.parametrize('function,invalid',[(Rotation.from_quaternion,        np.array([-1,0,0,0])),
                                                 (Rotation.from_quaternion,        np.array([1,1,1,0])),
                                                 (Rotation.from_Euler_angles,      np.array([1,4,0])),
                                                 (Rotation.from_axis_angle,        np.array([1,0,0,4])),
                                                 (Rotation.from_axis_angle,        np.array([1,1,0,1])),
                                                 (Rotation.from_matrix,            np.random.rand(3,3)),
                                                 (Rotation.from_matrix,            np.array([[1,1,0],[1,2,0],[0,0,1]])),
                                                 (Rotation.from_Rodrigues_vector,  np.array([1,0,0,-1])),
                                                 (Rotation.from_Rodrigues_vector,  np.array([1,1,0,1])),
                                                 (Rotation.from_homochoric,        np.array([2,2,2])),
                                                 (Rotation.from_cubochoric,        np.array([1.1,0,0]))  ])
    def test_invalid_value(self,function,invalid):
        with pytest.raises(ValueError):
            function(invalid)

    @pytest.mark.parametrize('direction',['forward',
                                          'backward'])
    def test_pyramid_vectorization(self,direction):
        p = np.random.rand(n,3)
        o = Rotation._get_pyramid_order(p,direction)
        for i,o_i in enumerate(o):
            assert np.all(o_i==Rotation._get_pyramid_order(p[i],direction))

    def test_pyramid_invariant(self):
        a = np.random.rand(n,3)
        f = Rotation._get_pyramid_order(a,'forward')
        b = Rotation._get_pyramid_order(a,'backward')
        assert np.all(np.take_along_axis(np.take_along_axis(a,f,-1),b,-1) == a)


    @pytest.mark.parametrize('data',[np.random.rand(5,3),
                                     np.random.rand(5,3,3),
                                     np.random.rand(5,3,3,3,3)])
    def test_rotate_vectorization(self,set_of_rotations,data):
        for rot in set_of_rotations:
            v = rot.broadcast_to((5,)) @ data
            for i in range(data.shape[0]):
                assert np.allclose(mul(rot,data[i]),v[i]), f'{i-data[i]}'


    @pytest.mark.parametrize('data',[np.random.rand(3),
                                     np.random.rand(3,3),
                                     np.random.rand(3,3,3,3)])
    def test_rotate_identity(self,data):
        R = Rotation()
        print(R,data)
        assert np.allclose(data,R@data)

    @pytest.mark.parametrize('data',[np.random.rand(3),
                                     np.random.rand(3,3),
                                     np.random.rand(3,3,3,3)])
    def test_rotate_360deg(self,data):
        phi_1 = np.random.random() * np.pi
        phi_2 = 2*np.pi - phi_1
        R_1 = Rotation.from_Euler_angles(np.array([phi_1,0.,0.]))
        R_2 = Rotation.from_Euler_angles(np.array([0.,0.,phi_2]))
        assert np.allclose(data,R_2@(R_1@data))

    @pytest.mark.parametrize('pwr',[-10,0,1,2.5,np.pi,np.random.random()])
    def test_rotate_power(self,pwr):
        R = Rotation.from_random()
        axis_angle = R.as_axis_angle()
        axis_angle[ 3] = (pwr*axis_angle[-1])%(2.*np.pi)
        if axis_angle[3] > np.pi:
            axis_angle[3] -= 2.*np.pi
            axis_angle    *= -1
        assert (R**pwr).isclose(Rotation.from_axis_angle(axis_angle))

    def test_rotate_inverse(self):
        R = Rotation.from_random()
        assert np.allclose(np.eye(3),(~R*R).as_matrix())

    @pytest.mark.parametrize('data',[np.random.rand(3),
                                     np.random.rand(3,3),
                                     np.random.rand(3,3,3,3)])
    def test_rotate_inverse_array(self,data):
        R = Rotation.from_random()
        assert np.allclose(data,~R@(R@data))

    @pytest.mark.parametrize('data',[np.random.rand(4),
                                     np.random.rand(3,2),
                                     np.random.rand(3,2,3,3)])
    def test_rotate_invalid_shape(self,data):
        R = Rotation.from_random()
        with pytest.raises(ValueError):
            R@data

    @pytest.mark.parametrize('data',['does_not_work',
                                     (1,2),
                                     5])
    def test_rotate_invalid_type(self,data):
        R = Rotation.from_random()
        with pytest.raises(TypeError):
            R@data

    def test_misorientation_invariant(self):
        R = Rotation.from_random()
        assert np.allclose(R.misorientation(R).as_matrix(),np.eye(3))

    def test_misorientation_average(self):
        """2 times the average is the misorientation."""
        r = Rotation.from_random(2)
        a = r[0].misorientation(r[1]).as_axis_angle()
        b = r.average().misorientation(r[1]).as_axis_angle()
        b[3] = (b[3]*2)%np.pi
        assert np.allclose(a,b)

    def test_misorientation_360deg(self):
        R_1 = Rotation()
        R_2 = Rotation.from_Euler_angles([360,0,0],degrees=True)
        assert np.allclose(R_1.misorientation(R_2).as_matrix(),np.eye(3))

    def test_composition(self):
        a,b = (Rotation.from_random(),Rotation.from_random())
        c = a * b
        a *= b
        assert c == a

    def test_composition_invalid(self):
        with pytest.raises(TypeError):
            Rotation()*np.ones(3)

    def test_composition_inverse(self):
        a,b = (Rotation.from_random(),Rotation.from_random())
        c = a / b
        a /= b
        assert c == a

    def test_composition_inverse_invalid(self):
        with pytest.raises(TypeError):
            Rotation()/np.ones(3)

    def test_power(self):
        a = Rotation.from_random()
        r = (np.random.rand()-.5)*4
        b = a**r
        a **= r
        assert a == b

    def test_invariant(self):
        R = Rotation.from_random()
        assert (R/R).isclose(R*R**(-1)) and (R/R).isclose(Rotation())

    @pytest.mark.parametrize('item',[np.ones(3),np.ones((3,3)), np.ones((3,3,3,3))])
    def test_apply(self,item):
        r = Rotation.from_random()
        assert (r.apply(item) == r@item).all()

    @pytest.mark.parametrize('angle',[10,20,30,40,50,60,70,80,90,100,120])
    def test_average(self,angle):
        R = Rotation.from_axis_angle([[0,0,1,10],[0,0,1,angle]],degrees=True)
        avg_angle = R.average().as_axis_angle(degrees=True,pair=True)[1]
        assert np.isclose(avg_angle,10+(angle-10)/2.)


    @pytest.mark.parametrize('sigma',[5,10,15,20])
    @pytest.mark.parametrize('shape',[1000,10000,100000,(10,100)])
    def test_spherical_component(self,sigma,shape):
        p = []
        for run in range(5):
            c = Rotation.from_random()
            o = Rotation.from_spherical_component(c,sigma,shape,degrees=True)
            _, angles = c.misorientation(o).as_axis_angle(pair=True,degrees=True)
            angles[::2] *= -1                                                                       # flip angle for every second to symmetrize distribution

            p.append(stats.normaltest(angles)[1])

        sigma_out = np.std(angles)
        p = np.average(p)
        assert (.9 < sigma/sigma_out < 1.1) and p > 1e-2, f'{sigma/sigma_out},{p}'


    @pytest.mark.parametrize('sigma',[5,10,15,20])
    @pytest.mark.parametrize('shape',[1000,10000,100000,(10,100)])
    def test_from_fiber_component(self,sigma,shape):
        p = []
        for run in range(5):
            alpha = np.arccos(np.random.random()),np.random.random()*2*np.pi
            beta  = np.arccos(np.random.random()),np.random.random()*2*np.pi

            f_in_C = np.array([np.sin(alpha[0])*np.cos(alpha[1]), np.sin(alpha[0])*np.sin(alpha[1]), np.cos(alpha[0])])
            f_in_S = np.array([np.sin( beta[0])*np.cos( beta[1]), np.sin( beta[0])*np.sin( beta[1]), np.cos( beta[0])])
            ax = np.append(np.cross(f_in_C,f_in_S), - np.arccos(np.dot(f_in_C,f_in_S)))
            n = Rotation.from_axis_angle(ax if ax[3] > 0.0 else ax*-1.0 ,normalize=True)           # rotation to align fiber axis in crystal and sample system

            o = Rotation.from_fiber_component(alpha,beta,np.radians(sigma),shape,False)
            angles = np.arccos(np.clip(np.dot(o@np.broadcast_to(f_in_S,tuple(util.aslist(shape))+(3,)),n@f_in_S),-1,1))
            dist   = np.array(angles) * (np.random.randint(0,2,util.aslist(shape))*2-1)

            p.append(stats.normaltest(dist)[1])

        sigma_out = np.degrees(np.std(dist))
        p = np.average(p)
        assert (.9 < sigma/sigma_out < 1.1) and p > 1e-2, f'{sigma/sigma_out},{p}'


    @pytest.mark.parametrize('fractions',[True,False])
    @pytest.mark.parametrize('degrees',[True,False])
    @pytest.mark.parametrize('shape',[2**13,2**14,2**15,(2**8,2**6)])
    def test_ODF_cell(self,ref_path,fractions,degrees,shape):
        steps = np.array([144,36,36])
        limits = np.array([360.,90.,90.])
        rng = tuple(zip(np.zeros(3),limits))

        weights = Table.load(ref_path/'ODF_experimental_cell.txt').get('intensity').flatten()
        Eulers = grid_filters.coordinates0_point(steps,limits)
        Eulers = np.radians(Eulers) if not degrees else Eulers

        Eulers_r = Rotation.from_ODF(weights,Eulers.reshape(-1,3,order='F'),shape,degrees,fractions).as_Euler_angles(True)
        weights_r = np.histogramdd(Eulers_r.reshape(-1,3),steps,rng)[0].flatten(order='F')/np.prod(shape) * np.sum(weights)

        if fractions: assert np.sqrt(((weights_r - weights) ** 2).mean()) < 4

    @pytest.mark.parametrize('degrees',[True,False])
    @pytest.mark.parametrize('shape',[2**13,2**14,2**15,(2**8,2**6)])
    def test_ODF_node(self,ref_path,degrees,shape):
        steps = np.array([144,36,36])
        limits = np.array([360.,90.,90.])
        rng = tuple(zip(-limits/steps*.5,limits-limits/steps*.5))

        weights = Table.load(ref_path/'ODF_experimental.txt').get('intensity')
        weights = weights.reshape(steps+1,order='F')[:-1,:-1,:-1].reshape(-1,order='F')

        Eulers = grid_filters.coordinates0_node(steps,limits)[:-1,:-1,:-1]
        Eulers = np.radians(Eulers) if not degrees else Eulers

        Eulers_r = Rotation.from_ODF(weights,Eulers.reshape(-1,3,order='F'),shape,degrees).as_Euler_angles(True)
        weights_r = np.histogramdd(Eulers_r.reshape(-1,3),steps,rng)[0].flatten(order='F')/np.prod(shape) * np.sum(weights)

        assert np.sqrt(((weights_r - weights) ** 2).mean()) < 5

    def test_mul_invalid(self):
        with pytest.raises(TypeError):
            Rotation.from_random()*np.ones(3)<|MERGE_RESOLUTION|>--- conflicted
+++ resolved
@@ -775,15 +775,9 @@
 
     @pytest.mark.parametrize('P',[1,-1])
     @pytest.mark.parametrize('accept_homomorph',[True,False])
-<<<<<<< HEAD
     @pytest.mark.parametrize('normalize',[True,False])
     def test_quaternion(self,set_of_rotations,P,accept_homomorph,normalize):
         c = np.array([1,P*-1,P*-1,P*-1]) * (-1 if accept_homomorph else 1) * (0.9 if normalize else 1.0)
-=======
-    # @pytest.mark.parametrize('normalize',[True,False])
-    def test_quaternion(self,set_of_rotations,P,accept_homomorph):
-        c = np.array([1,P*-1,P*-1,P*-1]) * (-1 if accept_homomorph else 1) #* (0.9 if normalize else 1.0)
->>>>>>> 3c76eb30
         for rot in set_of_rotations:
             m = rot.as_cubochoric()
             o = Rotation.from_quaternion(rot.as_quaternion()*c,accept_homomorph,normalize,P).as_cubochoric()
