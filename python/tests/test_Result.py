--- conflicted
+++ resolved
@@ -411,13 +411,7 @@
                  single_phase.add_calculation(f"np.ones(np.shape(#F#)[0:1]+{shape[1]},'{dtype}')",f'{shape[0]}_{dtype}')
         fname = os.path.splitext(os.path.basename(single_phase.fname))[0]+'.xdmf'
         os.chdir(tmp_path)
-<<<<<<< HEAD
         single_phase.export_XDMF()
-=======
-
-        single_phase.save_XDMF()
-
->>>>>>> 3a6b054c
         if update:
             shutil.copy(tmp_path/fname,ref_path/fname)
 
@@ -427,7 +421,7 @@
     def test_XDMF_shape(self,tmp_path,single_phase):
         os.chdir(tmp_path)
 
-        single_phase.save_XDMF()
+        single_phase.export_XDMF()
         fname = os.path.splitext(os.path.basename(single_phase.fname))[0]+'.xdmf'
         reader_xdmf = vtk.vtkXdmfReader()
         reader_xdmf.SetFileName(fname)
@@ -435,7 +429,7 @@
         dim_xdmf = reader_xdmf.GetOutput().GetDimensions()
         bounds_xdmf = reader_xdmf.GetOutput().GetBounds()
 
-        single_phase.view('increments',0).save_VTK()
+        single_phase.view('increments',0).export_VTK()
         fname = os.path.splitext(os.path.basename(single_phase.fname))[0]+'_inc00.vti'
         for i in range(10):                                                                         # waiting for parallel IO
             reader_vti = vtk.vtkXMLImageDataReader()
