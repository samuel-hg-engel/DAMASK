--- conflicted
+++ resolved
@@ -1,9 +1,5 @@
-<<<<<<< HEAD
-import os
+from pathlib import Path
 import numpy as np
-=======
-from pathlib import Path
->>>>>>> c33c5a18
 
 import pytest
 
@@ -20,8 +16,7 @@
 @pytest.fixture
 def reference_dir_base():
     """Directory containing reference results."""
-<<<<<<< HEAD
-    return os.path.join(os.path.dirname(__file__),'reference')
+    return Path(__file__).parent/'reference'
 
 @pytest.fixture
 def set_of_quaternions():
@@ -110,7 +105,4 @@
 
     return np.array([s for s in specials] + \
                     [s for s in specials_scatter] + \
-                    [s for s in random_quaternions(n-2*len(specials))])
-=======
-    return Path(__file__).parent/'reference'
->>>>>>> c33c5a18
+                    [s for s in random_quaternions(n-2*len(specials))])