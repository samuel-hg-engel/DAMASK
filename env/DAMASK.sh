# sets up an environment for DAMASK on bash
# usage:  source DAMASK.sh

function canonicalPath {
  python -c "import os,sys; print(os.path.realpath(os.path.expanduser(sys.argv[1])))" $1
}

<<<<<<< HEAD

if [ "$OSTYPE" == "linux-gnu" ] || [ "$OSTYPE" == 'linux' ]; then
  DAMASK_ROOT=$(canonicalPath "$(dirname $BASH_SOURCE)")
=======
function blink {
  echo -e "\033[2;5m$1\033[0m"
}

if [ "$OSTYPE" == "linux-gnu" ] || [ "$OSTYPE" == 'linux' ]; then
  DAMASK_ROOT=$(dirname $BASH_SOURCE)
>>>>>>> e6dcd82d
else
  [[ "${BASH_SOURCE::1}" == "/" ]] && BASE="" || BASE="$(pwd)/"
  STAT=$(stat "$(dirname $BASE$BASH_SOURCE)")
  DAMASK_ROOT=${STAT##* }
fi

# transition compatibility (renamed $DAMASK_ROOT/DAMASK_env.sh to $DAMASK_ROOT/env/DAMASK.sh)
if [ ${BASH_SOURCE##*/} == "DAMASK.sh" ]; then
<<<<<<< HEAD
  DAMASK_ROOT=$(canonicalPath "$DAMASK_ROOT/..")
fi

=======
  DAMASK_ROOT="$DAMASK_ROOT/.."
fi

DAMASK_ROOT=$(canonicalPath $DAMASK_ROOT)
>>>>>>> e6dcd82d

# shorthand command to change to DAMASK_ROOT directory
eval "function DAMASK_root() { cd $DAMASK_ROOT; }"

# defining set() allows to source the same file for tcsh and bash, with and without space around =
set() {
    export $1$2$3
 }
source $DAMASK_ROOT/CONFIG
unset -f set

# add DAMASK_BIN if present
[ "x$DAMASK_BIN" != "x" ] && PATH=$DAMASK_BIN:$PATH

SOLVER=$(type -p DAMASK_spectral || true 2>/dev/null)
[ "x$SOLVER" == "x" ] && SOLVER=$(blink 'Not found!')

PROCESSING=$(type -p postResults || true 2>/dev/null)
[ "x$PROCESSING" == "x" ] && PROCESSING=$(blink 'Not found!')

[ "x$DAMASK_NUM_THREADS" == "x" ] && DAMASK_NUM_THREADS=1

# currently, there is no information that unlimited causes problems
# still,  http://software.intel.com/en-us/forums/topic/501500 suggest to fix it
# http://superuser.com/questions/220059/what-parameters-has-ulimit
ulimit -d unlimited 2>/dev/null # maximum  heap size (kB)
ulimit -s unlimited 2>/dev/null # maximum stack size (kB)
ulimit -v unlimited 2>/dev/null # maximum virtual memory size
ulimit -m unlimited 2>/dev/null # maximum physical memory size

# disable output in case of scp
if [ ! -z "$PS1" ]; then
  echo
  echo Düsseldorf Advanced Materials Simulation Kit --- DAMASK
  echo Max-Planck-Institut für Eisenforschung GmbH, Düsseldorf
  echo https://damask.mpie.de
  echo
  echo Using environment with ...
  echo "DAMASK             $DAMASK_ROOT"
  echo "Spectral Solver    $SOLVER" 
  echo "Post Processing    $PROCESSING"
  echo "Multithreading     DAMASK_NUM_THREADS=$DAMASK_NUM_THREADS"
  if [ "x$PETSC_DIR"   != "x" ]; then
    echo "PETSc location     $PETSC_DIR"
    [[ $(canonicalPath "$PETSC_DIR") == $PETSC_DIR ]] \
    || echo "               ~~> "$(canonicalPath "$PETSC_DIR")
  fi
  echo -n "MSC.Marc/Mentat    "
  [ -d $MSC_ROOT ] && echo $MSC_ROOT || blink $MSC_ROOT
  echo
  echo -n "heap  size         "
   [[ "$(ulimit -d)" == "unlimited" ]] \
   && echo "unlimited" \
   || echo $(python -c \
          "import math; \
           size=$(( 1024*$(ulimit -d) )); \
           print('{:.4g} {}'.format(size / (1 << ((int(math.log(size,2) / 10) if size else 0) * 10)), \
           ['bytes','KiB','MiB','GiB','TiB','EiB','ZiB'][int(math.log(size,2) / 10) if size else 0]))")
  echo -n "stack size         "
   [[ "$(ulimit -s)" == "unlimited" ]] \
   && echo "unlimited" \
   || echo $(python -c \
          "import math; \
           size=$(( 1024*$(ulimit -s) )); \
           print('{:.4g} {}'.format(size / (1 << ((int(math.log(size,2) / 10) if size else 0) * 10)), \
           ['bytes','KiB','MiB','GiB','TiB','EiB','ZiB'][int(math.log(size,2) / 10) if size else 0]))")
fi

export DAMASK_NUM_THREADS
export PYTHONPATH=$DAMASK_ROOT/lib:$PYTHONPATH

for var in BASE STAT SOLVER PROCESSING FREE DAMASK_BIN; do
  unset "${var}"
done
for var in DAMASK MSC; do
  unset "${var}_ROOT"
done
for var in ABAQUS MARC; do
  unset "${var}_VERSION"
done<|MERGE_RESOLUTION|>--- conflicted
+++ resolved
@@ -5,18 +5,12 @@
   python -c "import os,sys; print(os.path.realpath(os.path.expanduser(sys.argv[1])))" $1
 }
 
-<<<<<<< HEAD
-
-if [ "$OSTYPE" == "linux-gnu" ] || [ "$OSTYPE" == 'linux' ]; then
-  DAMASK_ROOT=$(canonicalPath "$(dirname $BASH_SOURCE)")
-=======
 function blink {
   echo -e "\033[2;5m$1\033[0m"
 }
 
 if [ "$OSTYPE" == "linux-gnu" ] || [ "$OSTYPE" == 'linux' ]; then
   DAMASK_ROOT=$(dirname $BASH_SOURCE)
->>>>>>> e6dcd82d
 else
   [[ "${BASH_SOURCE::1}" == "/" ]] && BASE="" || BASE="$(pwd)/"
   STAT=$(stat "$(dirname $BASE$BASH_SOURCE)")
@@ -25,16 +19,10 @@
 
 # transition compatibility (renamed $DAMASK_ROOT/DAMASK_env.sh to $DAMASK_ROOT/env/DAMASK.sh)
 if [ ${BASH_SOURCE##*/} == "DAMASK.sh" ]; then
-<<<<<<< HEAD
-  DAMASK_ROOT=$(canonicalPath "$DAMASK_ROOT/..")
-fi
-
-=======
   DAMASK_ROOT="$DAMASK_ROOT/.."
 fi
 
 DAMASK_ROOT=$(canonicalPath $DAMASK_ROOT)
->>>>>>> e6dcd82d
 
 # shorthand command to change to DAMASK_ROOT directory
 eval "function DAMASK_root() { cd $DAMASK_ROOT; }"
